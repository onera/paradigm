--- conflicted
+++ resolved
@@ -472,8 +472,4 @@
 # leak:util_buf_grow
 # leak:librxm-fi.so
 # leak:*MPI*
-<<<<<<< HEAD
-# leak:*mpi*
-=======
-# leak:*mpi*
->>>>>>> 03a964f9
+# leak:*mpi*