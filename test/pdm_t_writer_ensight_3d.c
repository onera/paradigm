--- conflicted
+++ resolved
@@ -316,11 +316,11 @@
 
   /* Creation de la geometrie */
 
-  PDM_writer_geom_t *id_geom = PDM_writer_geom_create(id_cs,
-                                                      "test3d_geom",
-                                                      PDM_WRITER_OFF,
-                                                      PDM_WRITER_OFF,
-                                                      n_part);
+  int id_geom = PDM_writer_geom_create(id_cs,
+                                       "test3d_geom",
+                                       PDM_WRITER_OFF,
+                                       PDM_WRITER_OFF,
+                                       n_part);
 
   /* Creation des variables */
 
@@ -587,17 +587,11 @@
 
   /* Liberation memoire */
 
-<<<<<<< HEAD
-  PDM_writer_geom_data_free(id_geom);
-
-  PDM_writer_geom_free(id_geom);
-=======
   // PDM_writer_geom_data_free(id_cs,
   //                           id_geom);
 
   // PDM_writer_geom_free(id_cs,
   //                      id_geom);
->>>>>>> 6866602d
 
   PDM_writer_free(id_cs);
 
