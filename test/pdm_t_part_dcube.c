#include <math.h>
#include <sys/time.h>
#include <time.h>
#include <sys/resource.h>
#include <unistd.h>
#include <stdlib.h>
#include <stdio.h>
#include <string.h>

#include "pdm.h"
#include "pdm_config.h"
#include "pdm_mpi.h"
#include "pdm_part.h"
#include "pdm_dcube_gen.h"
#include "pdm_printf.h"
#include "pdm_error.h"

/*============================================================================
 * Type definitions
 *============================================================================*/

/*============================================================================
 * Private function definitions
 *============================================================================*/

/**
 *
 * \brief  Usage
 *
 */

static void
_usage(int exit_code)
{
  PDM_printf
    ("\n"
     "  Usage: \n\n"
     "  -n      <level>  Number of vertices on the cube side.\n\n"
     "  -l      <level>  Cube length.\n\n"
     "  -n_part <level>  Number of partitions par process.\n\n"
     "  -post            Ensight outputs (only if n_part == 1). \n\n"
     "  -parmetis        Call ParMETIS.\n\n"
     "  -pt-scocth       Call PT-Scotch.\n\n"
     "  -h               This message.\n\n");

  exit(exit_code);
}


/**
 *
 * \brief  Read arguments from the command line
 *
 * \param [in]      argc     Number of arguments
 * \param [in]      argv     Arguments
 * \param [inout]   nVtxSeg  Number of vertices on the cube side
 * \param [inout]   length   Cube length
 * \param [inout]   n_part   Number of partitions par process
 * \param [inout]   post     Ensight outputs status
 * \param [inout]   method   Partitioner (1 ParMETIS, 2 Pt-Scotch)
 *
 */

static void
_read_args(int            argc,
           char         **argv,
           PDM_g_num_t  *nVtxSeg,
           double        *length,
           int           *n_part,
	   int           *post,
	   int           *method)
{
  int i = 1;

  /* Parse and check command line */

  while (i < argc) {

    if (strcmp(argv[i], "-h") == 0)
      _usage(EXIT_SUCCESS);

    else if (strcmp(argv[i], "-n") == 0) {
      i++;
      if (i >= argc)
        _usage(EXIT_FAILURE);
      else {
        long _nVtxSeg = atol(argv[i]);
        *nVtxSeg = (PDM_g_num_t) _nVtxSeg;
      }
    }
    else if (strcmp(argv[i], "-l") == 0) {
      i++;
      if (i >= argc)
        _usage(EXIT_FAILURE);
      else
        *length = atof(argv[i]);
    }
    else if (strcmp(argv[i], "-n_part") == 0) {
      i++;
      if (i >= argc)
        _usage(EXIT_FAILURE);
      else {
        *n_part = atoi(argv[i]);
      }
    }
    else if (strcmp(argv[i], "-post") == 0) {
      *post = 1;
    }
    else if (strcmp(argv[i], "-pt-scotch") == 0) {
      *method = 2;
    }
    else if (strcmp(argv[i], "-parmetis") == 0) {
      *method = 1;
    }
    else
      _usage(EXIT_FAILURE);
    i++;
  }
}


/**
 *
 * \brief  Main
 *
 */

int main(int argc, char *argv[])
{

  /*
   *  Set default values
   */

  PDM_g_num_t        nVtxSeg = 10;
  double             length  = 1.;
  int                nPart   = 1;
  int                post    = 0;
#ifdef PDM_HAVE_PARMETIS  
  PDM_part_split_t method  = PDM_PART_SPLIT_PARMETIS;
#else
#ifdef PDM_HAVE_PTSCOTCH  
  PDM_part_split_t method  = PDM_PART_SPLIT_PTSCOTCH;
#endif
#endif  

  /*
   *  Read args
   */

  _read_args(argc,
             argv,
             &nVtxSeg,
             &length,
             &nPart,
             &post,
             (int *) &method);

  /*
   *  Init
   */

  struct timeval t_elaps_debut;

  int myRank;
  int numProcs;

  PDM_MPI_Init(&argc, &argv);
  PDM_MPI_Comm_rank(PDM_MPI_COMM_WORLD, &myRank);
  PDM_MPI_Comm_size(PDM_MPI_COMM_WORLD, &numProcs);

  int           dNCell;
  int           dNFace;
  int           dNVtx;
  int           nFaceGroup;
  PDM_g_num_t *dFaceCell = NULL;
  int          *dFaceVtxIdx = NULL;
  PDM_g_num_t *dFaceVtx = NULL;
  double       *dVtxCoord = NULL;
  int          *dFaceGroupIdx = NULL;
  PDM_g_num_t *dFaceGroup = NULL;
  int           dFaceVtxL;
  int           dFaceGroupL;

  /*
   *  Create distributed cube
   */

  int          id;
  PDM_MPI_Comm     comm = PDM_MPI_COMM_WORLD;

  PDM_dcube_gen_init(&id,
                      comm,
                      nVtxSeg,
                      length,
<<<<<<< HEAD
=======
		      0.,
		      0.,
>>>>>>> cbb4bc87
		      0.);

  PDM_dcube_gen_dim_get(id,
                         &nFaceGroup,
                         &dNCell,
                         &dNFace,
                         &dNVtx,
                         &dFaceVtxL,
                         &dFaceGroupL);

  PDM_dcube_gen_data_get(id,
                          &dFaceCell,
                          &dFaceVtxIdx,
                          &dFaceVtx,
                          &dVtxCoord,
                          &dFaceGroupIdx,
                          &dFaceGroup);

  if (0 == 1) {

    PDM_printf("[%i] nFaceGroup    : %i\n", myRank, nFaceGroup);
    PDM_printf("[%i] dNCell        : %i\n", myRank, dNCell);
    PDM_printf("[%i] dNFace        : %i\n", myRank, dNFace);
    PDM_printf("[%i] dNVtx         : %i\n", myRank, dNVtx);

    PDM_printf("[%i] dFaceCell     : ", myRank);
    for (int i = 0; i < 2 * dNFace; i++)
      PDM_printf(" "PDM_FMT_G_NUM, dFaceCell[i]);
    PDM_printf("\n");

    PDM_printf("[%i] dFaceVtxIdx   : ", myRank);
    for (int i = 0; i < dNFace + 1; i++)
      PDM_printf(" %i", dFaceVtxIdx[i]);
    PDM_printf("\n");

    PDM_printf("[%i] dFaceVtx      : ", myRank);
    for (int i = 0; i < dFaceVtxIdx[dNFace]; i++)
      PDM_printf(" "PDM_FMT_G_NUM, dFaceVtx[i]);
    PDM_printf("\n");

    PDM_printf("[%i] dVtxCoord     : ", myRank);
    for (int i = 0; i < 3*dNVtx; i++)
      PDM_printf(" %12.5e", dVtxCoord[i]);
    PDM_printf("\n");

    PDM_printf("[%i] dFaceGroupIdx : ", myRank);
    for (int i = 0; i < nFaceGroup + 1; i++)
      PDM_printf(" %i", dFaceGroupIdx[i]);
    PDM_printf("\n");

    PDM_printf("[%i] dFaceGroup    : ", myRank);
    for (int i = 0; i < dFaceGroupIdx[nFaceGroup]; i++)
      PDM_printf(" "PDM_FMT_G_NUM, dFaceGroup[i]);
    PDM_printf("\n");

  }
  int ppartId = 0;

  gettimeofday(&t_elaps_debut, NULL);

  /*
   *  Create mesh partitions
   */

  int have_dCellPart = 0;

  int *dCellPart = (int *) malloc(dNCell*sizeof(int));
  int *renum_properties_cell = NULL;
  int *renum_properties_face = NULL;
  int nPropertyCell = 0;
  int nPropertyFace = 0;

  PDM_part_create(&ppartId,
                  comm,
                  method,
                  "PDM_PART_RENUM_CELL_NONE",
                  "PDM_PART_RENUM_FACE_NONE",
                  nPropertyCell,
                  renum_properties_cell,
                  nPropertyFace,
                  renum_properties_face,
                  nPart,
                  dNCell,
                  dNFace,
                  dNVtx,
                  nFaceGroup,
                  NULL,
                  NULL,
                  NULL,
                  NULL,
                  have_dCellPart,
                  dCellPart,
                  dFaceCell,
                  dFaceVtxIdx,
                  dFaceVtx,
                  NULL,
                  dVtxCoord,
                  NULL,
                  dFaceGroupIdx,
                  dFaceGroup);

  double  *elapsed = NULL;
  double  *cpu = NULL;
  double  *cpu_user = NULL;
  double  *cpu_sys = NULL;

  PDM_part_time_get(ppartId,
                 &elapsed,
                 &cpu,
                 &cpu_user,
                 &cpu_sys);

  PDM_printf("[%i]   - elapsed total                    : %12.5e\n", myRank, elapsed[0]);
  PDM_printf("[%i]   - elapsed building graph           : %12.5e\n", myRank, elapsed[1]);
  PDM_printf("[%i]   - elapsed splitting graph          : %12.5e\n", myRank, elapsed[2]);
  PDM_printf("[%i]   - elapsed building mesh partitions : %12.5e\n", myRank, elapsed[3]);

  PDM_printf("[%i]   - cpu total                        : %12.5e\n", myRank, cpu[0]);
  PDM_printf("[%i]   - cpu building graph               : %12.5e\n", myRank, cpu[1]);
  PDM_printf("[%i]   - cpu splitting graph              : %12.5e\n", myRank, cpu[2]);
  PDM_printf("[%i]   - cpu building mesh partitions     : %12.5e\n", myRank, cpu[3]);

  PDM_printf("[%i]   - cpu_user total                   : %12.5e\n", myRank, cpu_user[0]);
  PDM_printf("[%i]   - cpu_user building graph          : %12.5e\n", myRank, cpu_user[1]);
  PDM_printf("[%i]   - cpu_user splitting graph         : %12.5e\n", myRank, cpu_user[2]);
  PDM_printf("[%i]   - cpu_user building mesh partitions: %12.5e\n", myRank, cpu_user[3]);

  PDM_printf("[%i]   - cpu_sys total                    : %12.5e\n", myRank, cpu_sys[0]);
  PDM_printf("[%i]   - cpu_sys building graph           : %12.5e\n", myRank, cpu_sys[1]);
  PDM_printf("[%i]   - cpu_sys splitting graph          : %12.5e\n", myRank, cpu_sys[2]);
  PDM_printf("[%i]   - cpu_sys building mesh partitions : %12.5e\n", myRank, cpu_sys[3]);

  struct timeval t_elaps_fin;
  gettimeofday(&t_elaps_fin, NULL);

  long tranche_elapsed = (t_elaps_fin.tv_usec + 1000000 * t_elaps_fin.tv_sec) -
                         (t_elaps_debut.tv_usec + 1000000 *
                          t_elaps_debut.tv_sec);
  long tranche_elapsed_max = tranche_elapsed;
#if defined(__INTEL_COMPILER)
#pragma warning(push)
#pragma warning(disable:2259)
#endif
  double t_elapsed = (double) tranche_elapsed_max/1000000.;
#if defined(__INTEL_COMPILER)
#pragma warning(pop)
#endif

  PDM_printf("[%i]   - TEMPS DANS PART_CUBE  : %12.5e\n", myRank,  t_elapsed);

  if (0 == 1) {
    for (int ipart = 0; ipart < nPart; ipart++) {

      int nCell;
      int nFace;
      int nFacePartBound;
      int nVtx;
      int nProc;
      int nTPart;
      int sCellFace;
      int sFaceVtx;
      int sFaceGroup;
      int nFaceGroup2;

      PDM_part_part_dim_get(ppartId,
                         ipart,
                         &nCell,
                         &nFace,
                         &nFacePartBound,
                         &nVtx,
                         &nProc,
                         &nTPart,
                         &sCellFace,
                         &sFaceVtx,
                         &sFaceGroup,
                         &nFaceGroup2);

      int          *cellTag;
      int          *cellFaceIdx;
      int          *cellFace;
      PDM_g_num_t *cellLNToGN;
      int          *faceTag;
      int          *faceCell;
      int          *faceVtxIdx;
      int          *faceVtx;
      PDM_g_num_t *faceLNToGN;
      int          *facePartBoundProcIdx;
      int          *facePartBoundPartIdx;
      int          *facePartBound;
      int          *vtxTag;
      double       *vtx;
      PDM_g_num_t *vtxLNToGN;
      int          *faceGroupIdx;
      int          *faceGroup;
      PDM_g_num_t *faceGroupLNToGN;

      PDM_part_part_val_get(ppartId,
                         ipart,
                         &cellTag,
                         &cellFaceIdx,
                         &cellFace,
                         &cellLNToGN,
                         &faceTag,
                         &faceCell,
                         &faceVtxIdx,
                         &faceVtx,
                         &faceLNToGN,
                         &facePartBoundProcIdx,
                         &facePartBoundPartIdx,
                         &facePartBound,
                         &vtxTag,
                         &vtx,
                         &vtxLNToGN,
                         &faceGroupIdx,
                         &faceGroup,
                         &faceGroupLNToGN);


      PDM_printf("[%i] nFaceGroup     : %i\n", myRank, nFaceGroup);
      PDM_printf("[%i] nCell          : %i\n", myRank, nCell);
      PDM_printf("[%i] nFace          : %i\n", myRank, nFace);
      PDM_printf("[%i] nVtx           : %i\n", myRank, nVtx);
      PDM_printf("[%i] nFacePartBound : %i\n", myRank, nFacePartBound);

      PDM_printf("[%i] cellFace     : ", myRank);
      for (int i = 0; i < nCell; i++) {
        for (int j = cellFaceIdx[i]; j < cellFaceIdx[i+1]; j++) {
          PDM_printf(" %i", cellFace[j]);
        }
        PDM_printf("\n");
      }

      PDM_printf("\n");

      PDM_printf("[%i]  cellLNToGN    : ", myRank);
      for (int i = 0; i < nCell; i++)
        PDM_printf(" "PDM_FMT_G_NUM, cellLNToGN[i]);
      PDM_printf("\n");

      PDM_printf("[%i] faceCell     : ", myRank);
      for (int i = 0; i < 2 * nFace; i++)
        PDM_printf(" %i", faceCell[i]);
      PDM_printf("\n");

      PDM_printf("[%i] faceVtx      : ", myRank);
      for (int i = 0; i < nFace; i++) {
        for (int j = faceVtxIdx[i]; j < faceVtxIdx[i+1]; j++) {
          PDM_printf(" %i", faceVtx[j]);
        }
        PDM_printf("\n");
      }

      PDM_printf("[%i]  faceLNToGN    : ", myRank);
      for (int i = 0; i < nFace; i++)
        PDM_printf(" "PDM_FMT_G_NUM, faceLNToGN[i]);
      PDM_printf("\n");

      PDM_printf("[%i] vtx           : ", myRank);
      for (int i = 0; i < 3 * nVtx; i++)
        PDM_printf(" %12.5e", vtx[i]);
      PDM_printf("\n");

      PDM_printf("[%i] vtxLNToGN     : ", myRank);
      for (int i = 0; i <  nVtx; i++)
        PDM_printf(" "PDM_FMT_G_NUM, vtxLNToGN[i]);
      PDM_printf("\n");

      PDM_printf("[%i] faceGroupIdx : ", myRank);
      for (int i = 0; i < nFaceGroup + 1; i++)
        PDM_printf(" %i", faceGroupIdx[i]);
      PDM_printf("\n");

      PDM_printf("[%i] faceGroup    : ", myRank);
      for (int i = 0; i < nFaceGroup; i++) {
        for (int j = faceGroupIdx[i]; j < faceGroupIdx[i+1]; j++) {
          PDM_printf(" %i", faceGroup[j]);
        }
        PDM_printf("\n");
      }

      PDM_printf("[%i] faceGroupLNToGN   : ", myRank);
      for (int i = 0; i < nFaceGroup; i++) {
        for (int j = faceGroupIdx[i]; j < faceGroupIdx[i+1]; j++) {
          PDM_printf(" "PDM_FMT_G_NUM, faceGroupLNToGN[j]);
        }
        PDM_printf("\n");
      }
    }
  }

  /* Calculs statistiques */

  int    cells_average;
  int    cells_median;
  double cells_std_deviation;
  int    cells_min;
  int    cells_max;
  int    bound_part_faces_average;
  int    bound_part_faces_median;
  double bound_part_faces_std_deviation;
  int    bound_part_faces_min;
  int    bound_part_faces_max;
  int    bound_part_faces_sum;

  PDM_part_stat_get(ppartId,
                 &cells_average,
                 &cells_median,
                 &cells_std_deviation,
                 &cells_min,
                 &cells_max,
                 &bound_part_faces_average,
                 &bound_part_faces_median,
                 &bound_part_faces_std_deviation,
                 &bound_part_faces_min,
                 &bound_part_faces_max,
                 &bound_part_faces_sum);

  if (myRank == 0) {
    PDM_printf("Statistics :\n");
    PDM_printf("  - Number of cells :\n");
    PDM_printf("       * average            : %i\n", cells_average);
    PDM_printf("       * median             : %i\n", cells_median);
    PDM_printf("       * standard deviation : %12.5e\n", cells_std_deviation);
    PDM_printf("       * min                : %i\n", cells_min);
    PDM_printf("       * max                : %i\n", cells_max);
    PDM_printf("  - Number of faces exchanging with another partition :\n");
    PDM_printf("       * average            : %i\n", bound_part_faces_average);
    PDM_printf("       * median             : %i\n", bound_part_faces_median);
    PDM_printf("       * standard deviation : %12.5e\n", bound_part_faces_std_deviation);
    PDM_printf("       * min                : %i\n", bound_part_faces_min);
    PDM_printf("       * max                : %i\n", bound_part_faces_max);
    PDM_printf("       * total              : %i\n", bound_part_faces_sum);
  }

  PDM_part_free(ppartId);

  PDM_dcube_gen_free(id);


  PDM_MPI_Finalize();

  return 0;
}<|MERGE_RESOLUTION|>--- conflicted
+++ resolved
@@ -193,12 +193,9 @@
                       comm,
                       nVtxSeg,
                       length,
-<<<<<<< HEAD
-=======
-		      0.,
-		      0.,
->>>>>>> cbb4bc87
-		      0.);
+            		      0.,
+		                  0.,
+		                  0.);
 
   PDM_dcube_gen_dim_get(id,
                          &nFaceGroup,
