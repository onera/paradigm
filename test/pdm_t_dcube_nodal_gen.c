#include <math.h>
#include <sys/time.h>
#include <time.h>
#include <sys/resource.h>
#include <unistd.h>
#include <stdlib.h>
#include <stdio.h>
#include <string.h>
#include <assert.h>

#include "pdm.h"
#include "pdm_config.h"
#include "pdm_mpi.h"
#include "pdm_part.h"
#include "pdm_dcube_nodal_gen.h"
#include "pdm_dmesh_nodal_to_dmesh.h"
#include "pdm_dmesh_nodal_priv.h"
#include "pdm_printf.h"
#include "pdm_error.h"
#include "pdm_geom_elem.h"
#include "pdm_priv.h"
#include "pdm_dconnectivity_transform.h"
#include "pdm_partitioning_algorithm.h"
#include "pdm_vtk.h"
#include "pdm_logging.h"
#include "pdm_distrib.h"

#include "pdm_lagrange_to_bezier.h"
/*============================================================================
 * Type definitions
 *============================================================================*/

#define _MIN(a,b) ((a) < (b) ? (a) : (b))
#define _MAX(a,b) ((a) > (b) ? (a) : (b))


/*============================================================================
 * Private function definitions
 *============================================================================*/

/**
 *
 * \brief  Usage
 *
 */

static void
_usage(int exit_code)
{
  PDM_printf
    ("\n"
     "  Usage: \n\n"
     "  -n      <level>  Number of vertices on the cube side.\n\n"
     "  -l      <level>  Cube length.\n\n"
     "  -n_part <level>  Number of partitions par process.\n\n"
     "  -post            Ensight outputs (only if n_part == 1). \n\n"
     "  -parmetis        Call ParMETIS.\n\n"
     "  -pt-scocth       Call PT-Scotch.\n\n"
     "  -h               This message.\n\n");

  exit(exit_code);
}


/**
 *
 * \brief  Read arguments from the command line
 *
 * \param [in]      argc     Number of arguments
 * \param [in]      argv     Arguments
 * \param [inout]   n_vtx_seg  Number of vertices on the cube side
 * \param [inout]   length   Cube length
 * \param [inout]   n_part   Number of partitions par process
 * \param [inout]   post     Ensight outputs status
 * \param [inout]   method   Partitioner (1 ParMETIS, 2 Pt-Scotch)
 *
 */

static void
_read_args(int            argc,
           char         **argv,
           PDM_g_num_t   *nx,
           PDM_g_num_t   *ny,
           PDM_g_num_t   *nz,
           int           *order,
           int           *t_elt,
           double        *length,
           int           *n_part,
           int           *post,
           int           *method)
{
  int i = 1;

  /* Parse and check command line */

  while (i < argc) {

    if (strcmp(argv[i], "-h") == 0)
      _usage(EXIT_SUCCESS);

    else if (strcmp(argv[i], "-n") == 0) {
      i++;
      if (i >= argc)
        _usage(EXIT_FAILURE);
      else {
        long _n = atol(argv[i]);
        *nx = (PDM_g_num_t) _n;
        *ny = (PDM_g_num_t) _n;
        *nz = (PDM_g_num_t) _n;
      }
    }
    else if (strcmp(argv[i], "-nx") == 0) {
      i++;
      if (i >= argc)
        _usage(EXIT_FAILURE);
      else {
        long _n = atol(argv[i]);
        *nx = (PDM_g_num_t) _n;
      }
    }
    else if (strcmp(argv[i], "-ny") == 0) {
      i++;
      if (i >= argc)
        _usage(EXIT_FAILURE);
      else {
        long _n = atol(argv[i]);
        *ny = (PDM_g_num_t) _n;
      }
    }
    else if (strcmp(argv[i], "-nz") == 0) {
      i++;
      if (i >= argc)
        _usage(EXIT_FAILURE);
      else {
        long _n = atol(argv[i]);
        *nz = (PDM_g_num_t) _n;
      }
    }
    else if (strcmp(argv[i], "-o") == 0) {
      i++;
      if (i >= argc)
        _usage(EXIT_FAILURE);
      else {
        *order = atoi(argv[i]);
      }
    }
    else if (strcmp(argv[i], "-t") == 0) {
      i++;
      if (i >= argc)
        _usage(EXIT_FAILURE);
      else {
        *t_elt = atoi(argv[i]);
      }
    }
    else if (strcmp(argv[i], "-l") == 0) {
      i++;
      if (i >= argc)
        _usage(EXIT_FAILURE);
      else
        *length = atof(argv[i]);
    }
    else if (strcmp(argv[i], "-n_part") == 0) {
      i++;
      if (i >= argc)
        _usage(EXIT_FAILURE);
      else {
        *n_part = atoi(argv[i]);
      }
    }
    else if (strcmp(argv[i], "-post") == 0) {
      *post = 1;
    }
    else if (strcmp(argv[i], "-pt-scotch") == 0) {
      *method = 2;
    }
    else if (strcmp(argv[i], "-parmetis") == 0) {
      *method = 1;
    }
    else
      _usage(EXIT_FAILURE);
    i++;
  }
}



static void
_dmesh_nodal_dump_vtk
(
       PDM_dmesh_nodal_t   *dmn,
       int                  order,
       PDM_geometry_kind_t  geom_kind,
 const char                *filename_patter
)
{
  int i_rank;
  int n_rank;
  PDM_MPI_Comm_rank(dmn->comm, &i_rank);
  PDM_MPI_Comm_size(dmn->comm, &n_rank);

  int* sections_id = PDM_DMesh_nodal_sections_id_get(dmn, geom_kind);
  int n_section    = PDM_DMesh_nodal_n_section_get(dmn, geom_kind);


  const char *field_name = "group";
  int n_field = 0;
  _pdm_dmesh_nodal_elts_t *dmne = NULL;
  int *delt_group_idx = NULL;
  int *delt_group     = NULL;
  double **field = NULL;
  if (geom_kind == PDM_GEOMETRY_KIND_RIDGE) {
    dmne = dmn->ridge;
  } else if (geom_kind == PDM_GEOMETRY_KIND_SURFACIC && dmn->mesh_dimension == 3) {
    dmne = dmn->surfacic;
  } else if (geom_kind == PDM_GEOMETRY_KIND_CORNER) {
    dmne = dmn->corner;
    log_trace("Corners\n");
  }

  PDM_g_num_t *distrib_elt = NULL;
  if (dmne != NULL) {
    distrib_elt = PDM_compute_uniform_entity_distribution(dmn->comm,
                                                          dmne->n_g_elmts);
    PDM_log_trace_array_long(distrib_elt, n_rank+1, "distrib_elt : ");

    PDM_dgroup_entity_transpose(dmne->n_group_elmt,
                                dmne->dgroup_elmt_idx,
                                dmne->dgroup_elmt,
                (PDM_g_num_t *) distrib_elt,
                                &delt_group_idx,
                                &delt_group,
                                dmn->comm);
  }

  PDM_g_num_t shift = 0;
  for(int i_section = 0; i_section < n_section; ++i_section) {

    int id_section = sections_id[i_section];
    const PDM_g_num_t    *delmt_distribution = PDM_DMesh_nodal_distrib_section_get(dmn, geom_kind, id_section);
    int                   n_elt              = PDM_DMesh_nodal_section_n_elt_get  (dmn, geom_kind, id_section);
    PDM_g_num_t          *dconnec            = PDM_DMesh_nodal_section_std_get    (dmn, geom_kind, id_section);
    PDM_Mesh_nodal_elt_t  t_elt              = PDM_DMesh_nodal_section_type_get   (dmn, geom_kind, id_section);

    int         *dconnec_idx    = (int         * ) malloc( (n_elt+1) * sizeof(int        ));
    PDM_g_num_t *delmt_ln_to_gn = (PDM_g_num_t * ) malloc( (n_elt  ) * sizeof(PDM_g_num_t));

    int strid = PDM_Mesh_nodal_n_vtx_elt_get(t_elt, order);
    dconnec_idx[0] = 0;
    for(int i = 0; i < n_elt; ++i) {
      dconnec_idx[i+1] = dconnec_idx[i] + strid;
      delmt_ln_to_gn[i] = delmt_distribution[i_rank] + i + 1;
    }

    log_trace("section %d (%d) :\n", i_section, id_section);
    PDM_log_trace_array_long(delmt_ln_to_gn, n_elt, "  delmt_ln_to_gn : ");

    PDM_g_num_t *pvtx_ln_to_gn;
    int         *pcell_vtx_idx;
    int         *pcell_vtx;
    int          pn_vtx;
    PDM_part_dconnectivity_to_pconnectivity_sort_single_part(dmn->comm,
                                                             delmt_distribution,
                                                             dconnec_idx,
                                                             dconnec,
                                                             n_elt,
                                    (const PDM_g_num_t *)    delmt_ln_to_gn,
                                                            &pn_vtx,
                                                            &pvtx_ln_to_gn,
                                                            &pcell_vtx_idx,
                                                            &pcell_vtx);

    /*
     * Coordinates
     */
    PDM_g_num_t *vtx_distrib = PDM_dmesh_nodal_vtx_distrib_get(dmn);
    double      *dvtx_coord  = PDM_DMesh_nodal_vtx_get(dmn);
    // int          dn_vtx   = PDM_DMesh_nodal_n_vtx_get(dln->dmesh_nodal_in);
    // assert(dn_vtx == (vtx_distrib[i_rank+1]-vtx_distrib[i_rank]));
    double** tmp_pvtx_coord = NULL;
    PDM_part_dcoordinates_to_pcoordinates(dmn->comm,
                                          1,
                                          vtx_distrib,
                                          dvtx_coord,
                                          &pn_vtx,
                   (const PDM_g_num_t **) &pvtx_ln_to_gn,
                                          &tmp_pvtx_coord);

    double* pvtx_coord_out = tmp_pvtx_coord[0];

    /*
     * Groups
     */
    if (dmne != NULL) {
      for(int i = 0; i < n_elt; ++i) {
        delmt_ln_to_gn[i] += shift;
      }

      int **tmp_elt_group_idx = NULL;
      int **tmp_elt_group     = NULL;
      PDM_part_dentity_group_to_pentity_group(dmn->comm,
                                              1,
                                              distrib_elt,
                                              delt_group_idx,
                                              delt_group,
                                              &n_elt,
                      (const PDM_g_num_t **)  &delmt_ln_to_gn,
                                              &tmp_elt_group_idx,
                                              &tmp_elt_group);
      int *pelt_group_idx = tmp_elt_group_idx[0];
      int *pelt_group     = tmp_elt_group    [0];
      PDM_log_trace_connectivity_int(pelt_group_idx, pelt_group, n_elt, "pelt_group : ");
      free (tmp_elt_group_idx);
      free (tmp_elt_group);
      PDM_log_trace_array_long(delmt_ln_to_gn, n_elt, "  delmt_ln_to_gn (shifted) : ");

      n_field = 1;
      field = malloc (sizeof(double *) * n_field);
      field[0] = malloc (sizeof(double) * n_elt);
      for (int i = 0; i < n_elt; i++) {
        assert (pelt_group_idx[i+1] == pelt_group_idx[i] + 1);
        field[0][i] = (double) pelt_group[i];
      }
      free (pelt_group);
      free (pelt_group_idx);
    }

    /*
     *  Dump
     */
    char filename[999];
    sprintf(filename, "%s_section_%2.2d_%2.2d.vtk", filename_patter, i_section, i_rank);
    if (order == 1) {
      PDM_vtk_write_std_elements_double(filename,
                                        pn_vtx,
                                        pvtx_coord_out,
                                        pvtx_ln_to_gn,
                                        t_elt,
                                        n_elt,
                                        pcell_vtx,
                                        delmt_ln_to_gn,
                                        n_field,
                                        (const char   **) &field_name,
                                        (const double **) field);
    } else {
      PDM_vtk_write_std_elements_ho(filename,
                                    order,
                                    pn_vtx,
                                    pvtx_coord_out,
                                    pvtx_ln_to_gn,
                                    t_elt,
                                    n_elt,
                                    pcell_vtx,
                                    delmt_ln_to_gn,
                                    n_field,
                                    (const char   **) &field_name,
                                    (const double **) field);
    }
    free(tmp_pvtx_coord);
    free(pvtx_ln_to_gn);
    free(pcell_vtx_idx);
    free(pcell_vtx);

    free(dconnec_idx);
    free(delmt_ln_to_gn);

    free(pvtx_coord_out);

    shift += delmt_distribution[n_rank];

    if (dmne != NULL) {
      free (field[0]);
      free (field);
    }
  }

  if (dmne != NULL) {
    free (delt_group_idx);
    free (delt_group);
    free (distrib_elt);
  }
}



<<<<<<< HEAD


static inline void _swap_rows
(
 const int   row1,
 const int   row2,
 double    **A,
 double     *b,
 const int   n,
 const int   stride
 )
{
  if (row1 != row2) {
    for (int j = 0; j < n; j++) {
      double tmp = A[row1][j];
      A[row1][j] = A[row2][j];
      A[row2][j] = tmp;
    }

    for (int j = 0; j < stride; j++) {
      double tmp = b[stride*row1 + j];
      b[stride*row1 + j] = b[stride*row2 + j];
      b[stride*row2 + j] = tmp;
    }
  }
}

/**
 * Solve the linear system Ax = b using Gaussian elimination,
 * where A is an n*n matrix and b, x are n*stride matrices (stored linearly)
 *
 */

static int
_gauss_elim
(
 double    **A,
 double     *b,
 double     *x,
 const int   n,
 const int   stride,
 const int   inplace
 )
{
  double **_A = A;
  double  *_b = b;

  if (!inplace) {
    _A = malloc (sizeof(double *) * n);
    for (int i = 0; i < n; i++) {
      _A[i] = malloc (sizeof(double) * n);
      memcpy(_A[i], A[i], sizeof(double) * n);
    }

    _b = malloc (sizeof(double) * n * stride);
    memcpy(_b, b, sizeof(double) * n * stride);
  }


  for (int i = 0; i < n; i++) {

    /* Find pivot */
    double amax = PDM_ABS(_A[i][i]);
    int imax = i;
    for (int k = i+1; k < n; k++) {
      double aki = PDM_ABS(_A[k][i]);
      if (aki > amax) {
        amax = aki;
        imax = k;
      }
    }

    if (amax < 1.e-15) {
      /* matrix A is singular */
      return 0;
    }

    /* Swap rows i and imax */
    _swap_rows (i, imax, _A, _b, n, stride);

    /* Eliminate */
    double iamax = 1. / _A[i][i];

    for (int k = i+1; k < n; k++) {
      double r = _A[k][i] * iamax;
      for (int j = i+1; j < n; j++) {
        _A[k][j] -= r * _A[i][j];
      }
      _A[k][i] = 0.;

      for (int j = 0; j < stride; j++) {
        _b[stride*k + j] -= r * _b[stride*i + j];
      }
    }

  }


  /* Solve triangular system */
  memcpy(x, _b, sizeof(double) * n * stride);

  for (int i = n-1; i >= 0; i--) {

    for (int j = i+1; j < n; j++) {
      for (int k = 0; k < stride; k++) {
        x[stride*i + k] -= x[stride*j + k] * _A[i][j];
      }
    }

    double iai = 1. / _A[i][i];
    for (int k = 0; k < stride; k++) {
      x[stride*i + k] *= iai;
    }
  }


  /* Free memory */
  if (!inplace) {
    for (int i = 0; i < n; i++) {
      free (_A[i]);
    }
    free (_A);
    free (_b);
  }

  return 1;
}


static inline double _pow(const double x, const int p) {
  if (p == 0) return 1.;

  double y = x;
  for (int i = 1; i < p; i++) {
    y *= x;
  }
  return y;
}

static double **
_bezier_matrix_bar
(
 const int order
 )
{
  int n_nodes = PDM_Mesh_nodal_n_vtx_elt_get(PDM_MESH_NODAL_BARHO, order);

  double **b = malloc (sizeof(double *) * n_nodes);
  for (int i = 0; i < n_nodes; i++) {
    b[i] = malloc (sizeof(double) * n_nodes);
  }

  // compute binomial coefficients
  int coef[order/2+1];
  coef[0] = 1;
  for (int n = 2; n <= order; n++) {

    if (n%2 == 0) coef[n/2] = coef[n/2-1];

    for (int k = n/2; k > 0; k--) {
      coef[k] += coef[k-1];
    }
  }

  double in = 1. / (double) order;

  b[0][0] = 1.;
  for (int j = 1; j <= order; j++) {
    b[0][j] = 0.;
  }

  for (int j = 0; j <= order; j++) {
    int c = coef[PDM_MIN(j,order-j)];
    for (int i = 1; i <= order/2; i++) {
      double u = i * in;
      b[i][j] = c * _pow(u,j) * _pow(1. - u, order-j);
    }
  }

  for (int i = order/2+1; i <= order; i++) {
    for (int j = 0; j <= order; j++) {
      b[i][j] = b[order-i][order-j];
    }
  }

  return b;
}


static double **
_bezier_matrix_quad
(
 const int order
 )
{
  int n_nodes = PDM_Mesh_nodal_n_vtx_elt_get(PDM_MESH_NODAL_QUADHO, order);

  double **A = _bezier_matrix_bar(order);

  double **B = malloc (sizeof(double *) * n_nodes);
  for (int i = 0; i < n_nodes; i++) {
    B[i] = malloc (sizeof(double) * n_nodes);
  }

  for (int i = 0; i <= order; i++) {
    for (int j = 0; j <= order; j++) {
      int k = i + (order+1)*j;
      for (int ii = 0; ii <= order; ii++) {
        for (int jj = 0; jj <= order; jj++) {
          int l = ii + (order+1)*jj;
          B[k][l] = A[i][ii] * A[j][jj];
        }
      }
    }
  }
  for (int i = 0; i <= order; i++) {
    free (A[i]);
  }
  free (A);
  return B;
}


static double **
_bezier_matrix_tria
(
 const int order
 )
{
#define ij2idx(i, j) ((i) + (j)*(order + 1 - (j)))
  int n_nodes = PDM_Mesh_nodal_n_vtx_elt_get(PDM_MESH_NODAL_TRIAHO, order);

  double **b = malloc (sizeof(double *) * n_nodes);
  for (int i = 0; i < n_nodes; i++) {
    b[i] = malloc (sizeof(double) * n_nodes);
  }

  // compute trinomial coefficients
  const int n_coef = (order/2 + 1)*(order + 1 - order/2);
  int coef[n_coef];
  coef[0] = 1;
  for (int i = 1; i < n_coef; i++) {
    coef[i] = 0;
  }

  for (int n = 1; n <= order; n++) {
    for (int j = n/2; j >=0; j--) {
      int idx = ij2idx(n-j,j);
      for (int i = n-j; i >= j; i--) {
        if (i > 0) {
          if (i > j) {
            coef[idx] += coef[ij2idx(i-1,j)];
          } else {
            coef[idx] += coef[ij2idx(i,j-1)];
          }
        }

        if (j > 0) {
          coef[idx] += coef[ij2idx(i,j-1)];
        }
        idx--;
      }
    }
  }

  double in = 1. / (double) order;

  int icol = 0;
  for (int j = 0; j <= order; j++) {
    for (int i = 0; i <= order-j; i++) {

      int c = coef[ij2idx(PDM_MAX(i,j), PDM_MIN(i,j))];

      int irow = 0;
      for (int l = 0; l <= order; l++) {
        double v = l*in;
        for (int k = 0; k <= order-l; k++) {
          double u = k*in;
          b[irow][icol] = c * _pow(u,i) * _pow(v,j) * _pow(1 - u - v, order - i - j);
          irow++;
        }
      }
      icol++;
    }
  }

#undef ij2idx

  return b;
}




static void
_lagrange_to_bezier_bar
(
 const int  order,
 double    *lag,
 double    *bez
 )
{
  int n_nodes = PDM_Mesh_nodal_n_vtx_elt_get(PDM_MESH_NODAL_BARHO, order);

  if (order == 1) {
    memcpy (bez, lag, sizeof(double) * n_nodes * 3);
  }

  else if (order == 2) {

    for (int j = 0; j < 3; j++) {
      bez[j] = lag[j];
    }

    for (int j = 0; j < 3; j++) {
      bez[3+j] = -0.5*lag[j] + 2*lag[3+j] - 0.5*lag[6+j];
    }

    for (int j = 0; j < 3; j++) {
      bez[6+j] = lag[6+j];
    }
  }

  else if (order == 3) {

    double f833 = 5. / 6.;
    double f333 = 1. / 3.;

    for (int j = 0; j < 3; j++) {
      bez[j] = lag[j];
    }

    for (int j = 0; j < 3; j++) {
      bez[3+j] = -f833*lag[j] + 3*lag[3+j] - 1.5*lag[6+j] + f333*lag[9+j];
    }

    for (int j = 0; j < 3; j++) {
      bez[6+j] = f333*lag[j] - 1.5*lag[3+j] + 3*lag[6+j] - f833*lag[9+j];
    }

    for (int j = 0; j < 3; j++) {
      bez[9+j] = lag[9+j];
    }
  }

  else {
    double **B = _bezier_matrix_bar(order);

    _gauss_elim (B, lag, bez, n_nodes, 3, 0);

    if (0) {
      printf("B = \n");
      for (int i = 0; i < n_nodes; i++) {
        for (int j = 0; j < n_nodes; j++) {
          printf("%3.3f ", B[i][j]);
        }
        printf("\n");
      }

      printf("lag = \n");
      for (int i = 0; i < n_nodes; i++) {
        for (int j = 0; j < 3; j++) {
          printf("%3.3f ", lag[3*i+j]);
        }
        printf("\n");
      }

      printf("bez = \n");
      for (int i = 0; i < n_nodes; i++) {
        for (int j = 0; j < 3; j++) {
          printf("%3.3f ", bez[3*i+j]);
        }
        printf("\n");
      }
    }

    for (int i = 0; i < n_nodes; i++) {
      free (B[i]);
    }
    free (B);
  }
}

static void
_lagrange_to_bezier_tria
(
 const int  order,
 double    *lag,
 double    *bez
 )
{
  int n_nodes = PDM_Mesh_nodal_n_vtx_elt_get(PDM_MESH_NODAL_TRIAHO, order);

  if (order == 1) {
    memcpy (bez, lag, sizeof(double) * n_nodes * 3);
  }

  else if (order == 2) {
    for (int j = 0; j < 3; j++) {
      bez[j] = lag[j];
    }

    for (int j = 0; j < 3; j++) {
      bez[3+j] = -0.5*lag[j] + 2*lag[3+j] - 0.5*lag[6+j];
    }

    for (int j = 0; j < 3; j++) {
      bez[6+j] = lag[6+j];
    }

    for (int j = 0; j < 3; j++) {
      bez[9+j] = -0.5*lag[j] + 2*lag[9+j] - 0.5*lag[15+j];
    }

    for (int j = 0; j < 3; j++) {
      bez[12+j] = -0.5*lag[6+j] + 2*lag[12+j] - 0.5*lag[15+j];
    }

    for (int j = 0; j < 3; j++) {
      bez[15+j] = lag[15+j];
    }
  }

  else if (order == 3) {
    double f5_6 = 5. / 6.;
    double f1_3 = 1. / 3.;

    for (int j = 0; j < 3; j++) {
      bez[j] = lag[j];
    }

    for (int j = 0; j < 3; j++) {
      bez[3+j] = -f5_6*lag[j] + 3*lag[3+j] - 1.5*lag[6+j] + f1_3*lag[9+j];
    }

    for (int j = 0; j < 3; j++) {
      bez[6+j] = f1_3*lag[j] - 1.5*lag[3+j] + 3*lag[6+j] - f5_6*lag[9+j];
    }

    for (int j = 0; j < 3; j++) {
      bez[9+j] = lag[9+j];
    }

    for (int j = 0; j < 3; j++) {
      bez[12+j] = -f5_6*lag[j] + 3*lag[12+j] - 1.5*lag[21+j] + f1_3*lag[27+j];
    }

    for (int j = 0; j < 3; j++) {
      bez[15+j] = f1_3*lag[j] - 0.75*lag[3+j] - 0.75*lag[6+j] + f1_3*lag[9+j] - 0.75*lag[12+j] + 4.5*lag[15+j] - 0.75*lag[18+j] - 0.75*lag[21+j] - 0.75*lag[24+j] + f1_3*lag[27+j];
    }

    for (int j = 0; j < 3; j++) {
      bez[18+j] = -f5_6*lag[9+j] + 3*lag[18+j] - 1.5*lag[24+j] + f1_3*lag[27+j];
    }

    for (int j = 0; j < 3; j++) {
      bez[21+j] = f1_3*lag[j] - 1.5*lag[12+j] + 3*lag[21+j] - f5_6*lag[27+j];
    }

    for (int j = 0; j < 3; j++) {
      bez[24+j] = f1_3*lag[9+j] - 1.5*lag[18+j] + 3*lag[24+j] - f5_6*lag[27+j];
    }

    for (int j = 0; j < 3; j++) {
      bez[27+j] = lag[27+j];
    }
  }

  else {
    double **B = _bezier_matrix_tria(order);

    _gauss_elim (B, lag, bez, n_nodes, 3, 0);

    if (0) {
      printf("B = \n");
      for (int i = 0; i < n_nodes; i++) {
        for (int j = 0; j < n_nodes; j++) {
          printf("%3.3f ", B[i][j]);
        }
        printf("\n");
      }

      printf("lag = \n");
      for (int i = 0; i < n_nodes; i++) {
        for (int j = 0; j < 3; j++) {
          printf("%3.3f ", lag[3*i+j]);
        }
        printf("\n");
      }

      printf("bez = \n");
      for (int i = 0; i < n_nodes; i++) {
        for (int j = 0; j < 3; j++) {
          printf("%3.3f ", bez[3*i+j]);
        }
        printf("\n");
      }
    }

    for (int i = 0; i < n_nodes; i++) {
      free (B[i]);
    }
    free (B);
  }
}


static void
_lagrange_to_bezier_quad
(
 const int  order,
 double    *lag,
 double    *bez
 )
{
  int n_nodes = PDM_Mesh_nodal_n_vtx_elt_get(PDM_MESH_NODAL_QUADHO, order);

  if (order == 1) {
    memcpy (bez, lag, sizeof(double) * n_nodes * 3);
  }

  else if (order == 2) {
    for (int j = 0; j < 3; j++) {
      bez[j] = lag[j];
    }

    for (int j = 0; j < 3; j++) {
      bez[3+j] = -0.5*lag[j] + 2*lag[3+j] - 0.5*lag[6+j];
    }

    for (int j = 0; j < 3; j++) {
      bez[6+j] = lag[6+j];
    }

    for (int j = 0; j < 3; j++) {
      bez[9+j] = -0.5*lag[j] + 2*lag[9+j] - 0.5*lag[18+j];
    }

    for (int j = 0; j < 3; j++) {
      bez[12+j] = 0.25*lag[j] - lag[3+j] + 0.25*lag[6+j] - lag[9+j] + 4*lag[12+j] - lag[15+j] + 0.25*lag[18+j] - lag[21+j] + 0.25*lag[24+j];
    }

    for (int j = 0; j < 3; j++) {
      bez[15+j] = -0.5*lag[6+j] + 2*lag[15+j] - 0.5*lag[24+j];
    }

    for (int j = 0; j < 3; j++) {
      bez[18+j] = lag[18+j];
    }

    for (int j = 0; j < 3; j++) {
      bez[21+j] = -0.5*lag[18+j] + 2*lag[21+j] - 0.5*lag[24+j];
    }

    for (int j = 0; j < 3; j++) {
      bez[24+j] = lag[24+j];
    }
  }

  else if (order == 3) {

    double f833 = 5. / 6.;
    double f333 = 1. / 3.;
    double f694 = 25./ 36.;
    double f278 = 5. / 18.;
    double f111 = 1. / 9.;

    for (int j = 0; j < 3; j++) {
      bez[j] = lag[j];
    }

    for (int j = 0; j < 3; j++) {
      bez[3+j] = -f833*lag[j] + 3*lag[3+j] - 1.5*lag[6+j] + f333*lag[9+j];
    }

    for (int j = 0; j < 3; j++) {
      bez[6+j] = f333*lag[j] - 1.5*lag[3+j] + 3*lag[6+j] - f833*lag[9+j];
    }

    for (int j = 0; j < 3; j++) {
      bez[9+j] = lag[9+j];
    }

    for (int j = 0; j < 3; j++) {
      bez[12+j] = -f833*lag[j] + 3*lag[12+j] - 1.5*lag[24+j] + f333*lag[36+j];
    }

    for (int j = 0; j < 3; j++) {
      bez[15+j] = f694*lag[j] - 2.5*lag[3+j] + 1.25*lag[6+j] - f278*lag[9+j] - 2.5*lag[12+j] + 9*lag[15+j] - 4.5*lag[18+j] + lag[21+j] + 1.25*lag[24+j] - 4.5*lag[27+j] + 2.25*lag[30+j] - 0.5*lag[33+j] - f278*lag[36+j] + lag[39+j] - 0.5*lag[42+j] + f111*lag[45+j];
    }

    for (int j = 0; j < 3; j++) {
      bez[18+j] = -f278*lag[j] + 1.25*lag[3+j] - 2.5*lag[6+j] + f694*lag[9+j] + lag[12+j] - 4.5*lag[15+j] + 9*lag[18+j] - 2.5*lag[21+j] - 0.5*lag[24+j] + 2.25*lag[27+j] - 4.5*lag[30+j] + 1.25*lag[33+j] + f111*lag[36+j] - 0.5*lag[39+j] + lag[42+j] - f278*lag[45+j];
    }

    for (int j = 0; j < 3; j++) {
      bez[21+j] = -f833*lag[9+j] + 3*lag[21+j] - 1.5*lag[33+j] + f333*lag[45+j];
    }

    for (int j = 0; j < 3; j++) {
      bez[24+j] = f333*lag[j] -1.5*lag[12+j] + 3*lag[24+j] - f833*lag[36+j];
    }

    for (int j = 0; j < 3; j++) {
      bez[27+j] = -f278*lag[j] + lag[3+j] - 0.5*lag[6+j] + f111*lag[9+j] + 1.25*lag[12+j] - 4.5*lag[15+j] + 2.25*lag[18+j] - 0.5*lag[21+j] - 2.5*lag[24+j] + 9*lag[27+j] - 4.5*lag[30+j] + lag[33+j] + f694*lag[36+j] - 2.5*lag[39+j] + 1.25*lag[42+j] - f278*lag[45+j];
    }

    for (int j = 0; j < 3; j++) {
      bez[30+j] = f111*lag[j] - 0.5*lag[3+j] + lag[6+j] - f278*lag[9+j] - 0.5*lag[12+j] + 2.25*lag[15+j] - 4.5*lag[18+j] + 1.25*lag[21+j] + lag[24+j] - 4.5*lag[27+j] + 9*lag[30+j] - 2.5*lag[33+j] - f278*lag[36+j] + 1.25*lag[39+j] - 2.5*lag[42+j] + f694*lag[45+j];
    }

    for (int j = 0; j < 3; j++) {
      bez[33+j] = f333*lag[9+j] - 1.5*lag[21+j] + 3*lag[33+j] - f833*lag[45+j];
    }

    for (int j = 0; j < 3; j++) {
      bez[36+j] = lag[36+j];
    }

    for (int j = 0; j < 3; j++) {
      bez[39+j] = -f833*lag[36+j] + 3*lag[39+j] - 1.5*lag[42+j] + f333*lag[45+j];
    }

    for (int j = 0; j < 3; j++) {
      bez[42+j] = f333*lag[36+j] - 1.5*lag[39+j] + 3*lag[42+j] - f833*lag[45+j];
    }

    for (int j = 0; j < 3; j++) {
      bez[45+j] = lag[45+j];
    }
  }

  else {
    double **B = _bezier_matrix_quad(order);

    _gauss_elim (B, lag, bez, n_nodes, 3, 0);

    for (int i = 0; i < n_nodes; i++) {
      free (B[i]);
    }
    free (B);
  }
}



static void _check_tetra_face
(
 const char   *filename,
 const int     order,
 const double *coord
 )
{
  #define ij2idx(i, j) (i) + (order+1)*(j) - ((j)-1)*(j)/2

  int n_node = PDM_Mesh_nodal_n_vtx_elt_get(PDM_MESH_NODAL_TRIAHO, order);

  FILE *f = fopen(filename, "w");

  fprintf(f, "# vtk DataFile Version 2.0\n");
  fprintf(f, "mesh\n");
  fprintf(f, "ASCII\n");
  fprintf(f, "DATASET POLYDATA\n");

  fprintf(f, "POINTS %d double\n", n_node);
  for (int i = 0; i < n_node; i++) {
    for (int j = 0; j < 3; j++) {
      fprintf(f, "%.20lf ", coord[3*i+j]);
    }
    fprintf(f, "\n");
  }

  int n_tri = order*order;
  fprintf(f, "POLYGONS %d %d\n", n_tri, 4*n_tri);
  for (int j = 0; j < order; j++) {
    for (int i = 0; i < order-j; i++) {
      fprintf(f, "3 %d %d %d\n", ij2idx(i,j), ij2idx(i+1,j), ij2idx(i,j+1));
    }
  }

  for (int j = 0; j < order-1; j++) {
    for (int i = 0; i < order-j-1; i++) {
      fprintf(f, "3 %d %d %d\n", ij2idx(i,j+1), ij2idx(i+1,j), ij2idx(i+1,j+1));
    }
  }

  fclose(f);

  #undef ij2idx
}

static void
_lagrange_to_bezier_tetra
(
 const int  order,
 double    *lag,
 double    *bez
 )
{
  #define ijk2idx(i, j, k) ((i) + (j)*(order + 1 - (k)) - (j)*((j)-1)/2 + ((k)*((k)*((k) - 3*order - 6) + 3*order*(order + 4) + 11)) / 6)

  int n_nodes = PDM_Mesh_nodal_n_vtx_elt_get(PDM_MESH_NODAL_TETRAHO, order);

  if (order == 1) {
    memcpy (bez, lag, sizeof(double) * n_nodes * 3);
  }

  else {
    int n_nodes_tria = PDM_Mesh_nodal_n_vtx_elt_get(PDM_MESH_NODAL_TRIAHO, order);

    double *tria_lag = (double *) malloc(sizeof(double) * n_nodes_tria * 3);
    double *tria_bez = (double *) malloc(sizeof(double) * n_nodes_tria * 3);

    double **B = _bezier_matrix_tria(order);

    int idx;


    // hack for internal nodes
    memcpy (bez, lag, sizeof(double) * n_nodes * 3);

    // face w = 0
    // idx = 0;
    // for (int j = 0; j <= order; j++) {
    //   for (int i = 0; i <= order - j; i++) {
    //     int idx2 = ijk2idx(i,j,0);
    //     for (int l = 0; l < 3; l++) {
    //       tria_lag[idx++] = lag[3*idx2+l];
    //     }
    //   }
    // }
    if(0 == 1) {
      _check_tetra_face("face_w0.vtk", order, tria_lag);
    }
    _gauss_elim (B, lag, bez, n_nodes_tria, 3, 0);
    // _gauss_elim (B, tria_lag, tria_bez, n_nodes_tria, 3, 0);

    // idx = 0;
    // for (int j = 0; j <= order; j++) {
    //   for (int i = 0; i <= order - j; i++) {
    //     int idx2 = ijk2idx(i,j,0);
    //     for (int l = 0; l < 3; l++) {
    //       bez[3*idx2+l] = tria_bez[idx++];
    //     }
    //   }
    // }

    // face u = 0
    idx = 0;
    for (int k = 0; k <= order; k++) {
      for (int j = 0; j <= order - k; j++) {
        int idx2 = ijk2idx(0,j,k);
        for (int l = 0; l < 3; l++) {
          tria_lag[idx++] = lag[3*idx2+l];
        }
      }
    }

    _gauss_elim (B, tria_lag, tria_bez, n_nodes_tria, 3, 0);

    idx = 0;
    for (int k = 0; k <= order; k++) {
      for (int j = 0; j <= order - k; j++) {
        int idx2 = ijk2idx(0,j,k);
        for (int l = 0; l < 3; l++) {
          bez[3*idx2+l] = tria_bez[idx++];
        }
      }
    }


    // face v = 0
    idx = 0;
    for (int k = 0; k <= order; k++) {
      for (int i = 0; i <= order - k; i++) {
        int idx2 = ijk2idx(i,0,k);
        for (int l = 0; l < 3; l++) {
          tria_lag[idx++] = lag[3*idx2+l];
        }
      }
    }

    _gauss_elim (B, tria_lag, tria_bez, n_nodes_tria, 3, 0);

    idx = 0;
    for (int k = 0; k <= order; k++) {
      for (int i = 0; i <= order - k; i++) {
        int idx2 = ijk2idx(i,0,k);
        for (int l = 0; l < 3; l++) {
          bez[3*idx2+l] = tria_bez[idx++];
        }
      }
    }

    // face u+v+w = 1
    idx = 0;
    for (int k = 0; k <= order; k++) {
      for (int j = 0; j <= order - k; j++) {
        int i = order - j - k;
        int idx2 = ijk2idx(i,j,k);
        for (int l = 0; l < 3; l++) {
          tria_lag[idx++] = lag[3*idx2+l];
        }
      }
    }

    _gauss_elim (B, tria_lag, tria_bez, n_nodes_tria, 3, 0);

    idx = 0;
    for (int k = 0; k <= order; k++) {
      for (int j = 0; j <= order - k; j++) {
        int i = order - j - k;
        int idx2 = ijk2idx(i,j,k);
        for (int l = 0; l < 3; l++) {
          bez[3*idx2+l] = tria_bez[idx++];
        }
      }
    }

    for (int i = 0; i < n_nodes_tria; i++) {
      free (B[i]);
    }
    free (B);
    free (tria_lag);
    free (tria_bez);
  }
  #undef ijk2idx
}


static void
_lagrange_to_bezier_pyramid
(
 const int  order,
 double    *lag,
 double    *bez
 )
{
  #define ijk2idx(i, j, k) ((i) + (j)*(order+1-(k)) + ((k)*((k)*(2*(k) - 6*order - 9) + 6*order*(order + 3) + 13)) / 6)

  int n_nodes = PDM_Mesh_nodal_n_vtx_elt_get(PDM_MESH_NODAL_PYRAMIDHO, order);

  if (order == 1) {
    memcpy (bez, lag, sizeof(double) * n_nodes * 3);
  }

  else {

    int n_nodes_tria = PDM_Mesh_nodal_n_vtx_elt_get(PDM_MESH_NODAL_TRIAHO, order);
    int n_nodes_quad = PDM_Mesh_nodal_n_vtx_elt_get(PDM_MESH_NODAL_QUADHO, order);

    double *tria_lag = (double *) malloc(sizeof(double) * n_nodes_tria * 3);
    double *tria_bez = (double *) malloc(sizeof(double) * n_nodes_tria * 3);
    double *quad_lag = (double *) malloc(sizeof(double) * n_nodes_quad * 3);
    double *quad_bez = (double *) malloc(sizeof(double) * n_nodes_quad * 3);

    double **B_tria = _bezier_matrix_tria(order);
    double **B_quad = _bezier_matrix_quad(order);

    int idx;


    // hack for internal nodes
    memcpy (bez, lag, sizeof(double) * n_nodes * 3);


    // face w = 0
    _gauss_elim (B_quad, lag, bez, n_nodes_quad, 3, 0);


    // face u = 0
    idx = 0;
    for (int k = 0; k <= order; k++) {
      for (int j = 0; j <= order-k; j++) {
        int idx2 = ijk2idx(0,j,k);
        for (int l = 0; l < 3; l++) {
          tria_lag[idx++] = lag[3*idx2+l];
        }
      }
    }

    _gauss_elim (B_tria, tria_lag, tria_bez, n_nodes_tria, 3, 0);

    idx = 0;
    for (int k = 0; k <= order; k++) {
      for (int j = 0; j <= order-k; j++) {
        int idx2 = ijk2idx(0,j,k);
        for (int l = 0; l < 3; l++) {
          bez[3*idx2+l] = tria_bez[idx++];
        }
      }
    }


    // face u = 1-w
    idx = 0;
    for (int k = 0; k <= order; k++) {
      for (int j = 0; j <= order-k; j++) {
        int idx2 = ijk2idx(order-k,j,k);
        for (int l = 0; l < 3; l++) {
          tria_lag[idx++] = lag[3*idx2+l];
        }
      }
    }

    _gauss_elim (B_tria, tria_lag, tria_bez, n_nodes_tria, 3, 0);

    idx = 0;
    for (int k = 0; k <= order; k++) {
      for (int j = 0; j <= order-k; j++) {
        int idx2 = ijk2idx(order-k,j,k);
        for (int l = 0; l < 3; l++) {
          bez[3*idx2+l] = tria_bez[idx++];
        }
      }
    }


    // face v = 0
    idx = 0;
    for (int k = 0; k <= order; k++) {
      for (int i = 0; i <= order-k; i++) {
        int idx2 = ijk2idx(i,0,k);
        for (int l = 0; l < 3; l++) {
          tria_lag[idx++] = lag[3*idx2+l];
        }
      }
    }

    _gauss_elim (B_tria, tria_lag, tria_bez, n_nodes_tria, 3, 0);

    idx = 0;
    for (int k = 0; k <= order; k++) {
      for (int i = 0; i <= order-k; i++) {
        int idx2 = ijk2idx(i,0,k);
        for (int l = 0; l < 3; l++) {
          bez[3*idx2+l] = tria_bez[idx++];
        }
      }
    }


    // face v = 1-w
    idx = 0;
    for (int k = 0; k <= order; k++) {
      for (int i = 0; i <= order-k; i++) {
        int idx2 = ijk2idx(i,order-k,k);
        for (int l = 0; l < 3; l++) {
          tria_lag[idx++] = lag[3*idx2+l];
        }
      }
    }

    _gauss_elim (B_tria, tria_lag, tria_bez, n_nodes_tria, 3, 0);

    idx = 0;
    for (int k = 0; k <= order; k++) {
      for (int i = 0; i <= order-k; i++) {
        int idx2 = ijk2idx(i,order-k,k);
        for (int l = 0; l < 3; l++) {
          bez[3*idx2+l] = tria_bez[idx++];
        }
      }
    }



    for (int i = 0; i < n_nodes_tria; i++) {
      free (B_tria[i]);
    }
    free (B_tria);
    free (tria_lag);
    free (tria_bez);

    for (int i = 0; i < n_nodes_quad; i++) {
      free (B_quad[i]);
    }
    free (B_quad);
    free (quad_lag);
    free (quad_bez);
  }

  #undef ijk2idx
}



static void
_lagrange_to_bezier_prism
(
 const int  order,
 double    *lag,
 double    *bez
 )
{
  #define ijk2idx(i, j, k) ((i) + (j)*(order+1) - (j)*((j)-1)/2 + (k)*(order+1)*(order+2)/2)

  int n_nodes = PDM_Mesh_nodal_n_vtx_elt_get(PDM_MESH_NODAL_PRISMHO, order);

  if (order == 1) {
    memcpy (bez, lag, sizeof(double) * n_nodes * 3);
  }

  else {

    int n_nodes_tria = PDM_Mesh_nodal_n_vtx_elt_get(PDM_MESH_NODAL_TRIAHO, order);
    int n_nodes_quad = PDM_Mesh_nodal_n_vtx_elt_get(PDM_MESH_NODAL_QUADHO, order);

    double *tria_lag = (double *) malloc(sizeof(double) * n_nodes_tria * 3);
    double *tria_bez = (double *) malloc(sizeof(double) * n_nodes_tria * 3);
    double *quad_lag = (double *) malloc(sizeof(double) * n_nodes_quad * 3);
    double *quad_bez = (double *) malloc(sizeof(double) * n_nodes_quad * 3);

    double **B_tria = _bezier_matrix_tria(order);
    double **B_quad = _bezier_matrix_quad(order);

    int idx;

    // hack for internal nodes
    memcpy (bez, lag, sizeof(double) * n_nodes * 3);

    // face w = 0
    _gauss_elim (B_tria, lag, bez, n_nodes_tria, 3, 0);

    // face w = 1
    _gauss_elim (B_tria, &lag[order*n_nodes_tria], &bez[order*n_nodes_tria], n_nodes_tria, 3, 0);


    // face u = 0
    idx = 0;
    for (int k = 0; k <= order; k++) {
      for (int j = 0; j <= order; j++) {
        int idx2 = ijk2idx(0,j,k);
        for (int l = 0; l < 3; l++) {
          quad_lag[idx++] = lag[3*idx2+l];
        }
      }
    }

    _gauss_elim (B_quad, quad_lag, quad_bez, n_nodes_quad, 3, 0);

    idx = 0;
    for (int k = 0; k <= order; k++) {
      for (int j = 0; j <= order; j++) {
        int idx2 = ijk2idx(0,j,k);
        for (int l = 0; l < 3; l++) {
          bez[3*idx2+l] = quad_bez[idx++];
        }
      }
    }


    // face v = 0
    idx = 0;
    for (int k = 0; k <= order; k++) {
      for (int i = 0; i <= order; i++) {
        int idx2 = ijk2idx(i,0,k);
        for (int l = 0; l < 3; l++) {
          quad_lag[idx++] = lag[3*idx2+l];
        }
      }
    }

    _gauss_elim (B_quad, quad_lag, quad_bez, n_nodes_quad, 3, 0);

    idx = 0;
    for (int k = 0; k <= order; k++) {
      for (int i = 0; i <= order; i++) {
        int idx2 = ijk2idx(i,0,k);
        for (int l = 0; l < 3; l++) {
          bez[3*idx2+l] = quad_bez[idx++];
        }
      }
    }


    // face u+v = 1
    idx = 0;
    for (int k = 0; k <= order; k++) {
      for (int i = 0; i <= order; i++) {
        int idx2 = ijk2idx(i,order-i,k);
        for (int l = 0; l < 3; l++) {
          quad_lag[idx++] = lag[3*idx2+l];
        }
      }
    }

    _gauss_elim (B_quad, quad_lag, quad_bez, n_nodes_quad, 3, 0);

    idx = 0;
    for (int k = 0; k <= order; k++) {
      for (int i = 0; i <= order; i++) {
        int idx2 = ijk2idx(i,order-i,k);
        for (int l = 0; l < 3; l++) {
          bez[3*idx2+l] = quad_bez[idx++];
        }
      }
    }


    for (int i = 0; i < n_nodes_tria; i++) {
      free (B_tria[i]);
    }
    free (B_tria);
    free (tria_lag);
    free (tria_bez);

    for (int i = 0; i < n_nodes_quad; i++) {
      free (B_quad[i]);
    }
    free (B_quad);
    free (quad_lag);
    free (quad_bez);

  }

  #undef ijk2idx
}




static void
_lagrange_to_bezier_hexa
(
 const int  order,
 double    *lag,
 double    *bez
 )
{
  #define ijk2idx(i, j, k) ((i) + (order+1)*((j) + (order+1)*(k)))

  int n_nodes = PDM_Mesh_nodal_n_vtx_elt_get(PDM_MESH_NODAL_HEXAHO, order);

  if (order == 1) {
    memcpy (bez, lag, sizeof(double) * n_nodes * 3);
  }

  else {
    int n_nodes_quad = PDM_Mesh_nodal_n_vtx_elt_get(PDM_MESH_NODAL_QUADHO, order);

    double *quad_lag = (double *) malloc(sizeof(double) * n_nodes_quad * 3);
    double *quad_bez = (double *) malloc(sizeof(double) * n_nodes_quad * 3);

    double **B = _bezier_matrix_quad(order);

    int idx;


    // hack for internal nodes
    memcpy (bez, lag, sizeof(double) * n_nodes * 3);

    // face w = 0
    _gauss_elim (B, lag, bez, n_nodes_quad, 3, 0);

    // face w = 1
    _gauss_elim (B, &lag[order*n_nodes_quad], &bez[order*n_nodes_quad], n_nodes_quad, 3, 0);


    // face u = 0
    idx = 0;
    for (int k = 0; k <= order; k++) {
      for (int j = 0; j <= order; j++) {
        int idx2 = ijk2idx(0,j,k);
        for (int l = 0; l < 3; l++) {
          quad_lag[idx++] = lag[3*idx2+l];
        }
      }
    }

    _gauss_elim (B, quad_lag, quad_bez, n_nodes_quad, 3, 0);

    idx = 0;
    for (int k = 0; k <= order; k++) {
      for (int j = 0; j <= order; j++) {
        int idx2 = ijk2idx(0,j,k);
        for (int l = 0; l < 3; l++) {
          bez[3*idx2+l] = quad_bez[idx++];
        }
      }
    }


    // face u = 1
    idx = 0;
    for (int k = 0; k <= order; k++) {
      for (int j = 0; j <= order; j++) {
        int idx2 = ijk2idx(order,j,k);
        for (int l = 0; l < 3; l++) {
          quad_lag[idx++] = lag[3*idx2+l];
        }
      }
    }

    _gauss_elim (B, quad_lag, quad_bez, n_nodes_quad, 3, 0);

    idx = 0;
    for (int k = 0; k <= order; k++) {
      for (int j = 0; j <= order; j++) {
        int idx2 = ijk2idx(order,j,k);
        for (int l = 0; l < 3; l++) {
          bez[3*idx2+l] = quad_bez[idx++];
        }
      }
    }


    // face v = 0
    idx = 0;
    for (int i = 0; i <= order; i++) {
      for (int k = 0; k <= order; k++) {
        int idx2 = ijk2idx(i,0,k);
        for (int l = 0; l < 3; l++) {
          quad_lag[idx++] = lag[3*idx2+l];
        }
      }
    }

    _gauss_elim (B, quad_lag, quad_bez, n_nodes_quad, 3, 0);

    idx = 0;
    for (int i = 0; i <= order; i++) {
      for (int k = 0; k <= order; k++) {
        int idx2 = ijk2idx(i,0,k);
        for (int l = 0; l < 3; l++) {
          bez[3*idx2+l] = quad_bez[idx++];
        }
      }
    }


    // face v = 1
    idx = 0;
    for (int i = 0; i <= order; i++) {
      for (int k = 0; k <= order; k++) {
        int idx2 = ijk2idx(i,order,k);
        for (int l = 0; l < 3; l++) {
          quad_lag[idx++] = lag[3*idx2+l];
        }
      }
    }

    _gauss_elim (B, quad_lag, quad_bez, n_nodes_quad, 3, 0);

    idx = 0;
    for (int i = 0; i <= order; i++) {
      for (int k = 0; k <= order; k++) {
        int idx2 = ijk2idx(i,order,k);
        for (int l = 0; l < 3; l++) {
          bez[3*idx2+l] = quad_bez[idx++];
        }
      }
    }

    for (int i = 0; i < n_nodes_quad; i++) {
      free (B[i]);
    }
    free (B);
    free (quad_lag);
    free (quad_bez);

  }

  #undef ijk2idx
}


=======
>>>>>>> a2f63b7a
static void
_bezier_bounding_boxes
(
 PDM_dmesh_nodal_t   *dmn,
 int                  order,
 PDM_geometry_kind_t  geom_kind,
 const char          *filename_patter
 )
{
  int i_rank;
  int n_rank;
  PDM_MPI_Comm_rank(dmn->comm, &i_rank);
  PDM_MPI_Comm_size(dmn->comm, &n_rank);

  int *sections_id = PDM_DMesh_nodal_sections_id_get(dmn, geom_kind);
  int  n_section   = PDM_DMesh_nodal_n_section_get  (dmn, geom_kind);

  PDM_g_num_t shift = 0;
  for (int i_section = 0; i_section < n_section; ++i_section) {

    int id_section = sections_id[i_section];
    const PDM_g_num_t    *delmt_distribution = PDM_DMesh_nodal_distrib_section_get(dmn, geom_kind, id_section);
    int                   n_elt              = PDM_DMesh_nodal_section_n_elt_get  (dmn, geom_kind, id_section);
    PDM_g_num_t          *dconnec            = PDM_DMesh_nodal_section_std_get    (dmn, geom_kind, id_section);
    PDM_Mesh_nodal_elt_t  t_elt              = PDM_DMesh_nodal_section_type_get   (dmn, geom_kind, id_section);

    if (t_elt != PDM_MESH_NODAL_BAR2      &&
        t_elt != PDM_MESH_NODAL_TRIA3     &&
        t_elt != PDM_MESH_NODAL_QUAD4     &&
        t_elt != PDM_MESH_NODAL_BARHO     &&
        t_elt != PDM_MESH_NODAL_TRIAHO    &&
        t_elt != PDM_MESH_NODAL_QUADHO    &&
        t_elt != PDM_MESH_NODAL_TETRA4    &&
        t_elt != PDM_MESH_NODAL_TETRAHO   &&
        t_elt != PDM_MESH_NODAL_PYRAMID5  &&
        t_elt != PDM_MESH_NODAL_PYRAMIDHO &&
        t_elt != PDM_MESH_NODAL_PRISM6    &&
        t_elt != PDM_MESH_NODAL_PRISMHO   &&
        t_elt != PDM_MESH_NODAL_HEXA8     &&
        t_elt != PDM_MESH_NODAL_HEXAHO) continue;

    int         *dconnec_idx    = (int         * ) malloc( (n_elt+1) * sizeof(int        ));
    PDM_g_num_t *delmt_ln_to_gn = (PDM_g_num_t * ) malloc( (n_elt  ) * sizeof(PDM_g_num_t));

    int strid = PDM_Mesh_nodal_n_vtx_elt_get(t_elt, order);
    dconnec_idx[0] = 0;
    for(int i = 0; i < n_elt; ++i) {
      dconnec_idx[i+1] = dconnec_idx[i] + strid;
      delmt_ln_to_gn[i] = delmt_distribution[i_rank] + i + 1;
    }

    int *ijk_to_vtk = PDM_ho_ordering_ijk_to_user_get("PDM_HO_ORDERING_VTK",
                                                      t_elt,
                                                      order);


    PDM_g_num_t *pvtx_ln_to_gn;
    int         *pcell_vtx_idx;
    int         *pcell_vtx;
    int          pn_vtx;
    PDM_part_dconnectivity_to_pconnectivity_sort_single_part(dmn->comm,
                                                             delmt_distribution,
                                                             dconnec_idx,
                                                             dconnec,
                                                             n_elt,
                                    (const PDM_g_num_t *)    delmt_ln_to_gn,
                                                            &pn_vtx,
                                                            &pvtx_ln_to_gn,
                                                            &pcell_vtx_idx,
                                                            &pcell_vtx);

    /*
     * Coordinates
     */
    PDM_g_num_t *vtx_distrib = PDM_dmesh_nodal_vtx_distrib_get(dmn);
    double      *dvtx_coord  = PDM_DMesh_nodal_vtx_get(dmn);
    // int          dn_vtx   = PDM_DMesh_nodal_n_vtx_get(dln->dmesh_nodal_in);
    // assert(dn_vtx == (vtx_distrib[i_rank+1]-vtx_distrib[i_rank]));
    double** tmp_pvtx_coord = NULL;
    PDM_part_dcoordinates_to_pcoordinates(dmn->comm,
                                          1,
                                          vtx_distrib,
                                          dvtx_coord,
                                          &pn_vtx,
                   (const PDM_g_num_t **) &pvtx_ln_to_gn,
                                          &tmp_pvtx_coord);

    double* pvtx_coord_out = tmp_pvtx_coord[0];

    int n_nodes = PDM_Mesh_nodal_n_vtx_elt_get(t_elt, order);
    double *lagrange_coord = malloc (sizeof(double) * n_nodes * 3);
    double *bezier_coord   = malloc (sizeof(double) * n_nodes * 3);
    double *elt_coord      = malloc (sizeof(double) * n_elt * n_nodes * 3);
    int    *elt_vtx        = malloc (sizeof(int)    * n_elt * n_nodes);

    double *matrix = NULL;
    if (order > 3) {
      int n_nodes_quad = PDM_Mesh_nodal_n_vtx_elt_get(PDM_MESH_NODAL_QUADHO, order);
      matrix = malloc(sizeof(double) * n_nodes_quad * n_nodes_quad);
    }

    double *extents = malloc (sizeof(double) * n_elt * 6);
    int idx2 = 0;
    for (int i = 0; i < n_elt; i++) {
      double *_min = extents + 6*i;
      double *_max = _min + 3;

      for (int j = 0; j < 3; j++) {
        _min[j] =  1e30;
        _max[j] = -1e30;
      }

      int idx = 0;
      for (int k = pcell_vtx_idx[i]; k < pcell_vtx_idx[i+1]; k++) {
        int ivtx = pcell_vtx[k] - 1;
        for (int j = 0; j < 3; j++) {
          lagrange_coord[idx++] = pvtx_coord_out[3*ivtx + j];
        }
      }

      if (t_elt == PDM_MESH_NODAL_BAR2 ||
          t_elt == PDM_MESH_NODAL_BARHO) {
        PDM_lagrange_to_bezier_bar(order, lagrange_coord, bezier_coord, matrix);
      }
      else if (t_elt == PDM_MESH_NODAL_TRIA3 ||
               t_elt == PDM_MESH_NODAL_TRIAHO) {
        PDM_lagrange_to_bezier_tria(order, lagrange_coord, bezier_coord, matrix);
      }
      else if (t_elt == PDM_MESH_NODAL_QUAD4 ||
               t_elt == PDM_MESH_NODAL_QUADHO) {
        PDM_lagrange_to_bezier_quad(order, lagrange_coord, bezier_coord, matrix);
      }
      else if (t_elt == PDM_MESH_NODAL_TETRA4 ||
               t_elt == PDM_MESH_NODAL_TETRAHO) {
        PDM_lagrange_to_bezier_tetra(order, lagrange_coord, bezier_coord, matrix);
      }
      else if (t_elt == PDM_MESH_NODAL_PYRAMID5 ||
               t_elt == PDM_MESH_NODAL_PYRAMIDHO) {
        PDM_lagrange_to_bezier_pyramid(order, lagrange_coord, bezier_coord, matrix);
      }
      else if (t_elt == PDM_MESH_NODAL_PRISM6 ||
               t_elt == PDM_MESH_NODAL_PRISMHO) {
        PDM_lagrange_to_bezier_prism(order, lagrange_coord, bezier_coord, matrix);
      }
      else if (t_elt == PDM_MESH_NODAL_HEXA8 ||
               t_elt == PDM_MESH_NODAL_HEXAHO) {
        PDM_lagrange_to_bezier_hexa(order, lagrange_coord, bezier_coord, matrix);
      }

      for (int k = 0; k < n_nodes; k++) {
        for (int j = 0; j < 3; j++) {
          elt_coord[3*idx2 + j] = bezier_coord[3*k + j];//lagrange_coord[3*k + j];//
          _min[j] = _MIN(_min[j], bezier_coord[3*k + j]);
          _max[j] = _MAX(_max[j], bezier_coord[3*k + j]);
        }
        elt_vtx[n_nodes*i + ijk_to_vtk[k]] = ++idx2;
      }
    }

    if (matrix != NULL) {
      free(matrix);
    }

    /*
     *  Dump
     */
    for(int i = 0; i < n_elt; ++i) {
      delmt_ln_to_gn[i] += shift;
    }

    char filename[999];
    sprintf(filename, "%s_bezier_section_%2.2d_%2.2d.vtk", filename_patter, i_section, i_rank);
    PDM_vtk_write_std_elements_ho(filename,
                                  order,
                                  n_elt * n_nodes,
                                  elt_coord,
                                  NULL,
                                  t_elt,
                                  n_elt,
                                  elt_vtx,
                                  delmt_ln_to_gn,
                                  0,
                                  NULL,
                                  NULL);

    // sprintf(filename, "%s_bezier_coord_section_%2.2d_%2.2d.vtk", filename_patter, i_section, i_rank);
    // PDM_vtk_write_point_cloud(filename,
    //                           n_elt * n_nodes,
    //                           elt_coord,
    //                           NULL,
    //                           NULL);
    free(elt_vtx);
    free(elt_coord);

    sprintf(filename, "%s_boxes_section_%2.2d_%2.2d.vtk", filename_patter, i_section, i_rank);
    PDM_vtk_write_boxes(filename,
                        n_elt,
                        extents,
                        delmt_ln_to_gn);
    free (extents);
    free (bezier_coord);
    free (lagrange_coord);

    free(tmp_pvtx_coord);
    free(pvtx_ln_to_gn);
    free(pcell_vtx_idx);
    free(pcell_vtx);

    free(dconnec_idx);
    free(delmt_ln_to_gn);

    free(pvtx_coord_out);

    shift += delmt_distribution[n_rank];
  }
}


static void
_deformation
(
 const double       length,
 const PDM_g_num_t  n_vtx_seg,
 const int          n_vtx,
 double            *vtx_coord
 )
{
  PDM_UNUSED(n_vtx_seg);
  double amplitude = 0.1;//0.07;
  double frequency = 4.;

  for (int i = 0; i < n_vtx; i++) {
    double x = (vtx_coord[3*i    ] - 0.5) / length;
    double y = (vtx_coord[3*i + 1] - 0.5) / length;
    double z = (vtx_coord[3*i + 2] - 0.5) / length;

    vtx_coord[3*i    ] += amplitude*length*cos(frequency*y);
    vtx_coord[3*i + 1] += amplitude*length*cos(frequency*z);
    vtx_coord[3*i + 2] += amplitude*length*cos(frequency*x);
  }

  // double amplitude = 0.25 * length / (double) (n_vtx_seg - 1);
  // double frequency = PDM_PI * (n_vtx_seg - 1) / length;

  // for (int i = 0; i < n_vtx; i++) {
  //   double d[3];
  //   double dmax = -1;
  //   int jmax = -1;
  //   for (int j = 0; j < 3; j++) {
  //     d[j] = vtx_coord[3*i + j] - 0.5*length;
  //     if (PDM_ABS(d[j]) > dmax) {
  //       dmax = PDM_ABS(d[j]);
  //       jmax = j;
  //     }
  //   }

  //   double md = PDM_MODULE(d);
  //   if (md > 1e-15) {
  //     md = 1. / md;

  //     double x1 = vtx_coord[3*i + (jmax+1)%3];
  //     double x2 = vtx_coord[3*i + (jmax+2)%3];

  //     double s = amplitude * PDM_ABS( sin(frequency*x1) * sin(frequency*x2) );

  //     // double s = -amplitude * (sin(frequency*x1) + sin(frequency*x2));

  //     // for (int j = 0; j < 3; j++) {
  //     //   vtx_coord[3*i + j] += s * d[j] * md;
  //     // }
  //     vtx_coord[3*i + jmax] += s * PDM_SIGN(d[jmax]) * md;
  //   }
  // }
}


/**
 *
 * \brief  Main
 *
 */
// @@@param[n_proc] : 1,2,3,4
// @@@param[n] : 10,20,30,40
// @@@param[l] : 1.
// @@@args[part_kind] : -parmetis, -pt-scotch
int main(int argc, char *argv[])
{

  /*
   *  Set default values
   */
  PDM_g_num_t          nx     = 10;
  PDM_g_num_t          ny     = 10;
  PDM_g_num_t          nz     = 10;
  int                  order  = 1;
  double               length = 1.;
  int                  n_part = 1;
  int                  post   = 0;
  PDM_Mesh_nodal_elt_t t_elt  = PDM_MESH_NODAL_TRIA3;
  //  2 -> tria
  //  3 -> quad
  //  5 -> tetra
  //  6 -> pyramid
  //  7 -> prism
  //  8 -> hexa
  // 11 -> tria_ho
  // 12 -> quad_ho
  // 13 -> tetra_ho
  // 14 -> pyramid_ho
  // 15 -> prism_ho
  // 16 -> hexa_ho

  PDM_part_split_t method  = PDM_PART_SPLIT_HILBERT;

  /*
   *  Read args
   */

  _read_args(argc,
             argv,
             &nx,
             &ny,
             &nz,
             &order,
             (int *) &t_elt,
             &length,
             &n_part,
             &post,
             (int *) &method);

  if (t_elt == PDM_MESH_NODAL_TRIA3    ||
      t_elt == PDM_MESH_NODAL_QUAD4    ||
      t_elt == PDM_MESH_NODAL_TETRA4   ||
      t_elt == PDM_MESH_NODAL_PYRAMID5 ||
      t_elt == PDM_MESH_NODAL_PRISM6   ||
      t_elt == PDM_MESH_NODAL_HEXA8) {
    if (order != 1) {
      PDM_error(__FILE__, __LINE__, 0, "Invalid order %d for linear element type %d\n", order, (int) t_elt);
    }
  }

  /*
   *  Init
   */
  struct timeval t_elaps_debut;

  PDM_MPI_Comm comm = PDM_MPI_COMM_WORLD;
  int i_rank;
  int n_rank;

  PDM_MPI_Init(&argc, &argv);
  PDM_MPI_Comm_rank(comm, &i_rank);
  PDM_MPI_Comm_size(comm, &n_rank);

  int dim = 3;
  if (t_elt == PDM_MESH_NODAL_TRIA3  ||
      t_elt == PDM_MESH_NODAL_QUAD4  ||
      t_elt == PDM_MESH_NODAL_TRIAHO ||
      t_elt == PDM_MESH_NODAL_QUADHO) {
    dim = 2;
  }

  if (order > 3) {
    int *ijk = NULL;

    for (PDM_Mesh_nodal_elt_t type = PDM_MESH_NODAL_BARHO;
         type <= PDM_MESH_NODAL_HEXAHO;
         type++) {

      if (type == PDM_MESH_NODAL_PYRAMIDHO) continue;

      ijk = PDM_vtk_lagrange_to_ijk(type, order);
      PDM_ho_ordering_user_to_ijk_add ("PDM_HO_ORDERING_VTK",
                                       type,
                                       order,
                                       PDM_Mesh_nodal_n_vtx_elt_get(type, order),
                                       ijk);
      free (ijk);
    }
  }

  /*
   *  Create distributed cube
   */
  PDM_dcube_nodal_t *dcube = PDM_dcube_nodal_gen_create(comm,
                                                        nx,
                                                        ny,
                                                        nz,
                                                        length,
                                                        0.,
                                                        0.,
                                                        0.,
                                                        t_elt,
                                                        order,
                                                        PDM_OWNERSHIP_KEEP);

  /*PDM_dcube_nodal_gen_ordering_set (dcube,
    "PDM_HO_ORDERING_VTK");*/

  PDM_dcube_nodal_gen_build (dcube);

  PDM_dmesh_nodal_t* dmn = PDM_dcube_nodal_gen_dmesh_nodal_get(dcube);

  PDM_dmesh_nodal_generate_distribution(dmn);


  /* Deform */
  // double R[3][3] = {{0.9362934, -0.2896295, 0.1986693},
  //                   {0.3129918,  0.9447025, -0.0978434},
  //                   {-0.1593451,  0.1537920,  0.9751703}};

  PDM_g_num_t *vtx_distrib = PDM_dmesh_nodal_vtx_distrib_get(dmn);
  int dn_vtx = vtx_distrib[i_rank+1] - vtx_distrib[i_rank];
  double *dvtx_coord  = PDM_DMesh_nodal_vtx_get(dmn);
  // double amplitude = 0.1;//0.07;
  // double frequence = 4.;

  // if (1) {
  //   for (int i = 0; i < dn_vtx; i++) {
  //     double x = (dvtx_coord[3*i    ] - 0.5) / length;
  //     double y = (dvtx_coord[3*i + 1] - 0.5) / length;
  //     double z = (dvtx_coord[3*i + 2] - 0.5) / length;

  //     //double scale = length * pow(2, order-1);

  //     if (dim == 2) {
  //       //dvtx_coord[3*i + 2] = scale * (pow(x, order) + pow(y, order));
  //       dvtx_coord[3*i + 2] = length * (x*x + y*y);
  //     } else {
  //       dvtx_coord[3*i    ] += amplitude*length*cos(frequence*y);
  //       dvtx_coord[3*i + 1] += amplitude*length*cos(frequence*z);
  //       dvtx_coord[3*i + 2] += amplitude*length*cos(frequence*x);
  //     }
  //   }

  //   if (1) {
  //     for (int i = 0; i < dn_vtx; i++) {
  //       double x = dvtx_coord[3*i  ];
  //       double y = dvtx_coord[3*i+1];
  //       double z = dvtx_coord[3*i+2];

  //       for (int j = 0; j < 3; j++) {
  //         dvtx_coord[3*i+j] = R[j][0]*x + R[j][1]*y + R[j][2]*z;
  //       }
  //     }
  //   }
  // }
  _deformation(length,
               nx,
               dn_vtx,
               dvtx_coord);

  if (post) {
    if (t_elt > PDM_MESH_NODAL_HEXA8) {
      /* Bounding boxes */
      if (dim == 3) {
        _bezier_bounding_boxes(dmn, order, PDM_GEOMETRY_KIND_VOLUMIC, "out_volumic");
      }
      _bezier_bounding_boxes(dmn, order, PDM_GEOMETRY_KIND_SURFACIC, "out_surfacic");
      _bezier_bounding_boxes(dmn, order, PDM_GEOMETRY_KIND_RIDGE,    "out_ridge");

      /* Reorder */
      PDM_dmesh_nodal_reorder (dmn,
                               "PDM_HO_ORDERING_VTK");
    }


    if (dim == 3) {
      _dmesh_nodal_dump_vtk(dmn, order, PDM_GEOMETRY_KIND_VOLUMIC, "out_volumic");
    }
    //PDM_dmesh_nodal_dump_vtk(dmn, PDM_GEOMETRY_KIND_VOLUMIC , "out_volumic");
    //PDM_dmesh_nodal_dump_vtk(dmn, PDM_GEOMETRY_KIND_SURFACIC, "out_surfacic");
    _dmesh_nodal_dump_vtk(dmn, order, PDM_GEOMETRY_KIND_SURFACIC, "out_surfacic");
    _dmesh_nodal_dump_vtk(dmn, order, PDM_GEOMETRY_KIND_RIDGE,    "out_ridge");
    _dmesh_nodal_dump_vtk(dmn, order, PDM_GEOMETRY_KIND_CORNER,   "out_corner");
  }


  //PDM_dmesh_nodal_to_dmesh_free(dmntodm);
  gettimeofday(&t_elaps_debut, NULL);
  PDM_dcube_nodal_gen_free(dcube);


  PDM_MPI_Finalize();

  return 0;
}<|MERGE_RESOLUTION|>--- conflicted
+++ resolved
@@ -382,1276 +382,6 @@
 
 
 
-<<<<<<< HEAD
-
-
-static inline void _swap_rows
-(
- const int   row1,
- const int   row2,
- double    **A,
- double     *b,
- const int   n,
- const int   stride
- )
-{
-  if (row1 != row2) {
-    for (int j = 0; j < n; j++) {
-      double tmp = A[row1][j];
-      A[row1][j] = A[row2][j];
-      A[row2][j] = tmp;
-    }
-
-    for (int j = 0; j < stride; j++) {
-      double tmp = b[stride*row1 + j];
-      b[stride*row1 + j] = b[stride*row2 + j];
-      b[stride*row2 + j] = tmp;
-    }
-  }
-}
-
-/**
- * Solve the linear system Ax = b using Gaussian elimination,
- * where A is an n*n matrix and b, x are n*stride matrices (stored linearly)
- *
- */
-
-static int
-_gauss_elim
-(
- double    **A,
- double     *b,
- double     *x,
- const int   n,
- const int   stride,
- const int   inplace
- )
-{
-  double **_A = A;
-  double  *_b = b;
-
-  if (!inplace) {
-    _A = malloc (sizeof(double *) * n);
-    for (int i = 0; i < n; i++) {
-      _A[i] = malloc (sizeof(double) * n);
-      memcpy(_A[i], A[i], sizeof(double) * n);
-    }
-
-    _b = malloc (sizeof(double) * n * stride);
-    memcpy(_b, b, sizeof(double) * n * stride);
-  }
-
-
-  for (int i = 0; i < n; i++) {
-
-    /* Find pivot */
-    double amax = PDM_ABS(_A[i][i]);
-    int imax = i;
-    for (int k = i+1; k < n; k++) {
-      double aki = PDM_ABS(_A[k][i]);
-      if (aki > amax) {
-        amax = aki;
-        imax = k;
-      }
-    }
-
-    if (amax < 1.e-15) {
-      /* matrix A is singular */
-      return 0;
-    }
-
-    /* Swap rows i and imax */
-    _swap_rows (i, imax, _A, _b, n, stride);
-
-    /* Eliminate */
-    double iamax = 1. / _A[i][i];
-
-    for (int k = i+1; k < n; k++) {
-      double r = _A[k][i] * iamax;
-      for (int j = i+1; j < n; j++) {
-        _A[k][j] -= r * _A[i][j];
-      }
-      _A[k][i] = 0.;
-
-      for (int j = 0; j < stride; j++) {
-        _b[stride*k + j] -= r * _b[stride*i + j];
-      }
-    }
-
-  }
-
-
-  /* Solve triangular system */
-  memcpy(x, _b, sizeof(double) * n * stride);
-
-  for (int i = n-1; i >= 0; i--) {
-
-    for (int j = i+1; j < n; j++) {
-      for (int k = 0; k < stride; k++) {
-        x[stride*i + k] -= x[stride*j + k] * _A[i][j];
-      }
-    }
-
-    double iai = 1. / _A[i][i];
-    for (int k = 0; k < stride; k++) {
-      x[stride*i + k] *= iai;
-    }
-  }
-
-
-  /* Free memory */
-  if (!inplace) {
-    for (int i = 0; i < n; i++) {
-      free (_A[i]);
-    }
-    free (_A);
-    free (_b);
-  }
-
-  return 1;
-}
-
-
-static inline double _pow(const double x, const int p) {
-  if (p == 0) return 1.;
-
-  double y = x;
-  for (int i = 1; i < p; i++) {
-    y *= x;
-  }
-  return y;
-}
-
-static double **
-_bezier_matrix_bar
-(
- const int order
- )
-{
-  int n_nodes = PDM_Mesh_nodal_n_vtx_elt_get(PDM_MESH_NODAL_BARHO, order);
-
-  double **b = malloc (sizeof(double *) * n_nodes);
-  for (int i = 0; i < n_nodes; i++) {
-    b[i] = malloc (sizeof(double) * n_nodes);
-  }
-
-  // compute binomial coefficients
-  int coef[order/2+1];
-  coef[0] = 1;
-  for (int n = 2; n <= order; n++) {
-
-    if (n%2 == 0) coef[n/2] = coef[n/2-1];
-
-    for (int k = n/2; k > 0; k--) {
-      coef[k] += coef[k-1];
-    }
-  }
-
-  double in = 1. / (double) order;
-
-  b[0][0] = 1.;
-  for (int j = 1; j <= order; j++) {
-    b[0][j] = 0.;
-  }
-
-  for (int j = 0; j <= order; j++) {
-    int c = coef[PDM_MIN(j,order-j)];
-    for (int i = 1; i <= order/2; i++) {
-      double u = i * in;
-      b[i][j] = c * _pow(u,j) * _pow(1. - u, order-j);
-    }
-  }
-
-  for (int i = order/2+1; i <= order; i++) {
-    for (int j = 0; j <= order; j++) {
-      b[i][j] = b[order-i][order-j];
-    }
-  }
-
-  return b;
-}
-
-
-static double **
-_bezier_matrix_quad
-(
- const int order
- )
-{
-  int n_nodes = PDM_Mesh_nodal_n_vtx_elt_get(PDM_MESH_NODAL_QUADHO, order);
-
-  double **A = _bezier_matrix_bar(order);
-
-  double **B = malloc (sizeof(double *) * n_nodes);
-  for (int i = 0; i < n_nodes; i++) {
-    B[i] = malloc (sizeof(double) * n_nodes);
-  }
-
-  for (int i = 0; i <= order; i++) {
-    for (int j = 0; j <= order; j++) {
-      int k = i + (order+1)*j;
-      for (int ii = 0; ii <= order; ii++) {
-        for (int jj = 0; jj <= order; jj++) {
-          int l = ii + (order+1)*jj;
-          B[k][l] = A[i][ii] * A[j][jj];
-        }
-      }
-    }
-  }
-  for (int i = 0; i <= order; i++) {
-    free (A[i]);
-  }
-  free (A);
-  return B;
-}
-
-
-static double **
-_bezier_matrix_tria
-(
- const int order
- )
-{
-#define ij2idx(i, j) ((i) + (j)*(order + 1 - (j)))
-  int n_nodes = PDM_Mesh_nodal_n_vtx_elt_get(PDM_MESH_NODAL_TRIAHO, order);
-
-  double **b = malloc (sizeof(double *) * n_nodes);
-  for (int i = 0; i < n_nodes; i++) {
-    b[i] = malloc (sizeof(double) * n_nodes);
-  }
-
-  // compute trinomial coefficients
-  const int n_coef = (order/2 + 1)*(order + 1 - order/2);
-  int coef[n_coef];
-  coef[0] = 1;
-  for (int i = 1; i < n_coef; i++) {
-    coef[i] = 0;
-  }
-
-  for (int n = 1; n <= order; n++) {
-    for (int j = n/2; j >=0; j--) {
-      int idx = ij2idx(n-j,j);
-      for (int i = n-j; i >= j; i--) {
-        if (i > 0) {
-          if (i > j) {
-            coef[idx] += coef[ij2idx(i-1,j)];
-          } else {
-            coef[idx] += coef[ij2idx(i,j-1)];
-          }
-        }
-
-        if (j > 0) {
-          coef[idx] += coef[ij2idx(i,j-1)];
-        }
-        idx--;
-      }
-    }
-  }
-
-  double in = 1. / (double) order;
-
-  int icol = 0;
-  for (int j = 0; j <= order; j++) {
-    for (int i = 0; i <= order-j; i++) {
-
-      int c = coef[ij2idx(PDM_MAX(i,j), PDM_MIN(i,j))];
-
-      int irow = 0;
-      for (int l = 0; l <= order; l++) {
-        double v = l*in;
-        for (int k = 0; k <= order-l; k++) {
-          double u = k*in;
-          b[irow][icol] = c * _pow(u,i) * _pow(v,j) * _pow(1 - u - v, order - i - j);
-          irow++;
-        }
-      }
-      icol++;
-    }
-  }
-
-#undef ij2idx
-
-  return b;
-}
-
-
-
-
-static void
-_lagrange_to_bezier_bar
-(
- const int  order,
- double    *lag,
- double    *bez
- )
-{
-  int n_nodes = PDM_Mesh_nodal_n_vtx_elt_get(PDM_MESH_NODAL_BARHO, order);
-
-  if (order == 1) {
-    memcpy (bez, lag, sizeof(double) * n_nodes * 3);
-  }
-
-  else if (order == 2) {
-
-    for (int j = 0; j < 3; j++) {
-      bez[j] = lag[j];
-    }
-
-    for (int j = 0; j < 3; j++) {
-      bez[3+j] = -0.5*lag[j] + 2*lag[3+j] - 0.5*lag[6+j];
-    }
-
-    for (int j = 0; j < 3; j++) {
-      bez[6+j] = lag[6+j];
-    }
-  }
-
-  else if (order == 3) {
-
-    double f833 = 5. / 6.;
-    double f333 = 1. / 3.;
-
-    for (int j = 0; j < 3; j++) {
-      bez[j] = lag[j];
-    }
-
-    for (int j = 0; j < 3; j++) {
-      bez[3+j] = -f833*lag[j] + 3*lag[3+j] - 1.5*lag[6+j] + f333*lag[9+j];
-    }
-
-    for (int j = 0; j < 3; j++) {
-      bez[6+j] = f333*lag[j] - 1.5*lag[3+j] + 3*lag[6+j] - f833*lag[9+j];
-    }
-
-    for (int j = 0; j < 3; j++) {
-      bez[9+j] = lag[9+j];
-    }
-  }
-
-  else {
-    double **B = _bezier_matrix_bar(order);
-
-    _gauss_elim (B, lag, bez, n_nodes, 3, 0);
-
-    if (0) {
-      printf("B = \n");
-      for (int i = 0; i < n_nodes; i++) {
-        for (int j = 0; j < n_nodes; j++) {
-          printf("%3.3f ", B[i][j]);
-        }
-        printf("\n");
-      }
-
-      printf("lag = \n");
-      for (int i = 0; i < n_nodes; i++) {
-        for (int j = 0; j < 3; j++) {
-          printf("%3.3f ", lag[3*i+j]);
-        }
-        printf("\n");
-      }
-
-      printf("bez = \n");
-      for (int i = 0; i < n_nodes; i++) {
-        for (int j = 0; j < 3; j++) {
-          printf("%3.3f ", bez[3*i+j]);
-        }
-        printf("\n");
-      }
-    }
-
-    for (int i = 0; i < n_nodes; i++) {
-      free (B[i]);
-    }
-    free (B);
-  }
-}
-
-static void
-_lagrange_to_bezier_tria
-(
- const int  order,
- double    *lag,
- double    *bez
- )
-{
-  int n_nodes = PDM_Mesh_nodal_n_vtx_elt_get(PDM_MESH_NODAL_TRIAHO, order);
-
-  if (order == 1) {
-    memcpy (bez, lag, sizeof(double) * n_nodes * 3);
-  }
-
-  else if (order == 2) {
-    for (int j = 0; j < 3; j++) {
-      bez[j] = lag[j];
-    }
-
-    for (int j = 0; j < 3; j++) {
-      bez[3+j] = -0.5*lag[j] + 2*lag[3+j] - 0.5*lag[6+j];
-    }
-
-    for (int j = 0; j < 3; j++) {
-      bez[6+j] = lag[6+j];
-    }
-
-    for (int j = 0; j < 3; j++) {
-      bez[9+j] = -0.5*lag[j] + 2*lag[9+j] - 0.5*lag[15+j];
-    }
-
-    for (int j = 0; j < 3; j++) {
-      bez[12+j] = -0.5*lag[6+j] + 2*lag[12+j] - 0.5*lag[15+j];
-    }
-
-    for (int j = 0; j < 3; j++) {
-      bez[15+j] = lag[15+j];
-    }
-  }
-
-  else if (order == 3) {
-    double f5_6 = 5. / 6.;
-    double f1_3 = 1. / 3.;
-
-    for (int j = 0; j < 3; j++) {
-      bez[j] = lag[j];
-    }
-
-    for (int j = 0; j < 3; j++) {
-      bez[3+j] = -f5_6*lag[j] + 3*lag[3+j] - 1.5*lag[6+j] + f1_3*lag[9+j];
-    }
-
-    for (int j = 0; j < 3; j++) {
-      bez[6+j] = f1_3*lag[j] - 1.5*lag[3+j] + 3*lag[6+j] - f5_6*lag[9+j];
-    }
-
-    for (int j = 0; j < 3; j++) {
-      bez[9+j] = lag[9+j];
-    }
-
-    for (int j = 0; j < 3; j++) {
-      bez[12+j] = -f5_6*lag[j] + 3*lag[12+j] - 1.5*lag[21+j] + f1_3*lag[27+j];
-    }
-
-    for (int j = 0; j < 3; j++) {
-      bez[15+j] = f1_3*lag[j] - 0.75*lag[3+j] - 0.75*lag[6+j] + f1_3*lag[9+j] - 0.75*lag[12+j] + 4.5*lag[15+j] - 0.75*lag[18+j] - 0.75*lag[21+j] - 0.75*lag[24+j] + f1_3*lag[27+j];
-    }
-
-    for (int j = 0; j < 3; j++) {
-      bez[18+j] = -f5_6*lag[9+j] + 3*lag[18+j] - 1.5*lag[24+j] + f1_3*lag[27+j];
-    }
-
-    for (int j = 0; j < 3; j++) {
-      bez[21+j] = f1_3*lag[j] - 1.5*lag[12+j] + 3*lag[21+j] - f5_6*lag[27+j];
-    }
-
-    for (int j = 0; j < 3; j++) {
-      bez[24+j] = f1_3*lag[9+j] - 1.5*lag[18+j] + 3*lag[24+j] - f5_6*lag[27+j];
-    }
-
-    for (int j = 0; j < 3; j++) {
-      bez[27+j] = lag[27+j];
-    }
-  }
-
-  else {
-    double **B = _bezier_matrix_tria(order);
-
-    _gauss_elim (B, lag, bez, n_nodes, 3, 0);
-
-    if (0) {
-      printf("B = \n");
-      for (int i = 0; i < n_nodes; i++) {
-        for (int j = 0; j < n_nodes; j++) {
-          printf("%3.3f ", B[i][j]);
-        }
-        printf("\n");
-      }
-
-      printf("lag = \n");
-      for (int i = 0; i < n_nodes; i++) {
-        for (int j = 0; j < 3; j++) {
-          printf("%3.3f ", lag[3*i+j]);
-        }
-        printf("\n");
-      }
-
-      printf("bez = \n");
-      for (int i = 0; i < n_nodes; i++) {
-        for (int j = 0; j < 3; j++) {
-          printf("%3.3f ", bez[3*i+j]);
-        }
-        printf("\n");
-      }
-    }
-
-    for (int i = 0; i < n_nodes; i++) {
-      free (B[i]);
-    }
-    free (B);
-  }
-}
-
-
-static void
-_lagrange_to_bezier_quad
-(
- const int  order,
- double    *lag,
- double    *bez
- )
-{
-  int n_nodes = PDM_Mesh_nodal_n_vtx_elt_get(PDM_MESH_NODAL_QUADHO, order);
-
-  if (order == 1) {
-    memcpy (bez, lag, sizeof(double) * n_nodes * 3);
-  }
-
-  else if (order == 2) {
-    for (int j = 0; j < 3; j++) {
-      bez[j] = lag[j];
-    }
-
-    for (int j = 0; j < 3; j++) {
-      bez[3+j] = -0.5*lag[j] + 2*lag[3+j] - 0.5*lag[6+j];
-    }
-
-    for (int j = 0; j < 3; j++) {
-      bez[6+j] = lag[6+j];
-    }
-
-    for (int j = 0; j < 3; j++) {
-      bez[9+j] = -0.5*lag[j] + 2*lag[9+j] - 0.5*lag[18+j];
-    }
-
-    for (int j = 0; j < 3; j++) {
-      bez[12+j] = 0.25*lag[j] - lag[3+j] + 0.25*lag[6+j] - lag[9+j] + 4*lag[12+j] - lag[15+j] + 0.25*lag[18+j] - lag[21+j] + 0.25*lag[24+j];
-    }
-
-    for (int j = 0; j < 3; j++) {
-      bez[15+j] = -0.5*lag[6+j] + 2*lag[15+j] - 0.5*lag[24+j];
-    }
-
-    for (int j = 0; j < 3; j++) {
-      bez[18+j] = lag[18+j];
-    }
-
-    for (int j = 0; j < 3; j++) {
-      bez[21+j] = -0.5*lag[18+j] + 2*lag[21+j] - 0.5*lag[24+j];
-    }
-
-    for (int j = 0; j < 3; j++) {
-      bez[24+j] = lag[24+j];
-    }
-  }
-
-  else if (order == 3) {
-
-    double f833 = 5. / 6.;
-    double f333 = 1. / 3.;
-    double f694 = 25./ 36.;
-    double f278 = 5. / 18.;
-    double f111 = 1. / 9.;
-
-    for (int j = 0; j < 3; j++) {
-      bez[j] = lag[j];
-    }
-
-    for (int j = 0; j < 3; j++) {
-      bez[3+j] = -f833*lag[j] + 3*lag[3+j] - 1.5*lag[6+j] + f333*lag[9+j];
-    }
-
-    for (int j = 0; j < 3; j++) {
-      bez[6+j] = f333*lag[j] - 1.5*lag[3+j] + 3*lag[6+j] - f833*lag[9+j];
-    }
-
-    for (int j = 0; j < 3; j++) {
-      bez[9+j] = lag[9+j];
-    }
-
-    for (int j = 0; j < 3; j++) {
-      bez[12+j] = -f833*lag[j] + 3*lag[12+j] - 1.5*lag[24+j] + f333*lag[36+j];
-    }
-
-    for (int j = 0; j < 3; j++) {
-      bez[15+j] = f694*lag[j] - 2.5*lag[3+j] + 1.25*lag[6+j] - f278*lag[9+j] - 2.5*lag[12+j] + 9*lag[15+j] - 4.5*lag[18+j] + lag[21+j] + 1.25*lag[24+j] - 4.5*lag[27+j] + 2.25*lag[30+j] - 0.5*lag[33+j] - f278*lag[36+j] + lag[39+j] - 0.5*lag[42+j] + f111*lag[45+j];
-    }
-
-    for (int j = 0; j < 3; j++) {
-      bez[18+j] = -f278*lag[j] + 1.25*lag[3+j] - 2.5*lag[6+j] + f694*lag[9+j] + lag[12+j] - 4.5*lag[15+j] + 9*lag[18+j] - 2.5*lag[21+j] - 0.5*lag[24+j] + 2.25*lag[27+j] - 4.5*lag[30+j] + 1.25*lag[33+j] + f111*lag[36+j] - 0.5*lag[39+j] + lag[42+j] - f278*lag[45+j];
-    }
-
-    for (int j = 0; j < 3; j++) {
-      bez[21+j] = -f833*lag[9+j] + 3*lag[21+j] - 1.5*lag[33+j] + f333*lag[45+j];
-    }
-
-    for (int j = 0; j < 3; j++) {
-      bez[24+j] = f333*lag[j] -1.5*lag[12+j] + 3*lag[24+j] - f833*lag[36+j];
-    }
-
-    for (int j = 0; j < 3; j++) {
-      bez[27+j] = -f278*lag[j] + lag[3+j] - 0.5*lag[6+j] + f111*lag[9+j] + 1.25*lag[12+j] - 4.5*lag[15+j] + 2.25*lag[18+j] - 0.5*lag[21+j] - 2.5*lag[24+j] + 9*lag[27+j] - 4.5*lag[30+j] + lag[33+j] + f694*lag[36+j] - 2.5*lag[39+j] + 1.25*lag[42+j] - f278*lag[45+j];
-    }
-
-    for (int j = 0; j < 3; j++) {
-      bez[30+j] = f111*lag[j] - 0.5*lag[3+j] + lag[6+j] - f278*lag[9+j] - 0.5*lag[12+j] + 2.25*lag[15+j] - 4.5*lag[18+j] + 1.25*lag[21+j] + lag[24+j] - 4.5*lag[27+j] + 9*lag[30+j] - 2.5*lag[33+j] - f278*lag[36+j] + 1.25*lag[39+j] - 2.5*lag[42+j] + f694*lag[45+j];
-    }
-
-    for (int j = 0; j < 3; j++) {
-      bez[33+j] = f333*lag[9+j] - 1.5*lag[21+j] + 3*lag[33+j] - f833*lag[45+j];
-    }
-
-    for (int j = 0; j < 3; j++) {
-      bez[36+j] = lag[36+j];
-    }
-
-    for (int j = 0; j < 3; j++) {
-      bez[39+j] = -f833*lag[36+j] + 3*lag[39+j] - 1.5*lag[42+j] + f333*lag[45+j];
-    }
-
-    for (int j = 0; j < 3; j++) {
-      bez[42+j] = f333*lag[36+j] - 1.5*lag[39+j] + 3*lag[42+j] - f833*lag[45+j];
-    }
-
-    for (int j = 0; j < 3; j++) {
-      bez[45+j] = lag[45+j];
-    }
-  }
-
-  else {
-    double **B = _bezier_matrix_quad(order);
-
-    _gauss_elim (B, lag, bez, n_nodes, 3, 0);
-
-    for (int i = 0; i < n_nodes; i++) {
-      free (B[i]);
-    }
-    free (B);
-  }
-}
-
-
-
-static void _check_tetra_face
-(
- const char   *filename,
- const int     order,
- const double *coord
- )
-{
-  #define ij2idx(i, j) (i) + (order+1)*(j) - ((j)-1)*(j)/2
-
-  int n_node = PDM_Mesh_nodal_n_vtx_elt_get(PDM_MESH_NODAL_TRIAHO, order);
-
-  FILE *f = fopen(filename, "w");
-
-  fprintf(f, "# vtk DataFile Version 2.0\n");
-  fprintf(f, "mesh\n");
-  fprintf(f, "ASCII\n");
-  fprintf(f, "DATASET POLYDATA\n");
-
-  fprintf(f, "POINTS %d double\n", n_node);
-  for (int i = 0; i < n_node; i++) {
-    for (int j = 0; j < 3; j++) {
-      fprintf(f, "%.20lf ", coord[3*i+j]);
-    }
-    fprintf(f, "\n");
-  }
-
-  int n_tri = order*order;
-  fprintf(f, "POLYGONS %d %d\n", n_tri, 4*n_tri);
-  for (int j = 0; j < order; j++) {
-    for (int i = 0; i < order-j; i++) {
-      fprintf(f, "3 %d %d %d\n", ij2idx(i,j), ij2idx(i+1,j), ij2idx(i,j+1));
-    }
-  }
-
-  for (int j = 0; j < order-1; j++) {
-    for (int i = 0; i < order-j-1; i++) {
-      fprintf(f, "3 %d %d %d\n", ij2idx(i,j+1), ij2idx(i+1,j), ij2idx(i+1,j+1));
-    }
-  }
-
-  fclose(f);
-
-  #undef ij2idx
-}
-
-static void
-_lagrange_to_bezier_tetra
-(
- const int  order,
- double    *lag,
- double    *bez
- )
-{
-  #define ijk2idx(i, j, k) ((i) + (j)*(order + 1 - (k)) - (j)*((j)-1)/2 + ((k)*((k)*((k) - 3*order - 6) + 3*order*(order + 4) + 11)) / 6)
-
-  int n_nodes = PDM_Mesh_nodal_n_vtx_elt_get(PDM_MESH_NODAL_TETRAHO, order);
-
-  if (order == 1) {
-    memcpy (bez, lag, sizeof(double) * n_nodes * 3);
-  }
-
-  else {
-    int n_nodes_tria = PDM_Mesh_nodal_n_vtx_elt_get(PDM_MESH_NODAL_TRIAHO, order);
-
-    double *tria_lag = (double *) malloc(sizeof(double) * n_nodes_tria * 3);
-    double *tria_bez = (double *) malloc(sizeof(double) * n_nodes_tria * 3);
-
-    double **B = _bezier_matrix_tria(order);
-
-    int idx;
-
-
-    // hack for internal nodes
-    memcpy (bez, lag, sizeof(double) * n_nodes * 3);
-
-    // face w = 0
-    // idx = 0;
-    // for (int j = 0; j <= order; j++) {
-    //   for (int i = 0; i <= order - j; i++) {
-    //     int idx2 = ijk2idx(i,j,0);
-    //     for (int l = 0; l < 3; l++) {
-    //       tria_lag[idx++] = lag[3*idx2+l];
-    //     }
-    //   }
-    // }
-    if(0 == 1) {
-      _check_tetra_face("face_w0.vtk", order, tria_lag);
-    }
-    _gauss_elim (B, lag, bez, n_nodes_tria, 3, 0);
-    // _gauss_elim (B, tria_lag, tria_bez, n_nodes_tria, 3, 0);
-
-    // idx = 0;
-    // for (int j = 0; j <= order; j++) {
-    //   for (int i = 0; i <= order - j; i++) {
-    //     int idx2 = ijk2idx(i,j,0);
-    //     for (int l = 0; l < 3; l++) {
-    //       bez[3*idx2+l] = tria_bez[idx++];
-    //     }
-    //   }
-    // }
-
-    // face u = 0
-    idx = 0;
-    for (int k = 0; k <= order; k++) {
-      for (int j = 0; j <= order - k; j++) {
-        int idx2 = ijk2idx(0,j,k);
-        for (int l = 0; l < 3; l++) {
-          tria_lag[idx++] = lag[3*idx2+l];
-        }
-      }
-    }
-
-    _gauss_elim (B, tria_lag, tria_bez, n_nodes_tria, 3, 0);
-
-    idx = 0;
-    for (int k = 0; k <= order; k++) {
-      for (int j = 0; j <= order - k; j++) {
-        int idx2 = ijk2idx(0,j,k);
-        for (int l = 0; l < 3; l++) {
-          bez[3*idx2+l] = tria_bez[idx++];
-        }
-      }
-    }
-
-
-    // face v = 0
-    idx = 0;
-    for (int k = 0; k <= order; k++) {
-      for (int i = 0; i <= order - k; i++) {
-        int idx2 = ijk2idx(i,0,k);
-        for (int l = 0; l < 3; l++) {
-          tria_lag[idx++] = lag[3*idx2+l];
-        }
-      }
-    }
-
-    _gauss_elim (B, tria_lag, tria_bez, n_nodes_tria, 3, 0);
-
-    idx = 0;
-    for (int k = 0; k <= order; k++) {
-      for (int i = 0; i <= order - k; i++) {
-        int idx2 = ijk2idx(i,0,k);
-        for (int l = 0; l < 3; l++) {
-          bez[3*idx2+l] = tria_bez[idx++];
-        }
-      }
-    }
-
-    // face u+v+w = 1
-    idx = 0;
-    for (int k = 0; k <= order; k++) {
-      for (int j = 0; j <= order - k; j++) {
-        int i = order - j - k;
-        int idx2 = ijk2idx(i,j,k);
-        for (int l = 0; l < 3; l++) {
-          tria_lag[idx++] = lag[3*idx2+l];
-        }
-      }
-    }
-
-    _gauss_elim (B, tria_lag, tria_bez, n_nodes_tria, 3, 0);
-
-    idx = 0;
-    for (int k = 0; k <= order; k++) {
-      for (int j = 0; j <= order - k; j++) {
-        int i = order - j - k;
-        int idx2 = ijk2idx(i,j,k);
-        for (int l = 0; l < 3; l++) {
-          bez[3*idx2+l] = tria_bez[idx++];
-        }
-      }
-    }
-
-    for (int i = 0; i < n_nodes_tria; i++) {
-      free (B[i]);
-    }
-    free (B);
-    free (tria_lag);
-    free (tria_bez);
-  }
-  #undef ijk2idx
-}
-
-
-static void
-_lagrange_to_bezier_pyramid
-(
- const int  order,
- double    *lag,
- double    *bez
- )
-{
-  #define ijk2idx(i, j, k) ((i) + (j)*(order+1-(k)) + ((k)*((k)*(2*(k) - 6*order - 9) + 6*order*(order + 3) + 13)) / 6)
-
-  int n_nodes = PDM_Mesh_nodal_n_vtx_elt_get(PDM_MESH_NODAL_PYRAMIDHO, order);
-
-  if (order == 1) {
-    memcpy (bez, lag, sizeof(double) * n_nodes * 3);
-  }
-
-  else {
-
-    int n_nodes_tria = PDM_Mesh_nodal_n_vtx_elt_get(PDM_MESH_NODAL_TRIAHO, order);
-    int n_nodes_quad = PDM_Mesh_nodal_n_vtx_elt_get(PDM_MESH_NODAL_QUADHO, order);
-
-    double *tria_lag = (double *) malloc(sizeof(double) * n_nodes_tria * 3);
-    double *tria_bez = (double *) malloc(sizeof(double) * n_nodes_tria * 3);
-    double *quad_lag = (double *) malloc(sizeof(double) * n_nodes_quad * 3);
-    double *quad_bez = (double *) malloc(sizeof(double) * n_nodes_quad * 3);
-
-    double **B_tria = _bezier_matrix_tria(order);
-    double **B_quad = _bezier_matrix_quad(order);
-
-    int idx;
-
-
-    // hack for internal nodes
-    memcpy (bez, lag, sizeof(double) * n_nodes * 3);
-
-
-    // face w = 0
-    _gauss_elim (B_quad, lag, bez, n_nodes_quad, 3, 0);
-
-
-    // face u = 0
-    idx = 0;
-    for (int k = 0; k <= order; k++) {
-      for (int j = 0; j <= order-k; j++) {
-        int idx2 = ijk2idx(0,j,k);
-        for (int l = 0; l < 3; l++) {
-          tria_lag[idx++] = lag[3*idx2+l];
-        }
-      }
-    }
-
-    _gauss_elim (B_tria, tria_lag, tria_bez, n_nodes_tria, 3, 0);
-
-    idx = 0;
-    for (int k = 0; k <= order; k++) {
-      for (int j = 0; j <= order-k; j++) {
-        int idx2 = ijk2idx(0,j,k);
-        for (int l = 0; l < 3; l++) {
-          bez[3*idx2+l] = tria_bez[idx++];
-        }
-      }
-    }
-
-
-    // face u = 1-w
-    idx = 0;
-    for (int k = 0; k <= order; k++) {
-      for (int j = 0; j <= order-k; j++) {
-        int idx2 = ijk2idx(order-k,j,k);
-        for (int l = 0; l < 3; l++) {
-          tria_lag[idx++] = lag[3*idx2+l];
-        }
-      }
-    }
-
-    _gauss_elim (B_tria, tria_lag, tria_bez, n_nodes_tria, 3, 0);
-
-    idx = 0;
-    for (int k = 0; k <= order; k++) {
-      for (int j = 0; j <= order-k; j++) {
-        int idx2 = ijk2idx(order-k,j,k);
-        for (int l = 0; l < 3; l++) {
-          bez[3*idx2+l] = tria_bez[idx++];
-        }
-      }
-    }
-
-
-    // face v = 0
-    idx = 0;
-    for (int k = 0; k <= order; k++) {
-      for (int i = 0; i <= order-k; i++) {
-        int idx2 = ijk2idx(i,0,k);
-        for (int l = 0; l < 3; l++) {
-          tria_lag[idx++] = lag[3*idx2+l];
-        }
-      }
-    }
-
-    _gauss_elim (B_tria, tria_lag, tria_bez, n_nodes_tria, 3, 0);
-
-    idx = 0;
-    for (int k = 0; k <= order; k++) {
-      for (int i = 0; i <= order-k; i++) {
-        int idx2 = ijk2idx(i,0,k);
-        for (int l = 0; l < 3; l++) {
-          bez[3*idx2+l] = tria_bez[idx++];
-        }
-      }
-    }
-
-
-    // face v = 1-w
-    idx = 0;
-    for (int k = 0; k <= order; k++) {
-      for (int i = 0; i <= order-k; i++) {
-        int idx2 = ijk2idx(i,order-k,k);
-        for (int l = 0; l < 3; l++) {
-          tria_lag[idx++] = lag[3*idx2+l];
-        }
-      }
-    }
-
-    _gauss_elim (B_tria, tria_lag, tria_bez, n_nodes_tria, 3, 0);
-
-    idx = 0;
-    for (int k = 0; k <= order; k++) {
-      for (int i = 0; i <= order-k; i++) {
-        int idx2 = ijk2idx(i,order-k,k);
-        for (int l = 0; l < 3; l++) {
-          bez[3*idx2+l] = tria_bez[idx++];
-        }
-      }
-    }
-
-
-
-    for (int i = 0; i < n_nodes_tria; i++) {
-      free (B_tria[i]);
-    }
-    free (B_tria);
-    free (tria_lag);
-    free (tria_bez);
-
-    for (int i = 0; i < n_nodes_quad; i++) {
-      free (B_quad[i]);
-    }
-    free (B_quad);
-    free (quad_lag);
-    free (quad_bez);
-  }
-
-  #undef ijk2idx
-}
-
-
-
-static void
-_lagrange_to_bezier_prism
-(
- const int  order,
- double    *lag,
- double    *bez
- )
-{
-  #define ijk2idx(i, j, k) ((i) + (j)*(order+1) - (j)*((j)-1)/2 + (k)*(order+1)*(order+2)/2)
-
-  int n_nodes = PDM_Mesh_nodal_n_vtx_elt_get(PDM_MESH_NODAL_PRISMHO, order);
-
-  if (order == 1) {
-    memcpy (bez, lag, sizeof(double) * n_nodes * 3);
-  }
-
-  else {
-
-    int n_nodes_tria = PDM_Mesh_nodal_n_vtx_elt_get(PDM_MESH_NODAL_TRIAHO, order);
-    int n_nodes_quad = PDM_Mesh_nodal_n_vtx_elt_get(PDM_MESH_NODAL_QUADHO, order);
-
-    double *tria_lag = (double *) malloc(sizeof(double) * n_nodes_tria * 3);
-    double *tria_bez = (double *) malloc(sizeof(double) * n_nodes_tria * 3);
-    double *quad_lag = (double *) malloc(sizeof(double) * n_nodes_quad * 3);
-    double *quad_bez = (double *) malloc(sizeof(double) * n_nodes_quad * 3);
-
-    double **B_tria = _bezier_matrix_tria(order);
-    double **B_quad = _bezier_matrix_quad(order);
-
-    int idx;
-
-    // hack for internal nodes
-    memcpy (bez, lag, sizeof(double) * n_nodes * 3);
-
-    // face w = 0
-    _gauss_elim (B_tria, lag, bez, n_nodes_tria, 3, 0);
-
-    // face w = 1
-    _gauss_elim (B_tria, &lag[order*n_nodes_tria], &bez[order*n_nodes_tria], n_nodes_tria, 3, 0);
-
-
-    // face u = 0
-    idx = 0;
-    for (int k = 0; k <= order; k++) {
-      for (int j = 0; j <= order; j++) {
-        int idx2 = ijk2idx(0,j,k);
-        for (int l = 0; l < 3; l++) {
-          quad_lag[idx++] = lag[3*idx2+l];
-        }
-      }
-    }
-
-    _gauss_elim (B_quad, quad_lag, quad_bez, n_nodes_quad, 3, 0);
-
-    idx = 0;
-    for (int k = 0; k <= order; k++) {
-      for (int j = 0; j <= order; j++) {
-        int idx2 = ijk2idx(0,j,k);
-        for (int l = 0; l < 3; l++) {
-          bez[3*idx2+l] = quad_bez[idx++];
-        }
-      }
-    }
-
-
-    // face v = 0
-    idx = 0;
-    for (int k = 0; k <= order; k++) {
-      for (int i = 0; i <= order; i++) {
-        int idx2 = ijk2idx(i,0,k);
-        for (int l = 0; l < 3; l++) {
-          quad_lag[idx++] = lag[3*idx2+l];
-        }
-      }
-    }
-
-    _gauss_elim (B_quad, quad_lag, quad_bez, n_nodes_quad, 3, 0);
-
-    idx = 0;
-    for (int k = 0; k <= order; k++) {
-      for (int i = 0; i <= order; i++) {
-        int idx2 = ijk2idx(i,0,k);
-        for (int l = 0; l < 3; l++) {
-          bez[3*idx2+l] = quad_bez[idx++];
-        }
-      }
-    }
-
-
-    // face u+v = 1
-    idx = 0;
-    for (int k = 0; k <= order; k++) {
-      for (int i = 0; i <= order; i++) {
-        int idx2 = ijk2idx(i,order-i,k);
-        for (int l = 0; l < 3; l++) {
-          quad_lag[idx++] = lag[3*idx2+l];
-        }
-      }
-    }
-
-    _gauss_elim (B_quad, quad_lag, quad_bez, n_nodes_quad, 3, 0);
-
-    idx = 0;
-    for (int k = 0; k <= order; k++) {
-      for (int i = 0; i <= order; i++) {
-        int idx2 = ijk2idx(i,order-i,k);
-        for (int l = 0; l < 3; l++) {
-          bez[3*idx2+l] = quad_bez[idx++];
-        }
-      }
-    }
-
-
-    for (int i = 0; i < n_nodes_tria; i++) {
-      free (B_tria[i]);
-    }
-    free (B_tria);
-    free (tria_lag);
-    free (tria_bez);
-
-    for (int i = 0; i < n_nodes_quad; i++) {
-      free (B_quad[i]);
-    }
-    free (B_quad);
-    free (quad_lag);
-    free (quad_bez);
-
-  }
-
-  #undef ijk2idx
-}
-
-
-
-
-static void
-_lagrange_to_bezier_hexa
-(
- const int  order,
- double    *lag,
- double    *bez
- )
-{
-  #define ijk2idx(i, j, k) ((i) + (order+1)*((j) + (order+1)*(k)))
-
-  int n_nodes = PDM_Mesh_nodal_n_vtx_elt_get(PDM_MESH_NODAL_HEXAHO, order);
-
-  if (order == 1) {
-    memcpy (bez, lag, sizeof(double) * n_nodes * 3);
-  }
-
-  else {
-    int n_nodes_quad = PDM_Mesh_nodal_n_vtx_elt_get(PDM_MESH_NODAL_QUADHO, order);
-
-    double *quad_lag = (double *) malloc(sizeof(double) * n_nodes_quad * 3);
-    double *quad_bez = (double *) malloc(sizeof(double) * n_nodes_quad * 3);
-
-    double **B = _bezier_matrix_quad(order);
-
-    int idx;
-
-
-    // hack for internal nodes
-    memcpy (bez, lag, sizeof(double) * n_nodes * 3);
-
-    // face w = 0
-    _gauss_elim (B, lag, bez, n_nodes_quad, 3, 0);
-
-    // face w = 1
-    _gauss_elim (B, &lag[order*n_nodes_quad], &bez[order*n_nodes_quad], n_nodes_quad, 3, 0);
-
-
-    // face u = 0
-    idx = 0;
-    for (int k = 0; k <= order; k++) {
-      for (int j = 0; j <= order; j++) {
-        int idx2 = ijk2idx(0,j,k);
-        for (int l = 0; l < 3; l++) {
-          quad_lag[idx++] = lag[3*idx2+l];
-        }
-      }
-    }
-
-    _gauss_elim (B, quad_lag, quad_bez, n_nodes_quad, 3, 0);
-
-    idx = 0;
-    for (int k = 0; k <= order; k++) {
-      for (int j = 0; j <= order; j++) {
-        int idx2 = ijk2idx(0,j,k);
-        for (int l = 0; l < 3; l++) {
-          bez[3*idx2+l] = quad_bez[idx++];
-        }
-      }
-    }
-
-
-    // face u = 1
-    idx = 0;
-    for (int k = 0; k <= order; k++) {
-      for (int j = 0; j <= order; j++) {
-        int idx2 = ijk2idx(order,j,k);
-        for (int l = 0; l < 3; l++) {
-          quad_lag[idx++] = lag[3*idx2+l];
-        }
-      }
-    }
-
-    _gauss_elim (B, quad_lag, quad_bez, n_nodes_quad, 3, 0);
-
-    idx = 0;
-    for (int k = 0; k <= order; k++) {
-      for (int j = 0; j <= order; j++) {
-        int idx2 = ijk2idx(order,j,k);
-        for (int l = 0; l < 3; l++) {
-          bez[3*idx2+l] = quad_bez[idx++];
-        }
-      }
-    }
-
-
-    // face v = 0
-    idx = 0;
-    for (int i = 0; i <= order; i++) {
-      for (int k = 0; k <= order; k++) {
-        int idx2 = ijk2idx(i,0,k);
-        for (int l = 0; l < 3; l++) {
-          quad_lag[idx++] = lag[3*idx2+l];
-        }
-      }
-    }
-
-    _gauss_elim (B, quad_lag, quad_bez, n_nodes_quad, 3, 0);
-
-    idx = 0;
-    for (int i = 0; i <= order; i++) {
-      for (int k = 0; k <= order; k++) {
-        int idx2 = ijk2idx(i,0,k);
-        for (int l = 0; l < 3; l++) {
-          bez[3*idx2+l] = quad_bez[idx++];
-        }
-      }
-    }
-
-
-    // face v = 1
-    idx = 0;
-    for (int i = 0; i <= order; i++) {
-      for (int k = 0; k <= order; k++) {
-        int idx2 = ijk2idx(i,order,k);
-        for (int l = 0; l < 3; l++) {
-          quad_lag[idx++] = lag[3*idx2+l];
-        }
-      }
-    }
-
-    _gauss_elim (B, quad_lag, quad_bez, n_nodes_quad, 3, 0);
-
-    idx = 0;
-    for (int i = 0; i <= order; i++) {
-      for (int k = 0; k <= order; k++) {
-        int idx2 = ijk2idx(i,order,k);
-        for (int l = 0; l < 3; l++) {
-          bez[3*idx2+l] = quad_bez[idx++];
-        }
-      }
-    }
-
-    for (int i = 0; i < n_nodes_quad; i++) {
-      free (B[i]);
-    }
-    free (B);
-    free (quad_lag);
-    free (quad_bez);
-
-  }
-
-  #undef ijk2idx
-}
-
-
-=======
->>>>>>> a2f63b7a
 static void
 _bezier_bounding_boxes
 (
