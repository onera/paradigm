--- conflicted
+++ resolved
@@ -649,37 +649,6 @@
                                                   PDM_MESH_NODAL_TRIA3);//POLY_2D);
 
   for (int ipart = 0; ipart < n_part_mesh; ipart++) {
-<<<<<<< HEAD
-    PDM_Mesh_nodal_coord_set(mesh_nodal,
-                             ipart,
-                             pn_vtx[ipart],
-                             pvtx_coord[ipart],
-                             pvtx_ln_to_gn[ipart],
-                             PDM_OWNERSHIP_USER);
-
-    int id_block = PDM_Mesh_nodal_block_add(mesh_nodal,
-                                            PDM_MESH_NODAL_TRIA3,//POLY_2D,
-                                            PDM_OWNERSHIP_USER);
-
-    int *parent_num = NULL;
-    // PDM_Mesh_nodal_block_poly2d_set(mesh_nodal,
-    //                                 id_block,
-    //                                 ipart,
-    //                                 pn_face[ipart],
-    //                                 pface_vtx_idx[ipart],
-    //                                 pface_vtx[ipart],
-    //                                 pface_ln_to_gn[ipart],
-    //                                 parent_num);
-    PDM_Mesh_nodal_block_std_set(mesh_nodal,
-                                 id_block,
-                                 ipart,
-                                 pn_face[ipart],
-                                 pface_vtx[ipart],
-                                 pface_ln_to_gn[ipart],
-                                 parent_num);
-
-    // log_trace("pn_face[%d] = %d\n", ipart, pn_face[ipart]);
-=======
     PDM_part_mesh_nodal_coord_set(mesh_nodal,
                                   ipart,
                                   pn_vtx[ipart],
@@ -698,7 +667,6 @@
                                         parent_num,
                                         parent_entity_g_num,
                                         PDM_OWNERSHIP_USER);
->>>>>>> a2f63b7a
   }
 
   PDM_mesh_location_shared_nodal_mesh_set(mesh_loc,
@@ -814,18 +782,6 @@
   //                                                     0,
   //                                                     ipart);
 
-<<<<<<< HEAD
-    // PDM_log_trace_array_int(located[ipart], n_located[ipart], "located (ptp) : ");
-    // PDM_log_trace_array_int(_located,       _n_located,       "located (ml)  : ");
-
-    // PDM_log_trace_array_int(unlocated[ipart], n_unlocated[ipart], "unlocated (ptp) : ");
-    // PDM_log_trace_array_int(_unlocated,       _n_unlocated,       "unlocated (ml)  : ");
-
-    // log_trace("n_elt1 = %d / %d\n", n_elt1[ipart], pn_face[ipart]);
-    // PDM_log_trace_array_int(part1_to_part2_idx[ipart], n_elt1 [ipart], "elt_pts_idx (ptp) : ");
-    // PDM_log_trace_array_int(pelt_pts_idx      [ipart], pn_face[ipart], "elt_pts_idx (ml)  : ");
-  }
-=======
   //   PDM_log_trace_array_int(located[ipart], n_located[ipart], "located (ptp) : ");
   //   PDM_log_trace_array_int(_located,       _n_located,       "located (ml)  : ");
 
@@ -836,7 +792,6 @@
   //   PDM_log_trace_array_int(part1_to_part2_idx[ipart], n_elt1 [ipart], "elt_pts_idx (ptp) : ");
   //   PDM_log_trace_array_int(pelt_pts_idx      [ipart], pn_face[ipart], "elt_pts_idx (ml)  : ");
   // }
->>>>>>> a2f63b7a
 
 
 
