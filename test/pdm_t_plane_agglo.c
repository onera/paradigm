--- conflicted
+++ resolved
@@ -668,19 +668,6 @@
                        vtx_ln_to_gn);
 
     PDM_writer_geom_cell2d_cellface_add (id_cs,
-<<<<<<< HEAD
-                                 id_geom,
-                                 i_part,
-                                 n_face,
-                                 nEdge,
-                                 edgeVtxIdx1[i_part],
-                                 edgeVtxNB1[i_part],
-                                 edgeVtx,
-                                 faceEdgeIdx1[i_part],
-                                 faceEdgeNB1[i_part],
-                                 faceEdge,
-                                 face_ln_to_gn);
-=======
                                          id_geom,
                                          i_part,
                                          n_face,
@@ -692,7 +679,6 @@
                                          faceEdgeNB1[i_part],
                                          faceEdge,
                                          face_ln_to_gn);
->>>>>>> 3d1833a7
   }
 
   PDM_writer_geom_write(id_cs,
@@ -1083,19 +1069,6 @@
                        vtx_ln_to_gn);
 
     PDM_writer_geom_cell2d_cellface_add (id_cs,
-<<<<<<< HEAD
-                                 id_geom,
-                                 i_part,
-                                 n_face,
-                                 nEdge,
-                                 edgeVtxIdx1[i_part],
-                                 edgeVtxNB1[i_part],
-                                 edgeVtx,
-                                 faceEdgeIdx1[i_part],
-                                 faceEdgeNB1[i_part],
-                                 faceEdge,
-                                 face_ln_to_gn);
-=======
                                          id_geom,
                                          i_part,
                                          n_face,
@@ -1107,7 +1080,6 @@
                                          faceEdgeNB1[i_part],
                                          faceEdge,
                                          face_ln_to_gn);
->>>>>>> 3d1833a7
   }
 
   PDM_writer_geom_write(id_cs,
