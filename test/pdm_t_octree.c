--- conflicted
+++ resolved
@@ -241,11 +241,7 @@
                                                            1,
                                                            comm);
   free(weight);
-<<<<<<< HEAD
-  double t2 = PDM_MPI_Wtime();
-=======
   // double t2 = PDM_MPI_Wtime();
->>>>>>> a2f63b7a
   // log_trace("PDM_part_to_block_geom_create = %12.5e \n", t2 -t1);
 
   double *blk_src_coord = NULL;
