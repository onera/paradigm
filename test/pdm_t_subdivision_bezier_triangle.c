#include <math.h>
#include <sys/time.h>
#include <time.h>
#include <sys/resource.h>
#include <unistd.h>
#include <stdlib.h>
#include <stdio.h>
#include <string.h>
#include <assert.h>

#include "pdm_error.h"
#include "pdm_printf.h"
#include "pdm_priv.h"
#include "pdm_vtk.h"
#include "pdm_logging.h"
#include "pdm_ho_basis.h"
#include "pdm_ho_ordering.h"
#include "pdm_ho_bezier.h"
#include "pdm_ho_bezier_basis.h"
#include "pdm_array.h"

/*============================================================================
 * Private function definitions
 *============================================================================*/

#define ij2idx(i, j, n) ((i) + (j)*((n) + 1) - ((j)-1)*(j)/2)




static void
_subdivide_bezier_triangle
(
 const int  dim,
 const int  order,
 double    *b,
 double    *b0,
 double    *b1,
 double    *b2,
 double    *b3
 )
{
  const int n = (order+1)*(order+2)/2;

  double atr[n*dim], ars[n*dim];
  PDM_ho_bezier_de_casteljau_triangle(dim, order, 0.0, 0.5, b,   NULL,
                                      atr, ars, NULL);

  // double bat[n*dim];
  double bra[n*dim];
  PDM_ho_bezier_de_casteljau_triangle(dim, order, 0.5, 0.5, atr, NULL,
                                      b0, NULL, bra);
                                      //bat, NULL, bra);

  //double csa[n*dim];
  PDM_ho_bezier_de_casteljau_triangle(dim, order, 0.5, 0.5, ars, NULL,
                                      NULL, NULL, b2);
                                      //NULL, NULL, csa);

  // double cbr[n*dim];
  // double cab[n*dim];
  PDM_ho_bezier_de_casteljau_triangle(dim, order, 1.0, 1.0, bra, NULL,
                                      b1, NULL, b3);
                                      //cbr, NULL, cab);

  // TODO: check/transform the local uv frame of each subtriangle...
}



static void
_subdivide_bezier_triangle2
(
 const int     dim,
 const int     order,
 const double  umin,
 const double  vmin,
 const double  wmin,
 double       *b,
 double       *bsub
 )
{
  const int n = (order+1)*(order+2)/2;

  double ctr[n*dim];
  double uc = umin;
  double vc = 1 - umin - wmin;
  PDM_ho_bezier_de_casteljau_triangle(dim, order, uc, vc, b, NULL,
                                      ctr, NULL, NULL);

  double ub = 1 - vmin - wmin;
  double vb = vmin;
  double u1b = 1 - ub + (uc - 1) * vb/vc; // /!\ if vc == 0
  double v1b = ub - uc*vb/vc;             // /!\ if vc == 0
  double bct[n*dim];
  PDM_ho_bezier_de_casteljau_triangle(dim, order, u1b, v1b, ctr, NULL,
                                      bct, NULL, NULL);

  double ua = umin;
  double va = vmin;
  double B = -vb/(vc * v1b);
  double C = (1 - B*uc)/vc;
  double E = (vb/vc - 1) / v1b;
  double F = -(1 + E*uc)/vc;
  double u2a = B*ua + C*va;
  double v2a = 1 + E*ua + F*va;
  PDM_ho_bezier_de_casteljau_triangle(dim, order, u2a, v2a, bct, NULL,
                                      bsub, NULL, NULL);
}



static void
_tri_mesh
(
 const int   n,
 int        *n_node,
 double    **node_uv,
 int        *n_tria,
 int       **tria_node
 )
{
  *n_node = (n+1) * (n+2) / 2;
  *n_tria = n*n;

  *node_uv   = malloc(sizeof(double) * (*n_node) * 2);
  *tria_node = malloc(sizeof(int   ) * (*n_tria) * 3);

  double step = 1. / (double) n;

  int idx = 0;
  for (int j = 0; j <= n; j++) {
    for (int i = 0; i <= n - j; i++) {
      (*node_uv)[idx++] = i * step;
      (*node_uv)[idx++] = j * step;
    }
  }

  idx = 0;
  for (int j = 0; j < n; j++) {
    for (int i = 0; i < n - j; i++) {
      (*tria_node)[idx++] = 1 + ij2idx(i,   j,   n);
      (*tria_node)[idx++] = 1 + ij2idx(i+1, j,   n);
      (*tria_node)[idx++] = 1 + ij2idx(i,   j+1, n);

      if (i < n-j-1) {
        (*tria_node)[idx++] = 1 + ij2idx(i+1, j,   n);
        (*tria_node)[idx++] = 1 + ij2idx(i+1, j+1, n);
        (*tria_node)[idx++] = 1 + ij2idx(i,   j+1, n);
      }
    }
  }
}




/**
 *
 * \brief  Usage
 *
 */

static void
_usage(int exit_code)
{
  PDM_printf
    ("\n"
     "  Usage: \n\n"
     "  -n      <level>  Number of vertices on the cube side.\n\n"
     "  -l      <level>  Cube length.\n\n"
     "  -n_part <level>  Number of partitions par process.\n\n"
     "  -post            Ensight outputs (only if n_part == 1). \n\n"
     "  -parmetis        Call ParMETIS.\n\n"
     "  -pt-scocth       Call PT-Scotch.\n\n"
     "  -h               This message.\n\n");

  exit(exit_code);
}


/**
 *
 * \brief  Read arguments from the command line
 *
 * \param [in]      argc     Number of arguments
 * \param [in]      argv     Arguments
 * \param [inout]   n_vtx_seg  Number of vertices on the cube side
 * \param [inout]   length   Cube length
 * \param [inout]   n_part   Number of partitions par process
 * \param [inout]   post     Ensight outputs status
 * \param [inout]   method   Partitioner (1 ParMETIS, 2 Pt-Scotch)
 *
 */

static void
_read_args
(
 int      argc,
 char   **argv,
 int     *order,
 double  *noise,
 int     *visu
 )
{
  int i = 1;

  /* Parse and check command line */

  while (i < argc) {

    if (strcmp(argv[i], "-h") == 0)
      _usage(EXIT_SUCCESS);

    else if (strcmp(argv[i], "-o") == 0) {
      i++;
      if (i >= argc)
        _usage(EXIT_FAILURE);
      else {
        *order = atoi(argv[i]);
      }
    }

    else if (strcmp(argv[i], "-noise") == 0) {
      i++;
      if (i >= argc)
        _usage(EXIT_FAILURE);
      else {
        *noise = atof(argv[i]);
      }
    }

    else if (strcmp(argv[i], "-visu") == 0) {
      *visu = 1;
    }

    else
      _usage(EXIT_FAILURE);
    i++;
  }
}






/**
 *
 * \brief  Main
 *
 */

int main(int argc, char *argv[])
{

  /*
   *  Set default values
   */
  int    order = 3;
  double noise = 0.;
  int    visu  = 0;

  /*
   *  Read args
   */
  _read_args(argc,
             argv,
             &order,
             &noise,
             &visu);


  /*
   *  Init
   */
  PDM_MPI_Init(&argc, &argv);


  if (order > 3) {
    int *ijk = NULL;
    ijk = PDM_vtk_lagrange_to_ijk(PDM_MESH_NODAL_TRIAHO, order);
    PDM_ho_ordering_user_to_ijk_add ("PDM_HO_ORDERING_VTK",
                                     PDM_MESH_NODAL_TRIAHO,
                                     order,
                                     PDM_Mesh_nodal_n_vtx_elt_get(PDM_MESH_NODAL_TRIAHO, order),
                                     ijk);
    free (ijk);
  }


  /*
   *  Build a Bezier P^order triangle
   */
  int     n_node    = 0;
  int     n_tria    = 0;
  double *node_uv   = NULL;
  int    *tria_node = NULL;
  _tri_mesh(order,
            &n_node,
            &node_uv,
            &n_tria,
            &tria_node);

  double ctr[3] = {0, 0, -1};
  double rad = 2;
  double *node_xyz = malloc(sizeof(double) * n_node * 3);
  for (int i = 0; i < n_node; i++) {
    double u = node_uv[2*i  ];
    double v = node_uv[2*i+1];

    double x = u - 0.5*(1 - v);
    double y = 0.5*sqrt(3)*v;
    double z = 0;

    double vec[3] = {x - ctr[0], y - ctr[1], z - ctr[2]};
    double r = PDM_MODULE(vec);

    vec[2] *= 4.;

    for (int j = 0; j < 3; j++) {
      node_xyz[3*i+j] = ctr[j] + vec[j] * rad/r;
      node_xyz[3*i+j] += noise * (double) rand() / (double) RAND_MAX;
    }

  }


  if (0) {
    log_trace("node_uv =\n");
    for (int i = 0; i < n_node; i++) {
      log_trace("%f %f\n", node_uv[2*i], node_uv[2*i+1]);
    }
    log_trace("node_xyz =\n");
    for (int i = 0; i < n_node; i++) {
      log_trace("%f %f %f\n", node_xyz[3*i], node_xyz[3*i+1], node_xyz[3*i+2]);
    }
  }


  /*
   *  Derivatives as P^(order-1) Bézier triangles
   */
  double *deriv[2];
  for (int i = 0; i < 2; i++) {
    deriv[i] = malloc(sizeof(double) * 3 * order*(order+1)/2);
  }
  PDM_ho_bezier_triangle_derivatives(3,
                                     order,
                                     node_xyz,
                                     deriv[0],
                                     deriv[1]);


  /*
   *  de Casteljau algorithm (evaluate xyz and build 3 subtriangles)
   */
  double uv[2] = {0.17, 0.12};

  double p[3];
  double *sub3_node_xyz[3];
  for (int i = 0; i < 3; i++) {
    sub3_node_xyz[i] = malloc(sizeof(double) * n_node * 3);
  }
  PDM_ho_bezier_de_casteljau_triangle(3,
                                      order,
                                      uv[0],
                                      uv[1],
                                      node_xyz,
                                      p,
                                      sub3_node_xyz[0],//NULL,//
                                      sub3_node_xyz[1],//NULL,//
                                      sub3_node_xyz[2]);//NULL);//

  // log_trace("u = %f, v = %f\n", uv[0], uv[1]);
  // log_trace("p = %f %f %f\n", p[0], p[1], p[2]);


  // evaluate tangent and normal vectors
  double dpdu[3], dpdv[3], normal[3];
  PDM_ho_bezier_de_casteljau_triangle(3, order-1, uv[0], uv[1], deriv[0], dpdu, NULL, NULL, NULL);
  PDM_ho_bezier_de_casteljau_triangle(3, order-1, uv[0], uv[1], deriv[1], dpdv, NULL, NULL, NULL);
  PDM_CROSS_PRODUCT(normal, dpdu, dpdv);

  for (int i = 0; i < 2; i++) {
    free(deriv[i]);
  }

  // check weights
  if (order <= 3) {
    double *weight = malloc(sizeof(double) * n_node);
    PDM_ho_bezier_basis(PDM_MESH_NODAL_TRIAHO_BEZIER,
                        order,
                        1,
                        uv,
                        weight);

    double q[3] = {-p[0], -p[1], -p[2]};
    for (int i = 0; i < n_node; i++) {
      for (int j = 0; j < 3; j++) {
        q[j] += weight[i] * node_xyz[3*i+j];
      }
    }
    // log_trace("diff p = %f %f %f\n", q[0], q[1], q[2]);

    double *weight2 = malloc(sizeof(double) * n_node);
    // de Casteljau to compute weights
    PDM_ho_bezier_de_casteljau_triangle(n_node, order, uv[0], uv[1],
                                        NULL, weight2, NULL, NULL, NULL);
    // log_trace("diff weights :\n");
<<<<<<< HEAD
    int idx = 0;
    for (int j = 0; j <= order; j++) {
      for (int i = 0; i <= order-j; i++) {
        // log_trace("  i = %d, j = %d, diff = %e\n",
        //           i, j, PDM_ABS(weight[idx] - weight2[idx]));
        idx++;
      }
    }
=======
    // int idx = 0;
    // for (int j = 0; j <= order; j++) {
    //   for (int i = 0; i <= order-j; i++) {
    //     log_trace("  i = %d, j = %d, diff = %e\n",
    //               i, j, PDM_ABS(weight[idx] - weight2[idx]));
    //     idx++;
    //   }
    // }
>>>>>>> a2f63b7a

    free(weight);
    free(weight2);
  }


  /*
   *  Regular subdivision into 4 subtriangles
   */
  double *sub_node_xyz[4];
  for (int i = 0; i < 4; i++) {
    sub_node_xyz[i] = malloc(sizeof(double) * n_node * 3);
  }
  _subdivide_bezier_triangle(3,
                             order,
                             node_xyz,
                             sub_node_xyz[0],
                             sub_node_xyz[1],
                             sub_node_xyz[2],
                             sub_node_xyz[3]);



  /*
   *  Sub-triangle u >= umin, v >= vmin, w >= wmin
   */
  double umin = 0.1;
  double vmin = 0.2;
  double wmin = 0.3;
  double *sub1_node_xyz = malloc(sizeof(double) * n_node * 3);
  _subdivide_bezier_triangle2(3,
                              order,
                              umin,
                              vmin,
                              wmin,
                              node_xyz,
                              sub1_node_xyz);





  /*
   *  Visu VTK
   */
  if (visu) {
    int *ijk_to_vtk = PDM_ho_ordering_ijk_to_user_get("PDM_HO_ORDERING_VTK",
                                                      PDM_MESH_NODAL_TRIAHO_BEZIER,
                                                      order);

    int *connec = malloc(sizeof(int) * n_node);
    for (int i = 0; i < n_node; i++) {
      connec[ijk_to_vtk[i]] = i+1;
    }

    PDM_vtk_write_std_elements_ho("bezier_tria.vtk",
                                  order,
                                  n_node,
                                  node_xyz,
                                  NULL,
                                  PDM_MESH_NODAL_TRIAHO_BEZIER,
                                  1,
                                  connec,
                                  NULL,
                                  0,
                                  NULL,
                                  NULL);

    PDM_vtk_write_std_elements("bezierCP_tria.vtk",
                               n_node,
                               node_xyz,
                               NULL,
                               PDM_MESH_NODAL_TRIA3,
                               n_tria,
                               tria_node,
                               NULL,
                               0,
                               NULL,
                               NULL);



    char filename[999];
    for (int i = 0; i < 4; i++) {
      sprintf(filename, "bezier_subtria%d.vtk", i);
      PDM_vtk_write_std_elements_ho(filename,
                                    order,
                                    n_node,
                                    sub_node_xyz[i],
                                    NULL,
                                    PDM_MESH_NODAL_TRIAHO_BEZIER,
                                    1,
                                    connec,
                                    NULL,
                                    0,
                                    NULL,
                                    NULL);

      sprintf(filename, "bezierCP_subtria%d.vtk", i);
      PDM_vtk_write_std_elements(filename,
                                 n_node,
                                 sub_node_xyz[i],
                                 NULL,
                                 PDM_MESH_NODAL_TRIA3,
                                 n_tria,
                                 tria_node,
                                 NULL,
                                 0,
                                 NULL,
                                 NULL);
    }

    for (int i = 0; i < 3; i++) {
      sprintf(filename, "bezier_sub3tria%d.vtk", i);
      PDM_vtk_write_std_elements_ho(filename,
                                    order,
                                    n_node,
                                    sub3_node_xyz[i],
                                    NULL,
                                    PDM_MESH_NODAL_TRIAHO_BEZIER,
                                    1,
                                    connec,
                                    NULL,
                                    0,
                                    NULL,
                                    NULL);

      sprintf(filename, "bezierCP_sub3tria%d.vtk", i);
      PDM_vtk_write_std_elements(filename,
                                 n_node,
                                 sub3_node_xyz[i],
                                 NULL,
                                 PDM_MESH_NODAL_TRIA3,
                                 n_tria,
                                 tria_node,
                                 NULL,
                                 0,
                                 NULL,
                                 NULL);
    }


    double pts[9];
    int color[3] = {0, 1, 2};
    PDM_ho_bezier_de_casteljau_triangle(3, order, umin, vmin, node_xyz, &pts[0], NULL, NULL, NULL);
    PDM_ho_bezier_de_casteljau_triangle(3, order, 1 - vmin - wmin, vmin, node_xyz, &pts[3], NULL, NULL, NULL);
    PDM_ho_bezier_de_casteljau_triangle(3, order, umin, 1 - umin - wmin, node_xyz, &pts[6], NULL, NULL, NULL);
    PDM_vtk_write_point_cloud("bezier_sub1tria_corners.vtk",
                              3,
                              pts,
                              NULL,
                              color);


    PDM_vtk_write_std_elements_ho("bezier_sub1tria.vtk",
                                  order,
                                  n_node,
                                  sub1_node_xyz,
                                  NULL,
                                  PDM_MESH_NODAL_TRIAHO_BEZIER,
                                  1,
                                  connec,
                                  NULL,
                                  0,
                                  NULL,
                                  NULL);

    PDM_vtk_write_std_elements("bezierCP_sub1tria.vtk",
                               n_node,
                               sub1_node_xyz,
                               NULL,
                               PDM_MESH_NODAL_TRIA3,
                               n_tria,
                               tria_node,
                               NULL,
                               0,
                               NULL,
                               NULL);
    free(connec);



    FILE *f = fopen("bezier_deriv.vtk", "w");
    fprintf(f, "# vtk DataFile Version 2.0\n");
    fprintf(f, "bezier_deriv\nASCII\nDATASET UNSTRUCTURED_GRID\n");
    fprintf(f, "POINTS 3 double\n");
    for (int i = 0; i < 3; i++) {
      fprintf(f, "%f %f %f\n", p[0], p[1], p[2]);
    }
    fprintf(f, "CELLS 3 6\n1 0\n1 1\n1 2\n");
    fprintf(f, "CELL_TYPES 3\n1\n1\n1\n");
    fprintf(f, "POINT_DATA 3\n");
    fprintf(f, "VECTORS vector double\n");
    fprintf(f, "%f %f %f\n", dpdu[0], dpdu[1], dpdu[2]);
    fprintf(f, "%f %f %f\n", dpdv[0], dpdv[1], dpdv[2]);
    fprintf(f, "%f %f %f\n", normal[0], normal[1], normal[2]);
    fclose(f);
  }



  /*
   *  Free memory
   */
  free(node_uv);
  free(node_xyz);
  free(tria_node);
  for (int i = 0; i < 3; i++) {
    free(sub3_node_xyz[i]);
  }
  for (int i = 0; i < 4; i++) {
    free(sub_node_xyz[i]);
  }
  free(sub1_node_xyz);

  PDM_MPI_Finalize();

  return 0;
}


#undef ij2idx<|MERGE_RESOLUTION|>--- conflicted
+++ resolved
@@ -408,16 +408,6 @@
     PDM_ho_bezier_de_casteljau_triangle(n_node, order, uv[0], uv[1],
                                         NULL, weight2, NULL, NULL, NULL);
     // log_trace("diff weights :\n");
-<<<<<<< HEAD
-    int idx = 0;
-    for (int j = 0; j <= order; j++) {
-      for (int i = 0; i <= order-j; i++) {
-        // log_trace("  i = %d, j = %d, diff = %e\n",
-        //           i, j, PDM_ABS(weight[idx] - weight2[idx]));
-        idx++;
-      }
-    }
-=======
     // int idx = 0;
     // for (int j = 0; j <= order; j++) {
     //   for (int i = 0; i <= order-j; i++) {
@@ -426,7 +416,6 @@
     //     idx++;
     //   }
     // }
->>>>>>> a2f63b7a
 
     free(weight);
     free(weight2);
