<<<<<<< HEAD
## [2.5.0] - 2024-05-28
=======
## [2.6.0] - 2024-12-13
### Added
- PDM_dmesh(_nodal) : Add function to find topological ridges
- PDM_dmesh_extract : Extract groups (in nodal form)
- PDM_mem_tool : Overload malloc, calloc, realloc and free with macros for better memory management
- PDM_gnum : Complete Fortran API
- PDM_part_mesh_nodal : Complete Fortran API
- PDM_multipart : Complete Python API
- PDM_extract_part : Local and reequilibrate modes for nodal meshes
                     + Automatic extraction of lower-dimension elements
- PDM_geom_elemt : Add up/downwind edges in 2D (in any axis-aligned plane)
- PDM_part_mesh_nodal_to_part_mesh : Customizable conversion of part_mesh_nodal to part_mesh (connectivities, gnums, groups, link elmt->entity)
- PDM_part_comm_graph : Symmetric communication graph for inter-partition exchanges (without gnums)
- PDM_isosurface : Generation of iso-surface/line meshes in 3d/2d partitioned or distributed meshes (nodal or ngon)
- PDM_domain_interface : Complete Fortran API
- PDM_part_extension : Support infinite periodicity, with multiple periodic boundaries
- PDM_part_to_part : add collective mode for exchanges and reverse exchanges
- PDM_part_mesh_reorient_geom : reorient a mesh geometrically
### Changed
- PDM_extract_part : Better management of ownerships
- Transfer Gitlab CI from Spiro to Juno 
### Deprecated
### Removed
- PDM_mesh_nodal : Replace struct with PDM_part_mesh_nodal
                   + Remove redundant functions
- PDM_part_mesh_nodal_to_pmesh : Replace free function by struct PDM_part_mesh_nodal_to_part_mesh
### Fixed
- PDM_reader_gamma : Fix read of meshes with multiple elements
- PDM_mesh_intersection : Manage cases with zero candidates for intersection
- PDM_distrib : Fix division by zero in empty distributions
- PDM_mesh_location : Fix when all target points are outside of the global source bounding box
- PDM_dcube_gen : Fix orientation of boundary faces
- PDM_extract_part : Allow n_part_out != n_part_in in reequilibrate mode
- PDM_domain_interface : Fix face to vtx conversion
- PDM_io : Support relative paths
- PDM_part_to_part : Fix Fortran wrapping of part_to_part_reverse_iexch 
## [2.5.0] - 2024-05-24
>>>>>>> 3af6553c
### Added
- PDM_reader_gamma : Add prisms, hexahedra, pyramids, quadrilaterals (C and Python API)
- PDM_dmesh_nodal : Mesh reorientation + Find ridges in surface mesh + Fortran API
- Documentation : PDM_io, PDM_writer
- PDM_extract_part : Entities renumbering
- PDM_multipart : Entities renumbering
- PDM_part_to_block : Timers + export of the topology of the communication graph +
                      automatic switchover to point-to-point communication if the communication graph is sparse
                      + improved exchange capacity (> 2GB)
- PDM_block_to_part : Automatic switchover to point-to-point communication if the communication graph is sparse
                      + improved exchange capacity (> 2GB)                       
- PDM_domain_interface : PDM_domain_interface_translate_entity1_entity2 in Python API
- PDM_part_to_part : improved exchange capacity (> 2GB) 
### Changed
- PDM_block_to_block : Improvement (Binary search replaced by analytical formula)
- PDM_multipart : Add some checks and conditions for entities reordering
- PDM_multipart : For a single MPI rank, local and global numbering are identical
- PDM_extract_part : 1-based Entities numbering
### Deprecated
### Removed
### Fixed
- PDM_part_to_block : handle global sum of weights equal to zero
- PDM_part_to_part : Memory leak (local copy of the MPI communicator) + request storage
- PDM_mesh_intersection : No candidate for the intersection 
- PDM_part/pdm_multipart : Hilbert with number of ranks > number of mesh entities
- PDM_extract_part : parent local numbering
- PDM_dmesh_nodal_to_dmesh : Python API
## [2.4.1] - 2024-01-12
### Added
### Changed
### Deprecated
### Removed
### Fixed
- PDM_part : Fortran API
## [2.4.0] - 2024-01-09
### Added
- Training : Jupyter notebooks in 3 languages (C, Fortran, Python)
- Documentation : Partial Sphinx documentation
- Fortran API : PDM_dmesh_nodal, PDM_dist_cloud_surf, PDM_mesh_intersection, PDM_part_connectivity_transform, PDM_dcube_nodal_gen
- Python API : PDM_distrib, PDM_multi_block_to_part
- 7 Tests + 2 Tutorials
### Changed
- PDM_mesh_location : API
- PDM_multipart : API + Add 1D and 0D
- PDM_part_extension : API
### Deprecated
### Removed
### Fixed
## [2.3.0] - 2023-06-23
### Added
- PDM_generate_mesh : Unique API for simple mesh generation
- PDM_dmesh_extract : Extract mesh in distributed blocks
### Changed
- CI : Improvment
- PDM_mesh_location : Add PDM_MESh_LOCATION_LOCATE_ALL_TGT mode (All points are located)
- PDM_multipart : Add 0D, 1D and 2D meshes
- PDM_extract_part : Add 0D and 1D and meshes + Fix npart=0 case + groups preservation
- PDM_part_to_part : Add API to setup a user buffer + API Fortran
- PDM_iso_surface : Groups preservation + Fix polygon mode
- Cython : Improvment (ownership)
### Deprecated
### Removed
### Fixed
## [2.2.0] - 2023-03-20
### Added
- migration to the internal gitlab server
- CI with LeakSanitizer
- pdm_run : script to simplify the launch of tests
- PDM_field_cell_to_vtx : Python interface
- PDM_global_mean : Python interface
- PDM_inria_mesh_fmt : Python interface
- PDM_mesh_intersection : Python interface
- PDM_sphere_surf_gen : Python interface
- PDM_iso_surface.pxi (ParaDiGMA) : Python interfaceq
- PDM_field_cell_to_vtx : Transfer a cell field to a vertex field
- PDM_mesh_nodal : Fortran interface
- PDM_part_mesh_nodal : Fortran interface
- PDM_multipart : Fortran interface
- 30 Tests (including 3 for ParaDiGMA)
### Changed
- PDM_dist_cloud_surf : PDM_part_mesh_nodal is accepted in input
- PDM_ho_location : Implement a Newton method for all elements (for all orders)
- PDM_mesh_intersection : PDM_part_mesh_nodal is accepted in input
- PDM_part_mesh_nodal : Replace PDM_part_mesh (more general and generic structure)
- PDM_part_mesh_nodal_to_pmesh : Compute faces and (or) edges from a PDM_part_mesh_nodal
- PDM_lagrange_to_bezier : Implement all standard high-order elements
- PDM_mesh_location : Add high order elements + switch to PDM_part_mesh_nodal
- PDM_point_location : Use the Newton method primarily
- PDM_writer : Switch to PDM_part_mesh_nodal structure
- PDM_part : Call PDM_multi_part from PDM_part if the environment variable PDM_USE_MULTIPART is defined
- PDM_part_renum : Renumbering of groups of entities (face, edge, vertex)
- PDM_multi_part : PDM_part_mesh_nodal as output + HO
- PDM_partitioning_algorithm : Support HO elements
- PDM_partitioning_nodal_algorithm : Support HO elements
- PDM_box_tree : An user init location is accepted in input
- PDM_extract_part : PDM_part_mesh_nodal is accepted in input
- PDM_gnum : Build global numbering from tuple + Optimization
- PDM_part_mesh : Manage group (Face, edge, vertex) + boundaries
- PDM_iso_surface (ParaDiGMA) : Transfer boundary data to iso_surface (beta)
### Deprecated
- PDM_mesh_nodal : Replace with PDM_part_mesh_nodal
### Removed
- Nuga sources (ParaDiGMA)
### Fixed
- PDM_para_octree (fix multiple points)
- PDM_part_extension (fix n_part > 1)
- PDM_part_to_block (fix n_part > 1)
- PDM_point_tree_seq
## [2.1.0] - 2022-12-06
### Added
- PDM_ho_bezier : Elementary functions for high-order Bezier elements
- PDM_ho_bezier_basis : Bezier basis functions
- PDM_lagrange_to_bezier : Conversion for Lagarange basis to Bezier basis
- PDM_box_gen : Generate sets of boxes
- PDM_sphere_vol_gen : Generate 3D mesh of a sphere
- PDM_reader_gamma : Read GAMMA mesh format (partial implementation)
- PDM_reader_stl : Read STL mesh format
### Changed
- PDM_dmesh_nodal_reorder : remove 'order' argument (minor change of API)
- PDM_mesh_location : Add the communication graph to the results
- PDM_mesh_location : New optimized algorithm
- PDM_Mesh_nodal : cell3d_cellface_add (minor change of API)
- PDM_multipart  : get_part_mesh_nodal (minor change of API (add ownership))
- PDM_part_to_block : Add reverse exchange
- PDM_part_to_part : Add PDM_part_to_part_create_from_num2_triplet
- PDM_extract_part : Improved and optimized
- PDM_dist_cloud_surf : Improved memory efficient and performance
  (optional, set PDM_DIST_CLOUD_SURF_OPTIM to 1 to use it)
- PDM_writer : Concatenate all time step into a single file per field
### Deprecated
### Removed
### Fixed
- bugfix : PDM_part_to_part
- bugfix : PDM_extract_part
## [2.0.0] - 2022-06-09
### Added
- PDM_vtk : Write ASCII VTK files for visulization with ParaView
- PDM_dgeom_elem : Multiple method to compute center of entity with distributed conectivities and coordinates (usefull for hilbert ordering)
- PDM_dmesh_nodal_elmts : Sub-structure of dmesh_nodal that contains for one geom kind (volumic/surfacic/ridge/corner) the associate element connectivtities
- PDM_domain_interface : Structure and algorithme to manage interface between domain (for exemple between 2 mesh with 2 separate global numbering). Algorithm is useful to deduce other connectivities betwenn domain (for exemple face -> vtx)
- PDM_ho_ordering : Generic definition of high order elements
- PDM_part_domain_interface : Same as PDM_domain_interface but in partitioned view (usefull for part_extension)
- PDM_predicate : Numerically robust geometric predicates
- PDM_point_cloud_gen : Generate a random point cloud
- PDM_sphere_surf_gen : Generate a distributed suface mesh of a sphere
- PDM_extract_part : Build a child mesh from the extraction of selected elements in the parent mesh
- PDM_global_reduce : Global reduce applied to a partitionned field
- PDM_part_to_part : Browse an MPI communication graph defined by two global numberings
- PDM_pointer_array : Fortran derived type for interfacing C pointers of arrays
- PDM_hkey : Compute an hash key from a list of integer
- PDM_memory_stats : Structure to monitor the memory uses by snapshot
### Changed
- New Fortran API based on iso-c-binding
- Adds functionalities in Fortran API
- Adds functionalities in Python API
### Deprecated
### Removed
- Removes handles in some functionalities
### Fixed
## [1.13.0] - 2021-07-28
### Added
- PDM_part_extension: Generate extension of a existing partition for graph, usefull to setup ghost cell
- PDM_distant_neighbor: Exchange protocol in order to communicate by triplet (i_proc, i_part, i_entity)
- PDM_mesh_adapt: First API of mesh adaptation
- PDM_dcube_nodal_gen: Cube generator with element connectivity (3D : Hexa/Pyra/Tetra and 2D : Quad/Tri )
- PDM_part1_to_selected_part2: Exchange protocol between two partitioned numbering
- PDM_interpolate_from_mesh_location: Simple inplementation of exhange after a localisation (can be replace by PDM_part1_to_selected_part2)
- PDM_dmesh_nodal: Low level structure to describe a mesh by elemt in distributed maner
- PDM_dmesh_nodal_to_dmesh: Algorithm to deduce from mesh_nodal connectivity a descending connectivity (ex: cell_vtx ---> face_cell)
- PDM_poly_vol_gen: Polyhedral mesh generation (PDM_poly_surf extruded)
- PDM_array: Generic functions for arrays
- PDM_partitioning_nodal_algorithm: A collection of algorithm to help partitionning of dmesh_nodal (Beta)
### Changed
- ParaDiGMA is an extension of ParaDiGM and becomes a git submodule of ParaDiGM
- PDM_closest_points: Greatly improves robustness and efficiency
- PDM_mesh_location: Greatly improves robustness and efficiency
- PDM_para_octree: Greatly improves robustness and efficiency
- PDM_dbbtree: Greatly improves robustness and efficiency
- PDM_overlay: Greatly improves robustness and efficiency
- PDM_dist_cloud_surf: Greatly improves robustness and efficiency
- CMake 3.0 -> CMake 3.19
- Adds functionalities in Fortran API
- Adds functionalities in Python API
- Removes handles in some functionalities
### Deprecated
### Removed
### Fixed
## [1.12.5] - 2021-07-01
### Added
### Changed
### Deprecated
### Removed
### Fixed
bugfix : pdm_writer_ensight
## [1.12.4] - 2021-03-23
### Added
### Changed
### Deprecated
### Removed
### Fixed
bugfix : pdm_hilbert 2D
## [1.12.3] - 2021-03-10
### Added
### Changed
### Deprecated
### Removed
### Fixed
bugfix : renum cacheblocking
## [1.12.2] - 2021-02-05
### Added
### Changed
### Deprecated
### Removed
### Fixed
bugfix : pdm_box_tree (normalization)
bugfix : pdm_dbbtree (normalization)
## [1.12.1] - 2021-01-20
### Added
### Changed
### Deprecated
### Removed
### Fixed
## [1.12.0] - 2020-11-30
### Added
- API :
  - PDM_overlay : Intersection of two plane meshes
  - PDM_closest_points     : Parallel knn algorithm
  - PDM_dmesh_partitioning : New implementation of parallel meshe partitioning (old implementation : PDM_part)
  - PDM_multipart : Parallel meshes partitioning with preservation of links between meshes
  - PDM_mesh_location : A partitioned point cloud location in a partitionned mesh
  - PDM_distant_neighbor : Exchange data between distant neighbors (only collective communication for the moment)
- Internal functions :
  - PDM_mean_values : Polygon and Polyedra mean values (generalization of barycentric coordinates)
  - PDM_ho_basis : High order basis for tetrahedron, hexahedron, prism, pyramid, triangle and quadrangle
  - PDM_ho_location : Point location into a high order curved element
  - PDM_logging : Managing a logging file
  - PDM_dconnectivity_transform : Set of function to perform distributed operation on connectivity (combine, transform, reverse)
  - PDM_dmesh_nodal_elements_utils : Operations about a dmesh_nodal mesh
  - PDM_point_location : Point location in a PDM_mesh_nodal
  - PDM_tetrahedron : Elementary functions about tetrahedron
  - PDM_triangulate : Polygon triangulation
  - PDM_para_graph_dual : Parallel building of a dual graph mesh
  - PDM_partitioning_algorithm : Steps of the partitioning algorithm called from PDM_dmesh_partitioning
  - PDM_compare_operator : Implementation of comparaison operator for string and connectivity (useful for PDM_gnum_from_hash_values)
  - PDM_dmesh : Distributed mesh defined from a top-down connectivity
  - PDM_equal_operator : Implementation of equal operator for string and connectivity (useful for PDM_gnum_from_hash_values)
  - PDM_gnum_from_hash_values : Structure to build a global numbering from keys, useful to building edge global numebring or face global numbering. The idea is to use a distribution of key for each rank, sort locally and resend to original distribution
- Fortran interface : PDM_closest_points,
                      PDM_mesh_location,
                      PDM_block_to_part,
                      PDM_part_to_block
	              PDM_overlay
- Cython interface : PDM_closest_points,
                     PDM_dcube_gen,
                     PDM_distant_neighbor,
                     PDM_dmesh,
                     PDM_gnum,
                     PDM_gnum_location,
                     PDM_mesh_location,
                     PDM_multi_part
                     PDM_points_merge
                     PDM_overlay
- C tests : pdm_t_closest_points,
            pdm_t_create_edge_gnum,
            pdm_t_distant_neighbor,
            pdm_t_distant_neighbor_nomatch,
            pdm_t_gnum_from_hash_values,
            pdm_t_knn_cube,
            pdm_t_mesh_location_dcube,
            pdm_t_mesh_location_poly_surf,
            pdm_t_multipart,
            pdm_t_order,
            pdm_t_partitioning_dcube
            pdm_t_plane_intersect_unit,
            pdm_t_plane_meshes_intersect_unit,
            pdm_t_plane_meshes_intersect
- Fortran tests : pdm_t_block_to_part_f,
                  pdm_t_mesh_location_f,
                  pdm_t_part_to_block_f
                  pdm_t_plane_intersect_unit_f
- Unitests from DocTest : pdm_dconnectivity_transform.test,
                          pdm_dmesh_nodal.test,
                          pdm_dmesh_nodal_elements_utils,
                          block_to_part.test
### Changed
### Deprecated
### Removed
### Fixed
## [1.11.0] - 2019-12-10
### Added
- PDM_para_octree : Parallel linear octree (partial implementation)
### Changed
- PDM_block_to_part : Point to point communication if buffers are too large
- PDM_dbbtree : Change default parameters
- PDM_mesh_nodal : Add cell centers
- PDM_MPI : Add large allToall (sdispls and rdispls in int64)
### Deprecated
### Removed
- PDM_box_tree :  Remove extents attribute
### Fixed
- Windows portage
- Corrections for PDM_block_to_part
- Corrections for PDM_dist_cloud_surf
- PDM_MPI_Comme_split : memory leaks
## [1.10.0] - 2019-06-03
### Added
- ChangeLog file
- PDM_gnum_location : Give the location of an entity (process, number of partition, local number) from its global numbering
### Changed
- pdm_mesh_dist -> pdm_dist_cloud_surf
### Deprecated
### Removed
### Fixed
- Correction for multigrid
- Correction for part_to_block<|MERGE_RESOLUTION|>--- conflicted
+++ resolved
@@ -1,6 +1,3 @@
-<<<<<<< HEAD
-## [2.5.0] - 2024-05-28
-=======
 ## [2.6.0] - 2024-12-13
 ### Added
 - PDM_dmesh(_nodal) : Add function to find topological ridges
@@ -21,7 +18,7 @@
 - PDM_part_mesh_reorient_geom : reorient a mesh geometrically
 ### Changed
 - PDM_extract_part : Better management of ownerships
-- Transfer Gitlab CI from Spiro to Juno 
+- Transfer Gitlab CI from Spiro to Juno
 ### Deprecated
 ### Removed
 - PDM_mesh_nodal : Replace struct with PDM_part_mesh_nodal
@@ -36,9 +33,8 @@
 - PDM_extract_part : Allow n_part_out != n_part_in in reequilibrate mode
 - PDM_domain_interface : Fix face to vtx conversion
 - PDM_io : Support relative paths
-- PDM_part_to_part : Fix Fortran wrapping of part_to_part_reverse_iexch 
+- PDM_part_to_part : Fix Fortran wrapping of part_to_part_reverse_iexch
 ## [2.5.0] - 2024-05-24
->>>>>>> 3af6553c
 ### Added
 - PDM_reader_gamma : Add prisms, hexahedra, pyramids, quadrilaterals (C and Python API)
 - PDM_dmesh_nodal : Mesh reorientation + Find ridges in surface mesh + Fortran API
