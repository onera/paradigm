
# cdef extern from "pdm_part_priv.h":
#     ctypedef struct _part_t:
#        int           nVertex              
#        int           nCell             
#        int           nFace             
#        int           nFacePartBound    
#        int          *cellFaceIdx
#        PDM_g_num_t  *gCellFace        
#        int          *cellFace        
#        PDM_g_num_t  *cellLNToGN       
#        int          *cellTag         
#        int          *faceCell        
#        int          *faceVtxIdx      
#        PDM_g_num_t  *gFaceVtx         
#        int          *faceVtx         
#        PDM_g_num_t  *faceLNToGN       
#        int          *faceTag         
#        int          *facePartBoundProcIdx  
#        int          *facePartBoundPartIdx 
#        int          *facePartBound     
#        int          *faceGroupIdx      
#        int          *faceGroup         
#        PDM_g_num_t  *faceGroupLNToGN   
#        double       *vtx              
#        PDM_g_num_t  *vtxLNToGN        
#        int          *vtxTag           


# cdef extern from "PDM_part_coarse_mesh_priv.h":
#     ctypedef struct _coarse_part_t:
#        _part_t    *part
#        int        *coarseCellCellIdx 
#        int        *coarseCellCell
#        int        *coarseFaceGroupToFineFaceGroup
#        int        *coarseFaceToFineFace
#        int        *coarseVtxToFineVtx

#     ctypedef struct _coarse_mesh_t:
#        pass



cdef extern from "pdm_part_coarse_mesh.h":
    
    # :::::::::::::::::::::::::::::::::::::::::::::::::::::::::::::::::::::::::::::::::::
    # > Wrapping of Ppart Structure 

    # :::::::::::::::::::::::::::::::::::::::::::::::::::::::::::::::::::::::::::::::::::


    # :::::::::::::::::::::::::::::::::::::::::::::::::::::::::::::::::::::::::::::::::::
    # > Wrapping of function 
    void PDM_part_coarse_mesh_create(int           *cmId,
                                     PDM_MPI_Comm  comm,
                                     int           method,
                                     int           nPart, 
                                     int           nTPart,
                                     int           nFaceGroup, 
                                     int           have_cellTag,
                                     int           have_faceTag,
                                     int           have_vtxTag,
                                     int           have_cellWeight,
                                     int           have_faceWeight,
                                     int           have_faceGroup)

    void PDM_part_coarse_mesh_input(int           cmId,
                                    int           iPart,
                                    int           nCoarseCell,
                                    int           nCell,
                                    int           nFace,
                                    int           nVertex,
                                    int           nFaceGroup,
                                    int           nFacePartBound,
                                    int          *cellFaceIdx,
                                    int          *cellFace,
                                    int          *cellTag,
                                    int          *cellWeight,
                                    int          *faceWeight,
                                    PDM_g_num_t  *cellLNToGN,       
                                    int          *faceCell,
                                    int          *faceVtxIdx,
                                    int          *faceVtx,
                                    int          *faceTag,       
                                    PDM_g_num_t  *faceLNToGN,       
                                    double       *vtxCoord,
                                    int          *vtxTag,
                                    PDM_g_num_t  *vtxLNToGN,       
                                    int          *faceGroupIdx,
                                    int          *faceGroup,
                                    PDM_g_num_t  *faceGroupLNToGN,
                                    int          *facePartBoundProcIdx,       
                                    int          *facePartBoundPartIdx,
                                    int          *facePartBound)

    void PDM_part_coarse_mesh_compute(int cmId)

    void PDM_part_coarse_mesh_part_dim_get(int  cmId,
                                           int  iPart,
                                           int *nCell,
                                           int *nFace,
                                           int *nFacePartBound,
                                           int *nVertex,
                                           int *nProc,
                                           int *nTPart,
                                           int *nFaceGroup,
                                           int *sCellFace,
                                           int *sFaceVtx,
                                           int *sFaceGroup,
                                           int *sCoarseCellToFineCell)

    void PDM_part_coarse_mesh_part_get(int            cmId,
                                       int            iPart,       
                                       int          **cellFaceIdx,
                                       int          **cellFace,
                                       int          **cellTag,
                                       PDM_g_num_t  **cellLNToGN,
                                       int          **cellInitCellIdx,                  
                                       int          **cellInitCell,          
                                       int          **faceCell,
                                       int          **faceVtxIdx,
                                       int          **faceVtx,
                                       int          **faceTag,
                                       PDM_g_num_t  **faceLNToGN,  
                                       int          **faceGroupInitFaceGroup,
                                       int          **faceInitFace,          
                                       double       **vtxCoord,
                                       int          **vtxTag,
                                       PDM_g_num_t **vtxLNToGN,        
                                       int          **vtxInitVtx,          
                                       int          **faceGroupIdx,
                                       int          **faceGroup,
                                       PDM_g_num_t  **faceGroupLNToGN,
                                       int          **facePartBoundProcIdx,
                                       int          **facePartBoundPartIdx,
                                       int          **facePartBound)
    
    void PDM_part_coarse_mesh_part_set_anisotropic_info(int   cmId,
                                                        int   iPart,       
                                                        int  *agglomerationLines,
                                                        int  *agglomerationLinesIdx,
<<<<<<< HEAD
                                                        int  *isOnFineBnd)
    
=======
                                                        int    agglomerationLinesIdx_size,
                                                        int  *isOnFineBnd)
   
>>>>>>> f6b9d4be
    void PDM_part_coarse_mesh_part_get_anisotropic_info(int   cmId,
                                                        int   iPart,       
                                                        int **agglomerationLines,
                                                        int **agglomerationLinesIdx,
<<<<<<< HEAD
=======
                                                        int   *agglomerationLinesIdx_size,
>>>>>>> f6b9d4be
                                                        int **isOnFineBnd)
    
    void PDM_part_coarse_mesh_add_option_anisotropic(int  cmId, 
                                                     int *anisotropicOption)
    
    void PDM_part_coarse_mesh_free(int cmId)

    void PDM_part_coarse_mesh_time_get(int       cmId,
                                       double  **elapsed,
                                       double  **cpu,
                                       double  **cpu_user,
                                       double  **cpu_sys)

    void PDM_part_coarse_mesh_display(int    cmId)



# ------------------------------------------------------------------
cdef class CoarseMesh:
    """
    Define a coarse mesh partitioning with PDM Library
    """
    cdef int _cmId
    cdef int _nFaceGroup
    # ------------------------------------------------------------------
    def __init__(self,
                  MPI.Comm comm,
                  int      method, 
                  int      nPart, 
                  int      nTPart,
                  int      nFaceGroup,
                  int      have_cellTag    = 0, 
                  int      have_faceTag    = 0, 
                  int      have_vtxTag     = 0, 
                  int      have_cellWeight = 0, 
                  int      have_faceWeight = 0, 
                  int      have_faceGroup  = 0): 
      """
        Create a Coarse Ppart partition from a existing Ppart partition 
        with PDM Library ( Developed at ONERA by Eric Quemerais )

      """

      # ~> Communicator Mpi
      cdef MPI.MPI_Comm c_comm = comm.ob_mpi

      # ~> Set _nFaceGroup
      self._nFaceGroup =  nFaceGroup

      # > Create 
      PDM_part_coarse_mesh_create(&self._cmId, 
                                  PDM_MPI_mpi_2_pdm_mpi_comm (<void *> &c_comm), 
                                  method, 
                                  nPart, 
                                  nTPart, 
                                  self._nFaceGroup, 
                                  have_cellTag,    
                                  have_faceTag,   
                                  have_vtxTag,     
                                  have_cellWeight, 
                                  have_faceWeight, 
                                  have_faceGroup)
      
    # ------------------------------------------------------------------
    def add_option_anisotropic(self, 
                               NPY.ndarray[NPY.int32_t, mode='c', ndim=1] anisotropicOption,
                               ):
        """

        """
        # ************************************************************************
        # > Declaration
        cdef int             *anisotropicOption_data
        # ************************************************************************
        
        # assert(anisotropicOption.shape[0] == 12)
        
        anisotropicOption_data = <int *> anisotropicOption.data
        
        PDM_part_coarse_mesh_add_option_anisotropic(self._cmId, 
                                                    anisotropicOption_data)
        
    # ------------------------------------------------------------------
    def set_mesh_input(self, 
                       int      iPart, 
                       int      nCoarseCell,
                       int      nCell,
                       int      nFace,
                       int      nVertex,
                       int      nFaceGroup,
                       int      nFacePartBound,
                       NPY.ndarray[NPY.int32_t    , mode='c', ndim=1] CellFaceIdx not None,
                       NPY.ndarray[NPY.int32_t    , mode='c', ndim=1] CellFace not None,
                       NPY.ndarray[NPY.int32_t    , mode='c', ndim=1] CellTag,
                       NPY.ndarray[NPY.int32_t    , mode='c', ndim=1] CellWeight,
                       NPY.ndarray[NPY.int32_t    , mode='c', ndim=1] FaceWeight,
                       NPY.ndarray[npy_pdm_gnum_t , mode='c', ndim=1] CellLNToGN not None,       
                       NPY.ndarray[NPY.int32_t    , mode='c', ndim=1] FaceCell not None,
                       NPY.ndarray[NPY.int32_t    , mode='c', ndim=1] FaceVtxIdx not None,
                       NPY.ndarray[NPY.int32_t    , mode='c', ndim=1] FaceVtx not None,
                       NPY.ndarray[NPY.int32_t    , mode='c', ndim=1] FaceTag ,       
                       NPY.ndarray[npy_pdm_gnum_t , mode='c', ndim=1] FaceLNToGN not None,       
                       NPY.ndarray[NPY.double_t   , mode='c', ndim=1] VtxCoord not None,
                       NPY.ndarray[NPY.int32_t    , mode='c', ndim=1] VtxTag,
                       NPY.ndarray[npy_pdm_gnum_t , mode='c', ndim=1] VtxLNToGN not None,       
                       NPY.ndarray[NPY.int32_t    , mode='c', ndim=1] FaceGroupIdx not None,
                       NPY.ndarray[NPY.int32_t    , mode='c', ndim=1] FaceGroup not None,
                       NPY.ndarray[npy_pdm_gnum_t , mode='c', ndim=1] FaceGroupLNToGN not None,
                       NPY.ndarray[NPY.int32_t    , mode='c', ndim=1] FacePartBoundProcIdx,
                       NPY.ndarray[NPY.int32_t    , mode='c', ndim=1] FacePartBoundPartIdx,
                       NPY.ndarray[NPY.int32_t    , mode='c', ndim=1] FacePartBound
                       ):
        """

        """
        # ************************************************************************
        # > Declaration
        # > Cell entity 
        cdef int             *CellFaceIdx_data
        cdef int             *CellFace_data     
        cdef int             *CellTag_data
        cdef int             *CellWeight_data
        cdef int             *FaceWeight_data
        cdef PDM_g_num_t     *CellLNToGN_data
        # > Face entity
        cdef int             *FaceCell_data
        cdef int             *FaceTag_data
        cdef PDM_g_num_t     *FaceLNToGN_data
        cdef int             *FaceVtxIdx_data
        cdef int             *FaceVtx_data
        # > Vertices entity
        cdef double          *VtxCoord_data
        cdef PDM_g_num_t     *VtxLNToGN_data
        cdef int             *VtxTag_data
        # > Boundary face conditions
        cdef int             *FaceGroup_data
        cdef int             *FaceGroupIdx_data
        cdef PDM_g_num_t     *FaceGroupLNToGN_data
        cdef int             *FacePartBoundProcIdx_data
        cdef int             *FacePartBoundPartIdx_data
        cdef int             *FacePartBound_data
        # ************************************************************************

        # :::::::::::::::::::::::::::::::::::::::::::::::::::::
        CellFaceIdx_data = <int *>         CellFaceIdx.data
        CellFace_data    = <int *>         CellFace.data
        CellLNToGN_data  = <PDM_g_num_t *> CellLNToGN.data

        # \param [in]   CellTag       Cell tag (size : nCell) or NULL
        if (CellTag == None):
            CellTag_data = NULL
        else:
            CellTag_data = <int *> CellTag.data

        # \param [in]   CellWeight    Cell weight (size : nCell) or NULL
        if (CellWeight == None):
            CellWeight_data = NULL
        else:
            CellWeight_data = <int *> CellWeight.data

        # :::::::::::::::::::::::::::::::::::::::::::::::::::::
        FaceCell_data   = <int *>         FaceCell.data
        FaceLNToGN_data = <PDM_g_num_t *> FaceLNToGN.data
        FaceVtx_data    = <int *>         FaceVtx.data
        FaceVtxIdx_data = <int *>         FaceVtxIdx.data

        # \param [in]   FaceTag       Distributed face tag
        if (FaceTag == None):
          FaceTag_data = NULL
        else:
          FaceTag_data = <int *> FaceTag.data

        # \param [in]   faceWeight    Face weight (size : nFace) or NULL
        if (FaceWeight == None):
            FaceWeight_data = NULL
        else:
            FaceWeight_data = <int *> FaceWeight.data

        # :::::::::::::::::::::::::::::::::::::::::::::::::::::
        VtxCoord_data  = <double *>      VtxCoord.data
        VtxLNToGN_data = <PDM_g_num_t *> VtxLNToGN.data

        if (VtxTag == None):
          VtxTag_data = NULL
        else:
          VtxTag_data = <int *> VtxTag.data

        # :::::::::::::::::::::::::::::::::::::::::::::::::::::
        FaceGroup_data            = <int *>         FaceGroup.data
        FaceGroupIdx_data         = <int *>         FaceGroupIdx.data
        FaceGroupLNToGN_data      = <PDM_g_num_t *> FaceGroupLNToGN.data
        FacePartBoundProcIdx_data = <int *>         FacePartBoundProcIdx.data
        FacePartBoundPartIdx_data = <int *>         FacePartBoundPartIdx.data
        FacePartBound_data        = <int *>         FacePartBound.data

        # :::::::::::::::::::::::::::::::::::::::::::::::::::::
        # > Fill input mesh 
        PDM_part_coarse_mesh_input(self._cmId, 
                                   iPart, 
                                   nCoarseCell, 
                                   nCell, 
                                   nFace, 
                                   nVertex, 
                                   nFaceGroup, 
                                   nFacePartBound,
                                   CellFaceIdx_data,
                                   CellFace_data,
                                   CellTag_data,
                                   CellWeight_data,
                                   FaceWeight_data,
                                   CellLNToGN_data,       
                                   FaceCell_data,
                                   FaceVtxIdx_data,
                                   FaceVtx_data,
                                   FaceTag_data,       
                                   FaceLNToGN_data,       
                                   VtxCoord_data,
                                   VtxTag_data,
                                   VtxLNToGN_data,       
                                   FaceGroupIdx_data,
                                   FaceGroup_data,
                                   FaceGroupLNToGN_data,
                                   FacePartBoundProcIdx_data,       
                                   FacePartBoundPartIdx_data,
                                   FacePartBound_data)

    # ------------------------------------------------------------------
    def set_mesh_input_anisotropic(self, 
                                   int      iPart,
                                   NPY.ndarray[NPY.int32_t, mode='c', ndim=1] agglomerationLinesInit,
                                   NPY.ndarray[NPY.int32_t, mode='c', ndim=1] agglomerationLinesInitIdx,
                                   NPY.ndarray[NPY.int32_t, mode='c', ndim=1] isOnFineBndInit
                                   ):
        """

        """
        # ************************************************************************
        # > Declaration
        # > Cell entity 
        cdef int             *agglomerationLinesInit_data
        cdef int             *agglomerationLinesInitIdx_data
<<<<<<< HEAD
=======
        cdef int             agglomerationLinesInitIdx_size 
>>>>>>> f6b9d4be
        cdef int             *isOnFineBnd_data
        # ************************************************************************
        
        # \param [in]  
        if (agglomerationLinesInit == None):
            agglomerationLinesInit_data = NULL
        else:
            agglomerationLinesInit_data = <int *> agglomerationLinesInit.data
            
        # \param [in]  
        if (agglomerationLinesInitIdx == None):
            agglomerationLinesInitIdx_data = NULL
<<<<<<< HEAD
        else:
            agglomerationLinesInitIdx_data = <int *> agglomerationLinesInitIdx.data
=======
            agglomerationLinesInitIdx_size  = 0
        else:
            agglomerationLinesInitIdx_data = <int *> agglomerationLinesInitIdx.data
            agglomerationLinesInitIdx_size  = agglomerationLinesInitIdx.shape[0]
>>>>>>> f6b9d4be
            
        # \param [in]  
        if (isOnFineBndInit == None):
            isOnFineBndInit_data = NULL
        else:
            isOnFineBndInit_data = <int *> isOnFineBndInit.data
<<<<<<< HEAD
    
=======
        print "\t\t\tset_mesh_input_anisotropic agglomerationLinesInitIdx_size=", agglomerationLinesInitIdx_size
        
>>>>>>> f6b9d4be
        # :::::::::::::::::::::::::::::::::::::::::::::::::::::
        # > Fill input mesh for anisotropic
        PDM_part_coarse_mesh_part_set_anisotropic_info(self._cmId,
                                                       iPart,       
                                                       agglomerationLinesInit_data,
                                                       agglomerationLinesInitIdx_data,
<<<<<<< HEAD
=======
                                                       agglomerationLinesInitIdx_size,
>>>>>>> f6b9d4be
                                                       isOnFineBndInit_data)
        # :::::::::::::::::::::::::::::::::::::::::::::::::::::
        
    # ------------------------------------------------------------------
    def computeCoarseMesh(self):
        """
        Effective compute 
        """
        PDM_part_coarse_mesh_compute(self._cmId)

    # ------------------------------------------------------------------
    def __dealloc__(self):
        """
           Free memory in PTJ Lib and structure
        """
        PDM_part_coarse_mesh_free(self._cmId)

    # ------------------------------------------------------------------
    def part_coarse_dim_get(self, int ipart):
        """
           Get partition dimensions
        """
        # ************************************************************************
        # > Declaration
        cdef int nCell,
        cdef int nFace,
        cdef int nFacePartBound,
        cdef int nVertex,
        cdef int nProc,
        cdef int nTPart,
        cdef int nFaceGroup,
        cdef int sCellFace,
        cdef int sFaceVtx,
        cdef int sFaceGroup,
        cdef int sCoarseCellToFineCell
        # ************************************************************************

        PDM_part_coarse_mesh_part_dim_get(self._cmId,
                                          ipart,
                                          &nCell,
                                          &nFace,
                                          &nFacePartBound,
                                          &nVertex,
                                          &nProc,
                                          &nTPart,
                                          &nFaceGroup,
                                          &sCellFace,
                                          &sFaceVtx,
                                          &sFaceGroup,
                                          &sCoarseCellToFineCell)

        return {'nCell'                : nCell,
                'ipart'                : ipart,
                'nCell'                : nCell,
                'nFace'                : nFace,
                'nFacePartBound'       : nFacePartBound,
                'nVertex'                 : nVertex,
                'nProc'                : nProc,
                'nTPart'               : nTPart,
                'nFaceGroup'           : nFaceGroup,
                'sCellFace'            : sCellFace,
                'sFaceVtx'             : sFaceVtx,
                'sFaceGroup'           : sFaceGroup,
                'sCoarseCellToFineCel' : sCoarseCellToFineCell
                }

    # ------------------------------------------------------------------
    def part_coarse_val_get(self, int ipart):
        """
           Get partition dimensions
        """
        # ************************************************************************
        # > Declaration
        # > Cell entity 
        cdef int          *cellTag
        cdef int          *cellFaceIdx
        cdef int          *cellFace
        cdef PDM_g_num_t  *cellLNToGN
        cdef int          *cellInitCellIdx                  
        cdef int          *cellInitCell  
        # > Face entity 
        cdef int          *faceTag
        cdef int          *faceCell
        cdef int          *faceVtxIdx
        cdef int          *faceVtx
        cdef PDM_g_num_t  *faceLNToGN
        cdef int          *faceGroupInitFaceGroup
        cdef int          *faceInitFace
        cdef int          *faceGroupIdx
        cdef int          *faceGroup
        cdef PDM_g_num_t  *faceGroupLNToGN
        cdef int          *facePartBound
        cdef int          *facePartBoundProcIdx
        cdef int          *facePartBoundPartIdx
        # > Vertices entity       
        cdef double       *vtxCoord
        cdef int          *vtxTag
        cdef PDM_g_num_t  *vtxLNToGN    
        cdef int          *vtxInitVtx
        # > For numpy capsule
        cdef NPY.npy_intp dim
        # ************************************************************************
        # > Get dim 
        dims = self.part_coarse_dim_get(ipart)

        # > Get array
        PDM_part_coarse_mesh_part_get(self._cmId,
                                      ipart,       
                                      &cellFaceIdx,
                                      &cellFace,
                                      &cellTag,
                                      &cellLNToGN,
                                      &cellInitCellIdx,                  
                                      &cellInitCell,          
                                      &faceCell,
                                      &faceVtxIdx,
                                      &faceVtx,
                                      &faceTag,
                                      &faceLNToGN,  
                                      &faceGroupInitFaceGroup,
                                      &faceInitFace,          
                                      &vtxCoord,
                                      &vtxTag,
                                      &vtxLNToGN,        
                                      &vtxInitVtx,          
                                      &faceGroupIdx,
                                      &faceGroup,
                                      &faceGroupLNToGN,
                                      &facePartBoundProcIdx,
                                      &facePartBoundPartIdx,
                                      &facePartBound)

        # :::::::::::::::::::::::::::::::::::::::::::::::::::::
        # > Translate to numpy capsule (Tout est pas fait encore )
        if (cellTag == NULL) :
          npCellTag = None
        else :
          dim = <NPY.npy_intp> dims['nCell']
          npCellTag = NPY.PyArray_SimpleNewFromData(1,
                                                    &dim,
                                                    NPY.NPY_INT32,
                                                    <void *> cellTag)
        # \param [out]  cellFaceIdx        Cell to face connectivity index (size = nCell + 1)
        if (cellFaceIdx == NULL) :
          npCellFaceIdx = None
        else :
          dim = <NPY.npy_intp> (dims['nCell'] + 1)
          npCellFaceIdx = NPY.PyArray_SimpleNewFromData(1,
                                                        &dim,
                                                        NPY.NPY_INT32,
                                                        <void *> cellFaceIdx)        
        # \param [out]  cellFace           Cell to face connectivity (size = cellFaceIdx[nCell] = lCellFace)
        if (cellFace == NULL) :
          npCellFace = None
        else :
          dim = <NPY.npy_intp> dims['sCellFace']
          npCellFace = NPY.PyArray_SimpleNewFromData(1,
                                                     &dim,
                                                     NPY.NPY_INT32,
                                                     <void *> cellFace)    

        # \param [out]  cellLNToGN         Cell local numbering to global numbering (size = nCell)
        if (cellLNToGN == NULL) :
          npCellLNToGN = None
        else :
          dim = <NPY.npy_intp> dims['nCell']
          npCellLNToGN = NPY.PyArray_SimpleNewFromData(1,
                                                       &dim,
                                                       PDM_G_NUM_NPY_INT,
                                                       <void *> cellLNToGN)

        # \param [out]  cellInitCellIdx        Cell to face connectivity index (size = nCell + 1)
        if (cellInitCellIdx == NULL) :
          npCellInitCellIdx = None
        else :
          dim = <NPY.npy_intp> (dims['nCell'] + 1)
          npCellInitCellIdx = NPY.PyArray_SimpleNewFromData(1,
                                                            &dim,
                                                            NPY.NPY_INT32,
                                                            <void *> cellInitCellIdx)    

        # \param [out]  cellFaceIdx        Cell to face connectivity index (size = nCell + 1)
        if (cellInitCell == NULL) :
          npCellInitCell = None
        else :
          dim = <NPY.npy_intp> dims['sCoarseCellToFineCel'] 
          npCellInitCell = NPY.PyArray_SimpleNewFromData(1,
                                                         &dim,
                                                         NPY.NPY_INT32,
                                                         <void *> cellInitCell)                                                                    
        # :::::::::::::::::::::::::::::::::::::::::::::::::::::
        # \param [out]  faceTag            Face tag (size = nFace)
        if (faceTag == NULL) :
          npFaceTag = None
        else :
          dim = <NPY.npy_intp> dims['nFace']
          npFaceTag = NPY.PyArray_SimpleNewFromData(1,
                                                   &dim,
                                                   NPY.NPY_INT32,
                                                   <void *> faceTag)

        # \param [out]  faceCell           Face to cell connectivity  (size = 2 * nFace)
        if (faceCell == NULL) :
          npFaceCell = None
        else :
          dim = <NPY.npy_intp> (2 * dims['nFace'])
          npFaceCell = NPY.PyArray_SimpleNewFromData(1,
                                                    &dim,
                                                    NPY.NPY_INT32,
                                                    <void *> faceCell)

        # \param [out]  faceVtxIdx         Face to Vertex connectivity index (size = nFace + 1)
        if (faceVtxIdx == NULL) :
          npFaceVertexIdx = None
        else :
          dim = <NPY.npy_intp> (dims['nFace'] + 1)
          npFaceVertexIdx = NPY.PyArray_SimpleNewFromData(1,
                                                         &dim,
                                                         NPY.NPY_INT32,
                                                         <void *> faceVtxIdx)

        # \param [out]  faceVtx            Face to Vertex connectivity (size = faceVtxIdx[nFace])
        if (faceVtx == NULL) :
          npFaceVertex = None
        else :
          dim = <NPY.npy_intp> dims['sFaceVtx']
          npFaceVertex  = NPY.PyArray_SimpleNewFromData(1,
                                                       &dim,
                                                       NPY.NPY_INT32,
                                                       <void *> faceVtx)

        # \param [out]  faceLNToGN         Face local numbering to global numbering (size = nFace)
        if (faceLNToGN == NULL) :
          npFaceLNToGN = None
        else :
          dim = <NPY.npy_intp> dims['nFace']
          npFaceLNToGN   = NPY.PyArray_SimpleNewFromData(1,
                                                         &dim,
                                                         PDM_G_NUM_NPY_INT,
                                                         <void *> faceLNToGN)

        if (faceInitFace == NULL) :
          npFaceInitFace = None
        else:
          # dim = <NPY.npy_intp> dims['nCoarseFace']
          dim = <NPY.npy_intp> dims['nFace']
          npFaceInitFace   = NPY.PyArray_SimpleNewFromData(1,
                                                           &dim,
                                                           NPY.NPY_INT32,
                                                           <void *> faceInitFace)
        if (faceGroupInitFaceGroup == NULL) :
          npfaceGroupInitFaceGroup = None
        else:
          # dim = <NPY.npy_intp> dims['nCoarseFace']
          dim = <NPY.npy_intp> dims['sFaceGroup']
          npfaceGroupInitFaceGroup   = NPY.PyArray_SimpleNewFromData(1,
                                                                     &dim,
                                                                     NPY.NPY_INT32,
                                                                     <void *> faceGroupInitFaceGroup)

        # :::::::::::::::::::::::::::::::::::::::::::::::::::::
        # \param [out]  facePartBound      Partitioning boundary faces
        if (facePartBound == NULL) :
          npFacePartBound = None
        else :
          dim = <NPY.npy_intp> (4 * dims['nFacePartBound'])
          npFacePartBound   = NPY.PyArray_SimpleNewFromData(1,
                                                           &dim,
                                                           NPY.NPY_INT32,
                                                           <void *> facePartBound)

        # \param [out]  facePartBoundProcIdx  Partitioning boundary faces block distribution from processus (size = nProc + 1)
        if (facePartBoundProcIdx == NULL) :
          npfacePartBoundProcIdx = None
        else :
          dim = <NPY.npy_intp> ( dims['nProc'] + 1)
          npfacePartBoundProcIdx   = NPY.PyArray_SimpleNewFromData(1,
                                                           &dim,
                                                           NPY.NPY_INT32,
                                                           <void *> facePartBoundProcIdx)

        # \param [out]  facePartBoundPartIdx  Partitioning boundary faces block distribution from partition (size = nTPart + 1)
        if (facePartBoundPartIdx == NULL) :
          npfacePartBoundPartIdx = None
        else :
          dim = <NPY.npy_intp> ( dims['nTPart'] + 1)
          npfacePartBoundPartIdx   = NPY.PyArray_SimpleNewFromData(1,
                                                           &dim,
                                                           NPY.NPY_INT32,
                                                           <void *> facePartBoundPartIdx)

        # \param [out]  faceGroupIdx       face group index (size = nFaceGroup + 1)
        if (faceGroupIdx == NULL) :
          npFaceGroupIdx = None
        else :
          dim = <NPY.npy_intp> (self._nFaceGroup + 1)
          npFaceGroupIdx  = NPY.PyArray_SimpleNewFromData(1,
                                                         &dim,
                                                         NPY.NPY_INT32,
                                                         <void *> faceGroupIdx)

        # \param [out]  faceGroup          faces for each group (size = faceGroupIdx[nFaceGroup] = lFaceGroup)
        if (faceGroup == NULL) :
          npFaceGroup = None
        else :
          dim = <NPY.npy_intp> dims['sFaceGroup']
          npFaceGroup = NPY.PyArray_SimpleNewFromData(1,
                                                     &dim,
                                                     NPY.NPY_INT32,
                                                     <void *> faceGroup)

        # \param [out]  faceGroupLNToGN    faces global numbering for each group (size = faceGroupIdx[nFaceGroup] = lFaceGroup)
        if (faceGroupLNToGN == NULL) :
          npFaceGroupLNToGN = None
        else :
          dim = <NPY.npy_intp> dims['sFaceGroup']
          npFaceGroupLNToGN = NPY.PyArray_SimpleNewFromData(1,
                                                            &dim,
                                                            PDM_G_NUM_NPY_INT,
                                                            <void *> faceGroupLNToGN)
        # :::::::::::::::::::::::::::::::::::::::::::::::::::::
        # \param [out]  vtxTag             Vertex tag (size = nVertex)
        if (vtxTag == NULL) :
          npVertexTag = None
        else :
          dim = <NPY.npy_intp> dims['nVertex']
          npVertexTag   = NPY.PyArray_SimpleNewFromData(1,
                                                       &dim,
                                                       NPY.NPY_INT32,
                                                       <void *> vtxTag)
        # \param [out]  vtx                Vertex coordinates (size = 3 * nVertex)
        if (vtxCoord == NULL) :
          npVertex = None
        else :
          dim = <NPY.npy_intp> (3 * dims['nVertex'])
          npVertex  = NPY.PyArray_SimpleNewFromData(1,
                                                   &dim,
                                                   NPY.NPY_DOUBLE,
                                                   <void *> vtxCoord)

        # \param [out]  vtxLNToGN          Vertex local numbering to global numbering (size = nVertex)
        if (vtxLNToGN == NULL) :
          npVertexLNToGN = None
        else :
          dim = <NPY.npy_intp> dims['nVertex']
          npVertexLNToGN  = NPY.PyArray_SimpleNewFromData(1,
                                                          &dim,
                                                          PDM_G_NUM_NPY_INT,
                                                          <void *> vtxLNToGN)
          
        # :::::::::::::::::::::::::::::::::::::::::::::::::::::
        return {'npCellTag'                  : npCellTag,
                'npCellFaceIdx'              : npCellFaceIdx,
                'npCellFace'                 : npCellFace,
                'npCellLNToGN'               : npCellLNToGN,
                'npCellInitCellIdx'          : npCellInitCellIdx,
                'npCellInitCell'             : npCellInitCell,
                'npFaceTag'                  : npFaceTag,
                'npFaceCell'                 : npFaceCell,
                'npFaceVertexIdx'            : npFaceVertexIdx,
                'npFaceVertex'               : npFaceVertex,
                'npFaceLNToGN'               : npFaceLNToGN,
                'npfacePartBoundProcIdx'     : npfacePartBoundProcIdx,
                'npfacePartBoundPartIdx'     : npfacePartBoundPartIdx,
                'npFacePartBound'            : npFacePartBound,
                'npVertexTag'                : npVertexTag,
                'npVertex'                   : npVertex,
                'npVertexLNToGN'             : npVertexLNToGN,
                'npFaceGroupIdx'             : npFaceGroupIdx,
                'npFaceGroup'                : npFaceGroup,
                'npfaceGroupInitFaceGroup'   : npfaceGroupInitFaceGroup,
                'npFaceGroupLNToGN'          : npFaceGroupLNToGN, 
                'npFaceInitFace'             : npFaceInitFace}
        # :::::::::::::::::::::::::::::::::::::::::::::::::::::

    # ------------------------------------------------------------------
    def part_coarse_val_get_anisotropic(self, int ipart):
        """
           Get partition dimensions
        """
        # ************************************************************************
        # > Declaration
        cdef int          *agglomerationLines
        cdef int          *agglomerationLinesIdx
<<<<<<< HEAD
=======
        cdef int            agglomerationLinesIdx_size
>>>>>>> f6b9d4be
        cdef int          *isOnFineBnd
        # > For numpy capsule
        cdef NPY.npy_intp dim
        # ************************************************************************
        # > Get dim 
        dims = self.part_coarse_dim_get(ipart)

        # > Get array
        PDM_part_coarse_mesh_part_get_anisotropic_info(self._cmId,
                                                       ipart,       
                                                       &agglomerationLines,
                                                       &agglomerationLinesIdx,
<<<<<<< HEAD
                                                       &isOnFineBnd)

=======
                                                       &agglomerationLinesIdx_size,
                                                       &isOnFineBnd)
        print "\t\t\tPXI: \tpart_coarse_val_get_anisotropic: \tagglomerationLinesIdx_size", agglomerationLinesIdx_size
>>>>>>> f6b9d4be
        # :::::::::::::::::::::::::::::::::::::::::::::::::::::
        # > Translate to numpy capsule (Tout est pas fait encore )
        if (agglomerationLines == NULL) :
          npAggloLines = None
        else :
<<<<<<< HEAD
          dim = <NPY.npy_intp> dims['nCell']
=======
          dim = <NPY.npy_intp> agglomerationLinesIdx[agglomerationLinesIdx_size-1]
>>>>>>> f6b9d4be
          npAggloLines = NPY.PyArray_SimpleNewFromData(1,
                                                       &dim,
                                                       NPY.NPY_INT32,
                                                       <void *> agglomerationLines)

        if (agglomerationLinesIdx == NULL) :
          npAggloLinesIdx = None
        else :
<<<<<<< HEAD
          dim = <NPY.npy_intp> (dims['nCell'] + 1)
=======
          dim = <NPY.npy_intp> agglomerationLinesIdx_size
>>>>>>> f6b9d4be
          npAggloLinesIdx = NPY.PyArray_SimpleNewFromData(1,
                                                          &dim,
                                                          NPY.NPY_INT32,
                                                          <void *> agglomerationLinesIdx)        

        if (isOnFineBnd == NULL) :
          npIsOnFineBnd = None
        else :
<<<<<<< HEAD
          dim = <NPY.npy_intp> dims['nFace']
=======
          dim = <NPY.npy_intp> dims['nCell']
>>>>>>> f6b9d4be
          npIsOnFineBnd = NPY.PyArray_SimpleNewFromData(1,
                                                        &dim,
                                                        NPY.NPY_INT32,
                                                        <void *> isOnFineBnd)    

        # :::::::::::::::::::::::::::::::::::::::::::::::::::::
        return {'npAggloLines'    : npAggloLines,
                'npAggloLinesIdx' : npAggloLinesIdx,
                'npIsOnFineBnd'   : npIsOnFineBnd,
               } <|MERGE_RESOLUTION|>--- conflicted
+++ resolved
@@ -139,22 +139,14 @@
                                                         int   iPart,       
                                                         int  *agglomerationLines,
                                                         int  *agglomerationLinesIdx,
-<<<<<<< HEAD
-                                                        int  *isOnFineBnd)
-    
-=======
-                                                        int    agglomerationLinesIdx_size,
+                                                        int   agglomerationLinesIdx_size,
                                                         int  *isOnFineBnd)
    
->>>>>>> f6b9d4be
     void PDM_part_coarse_mesh_part_get_anisotropic_info(int   cmId,
                                                         int   iPart,       
                                                         int **agglomerationLines,
                                                         int **agglomerationLinesIdx,
-<<<<<<< HEAD
-=======
                                                         int   *agglomerationLinesIdx_size,
->>>>>>> f6b9d4be
                                                         int **isOnFineBnd)
     
     void PDM_part_coarse_mesh_add_option_anisotropic(int  cmId, 
@@ -396,10 +388,7 @@
         # > Cell entity 
         cdef int             *agglomerationLinesInit_data
         cdef int             *agglomerationLinesInitIdx_data
-<<<<<<< HEAD
-=======
         cdef int             agglomerationLinesInitIdx_size 
->>>>>>> f6b9d4be
         cdef int             *isOnFineBnd_data
         # ************************************************************************
         
@@ -411,38 +400,27 @@
             
         # \param [in]  
         if (agglomerationLinesInitIdx == None):
-            agglomerationLinesInitIdx_data = NULL
-<<<<<<< HEAD
-        else:
-            agglomerationLinesInitIdx_data = <int *> agglomerationLinesInitIdx.data
-=======
+            agglomerationLinesInitIdx_data  = NULL
             agglomerationLinesInitIdx_size  = 0
         else:
             agglomerationLinesInitIdx_data = <int *> agglomerationLinesInitIdx.data
             agglomerationLinesInitIdx_size  = agglomerationLinesInitIdx.shape[0]
->>>>>>> f6b9d4be
             
         # \param [in]  
         if (isOnFineBndInit == None):
             isOnFineBndInit_data = NULL
         else:
             isOnFineBndInit_data = <int *> isOnFineBndInit.data
-<<<<<<< HEAD
-    
-=======
+            
         print "\t\t\tset_mesh_input_anisotropic agglomerationLinesInitIdx_size=", agglomerationLinesInitIdx_size
         
->>>>>>> f6b9d4be
         # :::::::::::::::::::::::::::::::::::::::::::::::::::::
         # > Fill input mesh for anisotropic
         PDM_part_coarse_mesh_part_set_anisotropic_info(self._cmId,
                                                        iPart,       
                                                        agglomerationLinesInit_data,
                                                        agglomerationLinesInitIdx_data,
-<<<<<<< HEAD
-=======
                                                        agglomerationLinesInitIdx_size,
->>>>>>> f6b9d4be
                                                        isOnFineBndInit_data)
         # :::::::::::::::::::::::::::::::::::::::::::::::::::::
         
@@ -827,10 +805,7 @@
         # > Declaration
         cdef int          *agglomerationLines
         cdef int          *agglomerationLinesIdx
-<<<<<<< HEAD
-=======
-        cdef int            agglomerationLinesIdx_size
->>>>>>> f6b9d4be
+        cdef int           agglomerationLinesIdx_size
         cdef int          *isOnFineBnd
         # > For numpy capsule
         cdef NPY.npy_intp dim
@@ -843,24 +818,15 @@
                                                        ipart,       
                                                        &agglomerationLines,
                                                        &agglomerationLinesIdx,
-<<<<<<< HEAD
-                                                       &isOnFineBnd)
-
-=======
                                                        &agglomerationLinesIdx_size,
                                                        &isOnFineBnd)
         print "\t\t\tPXI: \tpart_coarse_val_get_anisotropic: \tagglomerationLinesIdx_size", agglomerationLinesIdx_size
->>>>>>> f6b9d4be
         # :::::::::::::::::::::::::::::::::::::::::::::::::::::
         # > Translate to numpy capsule (Tout est pas fait encore )
         if (agglomerationLines == NULL) :
           npAggloLines = None
         else :
-<<<<<<< HEAD
-          dim = <NPY.npy_intp> dims['nCell']
-=======
           dim = <NPY.npy_intp> agglomerationLinesIdx[agglomerationLinesIdx_size-1]
->>>>>>> f6b9d4be
           npAggloLines = NPY.PyArray_SimpleNewFromData(1,
                                                        &dim,
                                                        NPY.NPY_INT32,
@@ -869,11 +835,7 @@
         if (agglomerationLinesIdx == NULL) :
           npAggloLinesIdx = None
         else :
-<<<<<<< HEAD
-          dim = <NPY.npy_intp> (dims['nCell'] + 1)
-=======
           dim = <NPY.npy_intp> agglomerationLinesIdx_size
->>>>>>> f6b9d4be
           npAggloLinesIdx = NPY.PyArray_SimpleNewFromData(1,
                                                           &dim,
                                                           NPY.NPY_INT32,
@@ -882,11 +844,7 @@
         if (isOnFineBnd == NULL) :
           npIsOnFineBnd = None
         else :
-<<<<<<< HEAD
-          dim = <NPY.npy_intp> dims['nFace']
-=======
           dim = <NPY.npy_intp> dims['nCell']
->>>>>>> f6b9d4be
           npIsOnFineBnd = NPY.PyArray_SimpleNewFromData(1,
                                                         &dim,
                                                         NPY.NPY_INT32,
@@ -896,4 +854,4 @@
         return {'npAggloLines'    : npAggloLines,
                 'npAggloLinesIdx' : npAggloLinesIdx,
                 'npIsOnFineBnd'   : npIsOnFineBnd,
-               } +                } 