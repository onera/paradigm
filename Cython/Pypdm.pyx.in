--- conflicted
+++ resolved
@@ -32,7 +32,7 @@
 pdm_has_pdma       = @PYX_PDM_HAS_PDMA@
 ctypedef @PYX_G_NUM@ PDM_g_num_t
 ctypedef @PYX_L_NUM@ PDM_l_num_t
-ctypedef double PDM_real_t 
+ctypedef double PDM_real_t
 
 ctypedef enum PDM_g_num_npy_t:
   PDM_G_NUM_NPY_INT = @PDM_G_NUM_NPY_INT@
@@ -44,7 +44,7 @@
         PDM_INT
         PDM_DOUBLE
 
-   
+
     ctypedef enum PDM_stride_t:
         PDM_STRIDE_CST_INTERLACED  = 0
         PDM_STRIDE_CST_INTERLEAVED = 1
@@ -323,13 +323,7 @@
 
 # -----------------------------------------------------------------
 cdef assert_single_dim_np(NPY.ndarray tab, dtype, int size=-1):
-<<<<<<< HEAD
-  assert isinstance(tab, NPY.ndarray)
-  assert tab.ndim == 1 or (tab.ndim == 2 and (tab.shape[0] == 1 or tab.shape[1] == 1))
-  assert tab.dtype == dtype
-=======
   assert isinstance(tab, NPY.ndarray) and (tab.ndim == 1 or (tab.ndim == 2 and (tab.shape[0] <= 1 or tab.shape[1] <= 1))) and tab.dtype == dtype
->>>>>>> 1a0c1f65
   if size >= 0:
     assert tab.size == size
 
@@ -467,7 +461,7 @@
 
 # PDM_geom :
 # --------------------
-include "pdm_geom.pxi"  
+include "pdm_geom.pxi"
 
 # PDM_dist_cellcenter_surf :
 # --------------------
@@ -575,4 +569,4 @@
 
 # PDM_part_domain_interface :
 # --------------------
-include "pdm_part_domain_interface.pxi"
+include "pdm_part_domain_interface.pxi"