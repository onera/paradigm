--- conflicted
+++ resolved
@@ -39,12 +39,7 @@
 
     PDM_Mesh_nodal_elt_t PDM_DMesh_nodal_section_type_get(PDM_dmesh_nodal_t* dmn, PDM_geometry_kind_t geom_kind, int id_section)
 
-<<<<<<< HEAD
-    double*              PDM_DMesh_nodal_coord_get(PDM_dmesh_nodal_t* dmn, PDM_ownership_t owner)
-    double*              PDM_DMesh_nodal_vtx_get(PDM_dmesh_nodal_t* dmn)
-=======
     double*              PDM_DMesh_nodal_vtx_get(PDM_dmesh_nodal_t* dmn, PDM_ownership_t owner)
->>>>>>> 4b1f25d7
     PDM_g_num_t*         PDM_DMesh_nodal_section_distri_std_get(PDM_dmesh_nodal_t *dmesh_nodal,
                                                                                    PDM_geometry_kind_t  geom_kind,
                                                                                    int                id_section)
@@ -405,12 +400,8 @@
   cdef int                  *vtx_tag
   # ************************************************************************
   n_vtx = PDM_DMesh_nodal_n_vtx_get(pydmn.dmn);
-<<<<<<< HEAD
-  vtx_coord = PDM_DMesh_nodal_coord_get(pydmn.dmn, PDM_OWNERSHIP_KEEP)
-  vtx_tag = PDM_DMesh_nodal_vtx_tag_get(pydmn.dmn)
-=======
+  vtx_coord = PDM_DMesh_nodal_vtx_get(pydmn.dmn, PDM_OWNERSHIP_KEEP)
   vtx_tag = PDM_DMesh_nodal_vtx_tag_get(pydmn.dmn, PDM_OWNERSHIP_USER)
->>>>>>> 4b1f25d7
 
   return {"np_vtx_tag"     : create_numpy_i(vtx_tag,     n_vtx)}
 
