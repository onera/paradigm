/*----------------------------------------------------------------------------
 *  System headers
 *----------------------------------------------------------------------------*/
#include <sys/resource.h>

#include <math.h>
#include <stdlib.h>
#include <stdio.h>
#include <assert.h>
#include <string.h>

/*----------------------------------------------------------------------------
 *  Local headers
 *----------------------------------------------------------------------------*/

#include "pdm.h"
#include "pdm_priv.h"
#include "pdm_mpi.h"
#include "pdm_printf.h"
#include "pdm_error.h"
#include "pdm_gnum.h"
#include "pdm_morton.h"
#include "pdm_handles.h"
#include "pdm_para_octree.h"
#include "pdm_timer.h"
#include "pdm_part_to_block.h"
#include "pdm_block_to_part.h"
#include "pdm_sort.h"
#include "pdm_box.h"
#include "pdm_box_tree.h"
#include "pdm_box_priv.h"
#include "pdm_array.h"
#include "pdm_logging.h"
#include "pdm_distrib.h"
#include "pdm_binary_search.h"

#ifdef __cplusplus
extern "C"
#if 0
} /* Fake brace to force back Emacs auto-indentation back to column 0 */
#endif
#endif /* __cplusplus */

/*============================================================================
 * Local macro definitions
 *============================================================================*/

#define NTIMER 12
//#define NGB_ON_THE_FLY 1

const int NGB_ON_THE_FLY = 1;

/*============================================================================
 * Type definitions
 *============================================================================*/


/**
 * \enum _ol_timer_step_t
 *
 */

typedef enum {

  BEGIN                         = 0,
  BUILD_ORDER_POINTS            = 1,
  BUILD_BLOCK_PARTITION         = 2,
  BUILD_LOCAL_NODES             = 3,
  BUILD_LOCAL_NEIGHBOURS_STEP1  = 4,
  BUILD_LOCAL_NEIGHBOURS_STEP2  = 5,
  BUILD_LOCAL_NEIGHBOURS_STEP3  = 6,
  BUILD_LOCAL_NEIGHBOURS        = 7,
  BUILD_DISTANT_NEIGHBOURS      = 8,
  BUILD_EXPLICIT_NODES          = 9,
  BUILD_TOTAL                   = 10,
  END                           = 11,

} _ol_timer_step_t;


/**
 * \struct _heap_t
 * \brief  Heap used to recursively subdivide nodes
 *
 */

typedef struct  {

  int   top;                  /*!< Top of head  */
  int   size;                 /*!< Size of heap */
  PDM_morton_code_t *codes;   /*!< Morton codes */
  int *range;                 /*!< Points range */
  int *n_points;              /*!< Points number */
  int   max_top;

} _heap_t;


/**
 * \struct _l_octant_t
 * \brief  Define a list of octants
 *
 */

typedef struct  {

  int   n_nodes;                 /*!< Current number of nodes in octree */
  int   n_nodes_max;             /*!< Maximum number of nodes in octree */

  PDM_morton_code_t *codes;        /*!< Morton codes */

  int  *n_points;          /*!< Number of points in octant*/
  int  *range;             /*!< Start index of point list for each octant */

  int   *neighbour_idx;
  int   *neighbours;               /*!< rank + id_node size = 2 * n_nodes */
  int   dim;

} _l_octant_t;


typedef struct {
  PDM_morton_code_t code;
  int               n_points;
  int               range;
  int               ancestor_id;
  int               children_id[8];
  int               leaf_id; //-1 if internal, >=0 if leaf
  double            pts_extents[6];
} _explicit_node_t;


/**
 * \struct _octree_t
 * \brief  Define an octree
 *
 */

typedef struct  {

  double  global_extents[6];     /*!< Extents of current process */
  int     depth_max;             /*!< Maximum depth of the three */
  int     points_in_leaf_max;    /*!< Maximum number of points in a leaf */
  double      s[3];           /*!< Translation for the normalization */
  double      d[3];           /*!< Dilatation for the normalization */

  int     n_point_clouds;        /*!< Number of point cloud */

  PDM_g_num_t        t_n_points;     /*!< total number of points */
  int                n_points;       /*!< Number of points in each cloud */
  double            *points;         /*!< Point coordinates */
  int               *points_icloud;  /*!< Point cloud */
  PDM_g_num_t       *points_gnum;    /*!< Point global number */
  PDM_morton_code_t *points_code;    /*!< Morton codes */

  PDM_morton_code_t *rank_octants_index;
  _l_octant_t *octants;       /*!< list of octants */

  PDM_MPI_Comm comm;           /*!< MPI communicator */
  int   dim;                     /*!< Dimension */

  int  n_part_boundary_elt;    /*!< Number of partitioning boundary element */
  int *part_boundary_elt_idx; /*!< Index for part_boundary_elt (size=\ref n_part_boundary_elt + 1 */
  int *part_boundary_elt;     /*!< Partitioning boundary elements description (proc number + element number) */

  PDM_timer_t *timer; /*!< Timer */

  double times_elapsed[NTIMER]; /*!< Elapsed time */

  double times_cpu[NTIMER];     /*!< CPU time */

  double times_cpu_u[NTIMER];  /*!< User CPU time */

  double times_cpu_s[NTIMER];  /*!< System CPU time */

  int neighboursToBuild;

  int  n_connected;
  int *connected_idx;



  PDM_box_set_t  *rank_boxes;            /*!< Rank Boxes */
  int             n_used_rank;           /*!< Number of used ranks */
  int            *used_rank;             /*!< used ranks */
  double         *used_rank_extents;     /*!< Extents of processes */
  PDM_box_tree_t *bt_shared;             /*!< Shared Boundary box tree */
  PDM_MPI_Comm    rank_comm;             /*!< MPI communicator */



  int                 n_copied_ranks;      /*!< Number of copies from other ranks */
  int                *copied_ranks;        /*!< Copied ranks */
  _l_octant_t       **copied_octants;      /*!< Octants from copied ranks */
  int                *n_copied_points;     /*!< Number of points copied from other ranks */
  double            **copied_points;       /*!< Coordinates of copied points */
  PDM_g_num_t       **copied_points_gnum;  /*!< Global numbers of copied points  */
  PDM_morton_code_t **copied_points_code;  /*!< Morton codes of copied points */


  /*
   *  Shared 'coarse' octree
   */
  int               *shared_rank_idx;
  PDM_morton_code_t *shared_codes;
  int               *shared_pts_n;
  double            *shared_pts_extents;


  int explicit_nodes_to_build;
  _explicit_node_t  *explicit_nodes;
  int                n_explicit_nodes;

  _explicit_node_t **copied_explicit_nodes;
  int               *n_copied_explicit_nodes;

} _octree_t;



/**
 * \struct _neighbours_tmp_t
 * \brief  Define a temporary neighbour structure
 *
 */


typedef struct  {

  int n_neighbour[6];     /*!< Number of neighbours in the arrays  */
  int s_neighbour[6];     /*!< Size of arrays */
  int *neighbours[6];     /*!< Arrays */

} _neighbours_tmp_t;



/**
 * \struct _min_heap_t
 * \brief  Binary heap used as (min-)priority queue
 *
 */


typedef struct {

  int                size;
  int                count;
  PDM_morton_code_t *code;
  int               *start;
  int               *end;
  double            *dist2;

} _min_heap_t;


/*static const int _2d_sibling_neighbours[4][4] = {{-1, 2,-1, 1},
  {-1, 3, 0,-1},
  { 0,-1,-1, 3},
  { 1,-1, 2,-1}};*/

static const int _3d_sibling_neighbours[8][6] = {{-1, 4,-1, 2,-1, 1},
                                                 {-1, 5,-1, 3, 0,-1},
                                                 {-1, 6, 0,-1,-1, 3},
                                                 {-1, 7, 1,-1, 2,-1},
                                                 { 0,-1,-1, 6,-1, 5},
                                                 { 1,-1,-1, 7, 4,-1},
                                                 { 2,-1, 4,-1,-1, 7},
                                                 { 3,-1, 5,-1, 6,-1}};

/*============================================================================
 * Global variable
 *============================================================================*/

static PDM_Handles_t *_octrees    = NULL;

//static const double _eps_default  = 1.e-12;

static const PDM_morton_int_t max_morton_level = 15;
//static const int max_morton_level = 2;

/*============================================================================
 * Private function definitions
 *============================================================================*/
static _min_heap_t *
_min_heap_create
(
 const int size
 )
{
  _min_heap_t *h = malloc (sizeof(_min_heap_t));
  h->size        = size;
  h->count       = 0;
  h->code        = malloc (sizeof(PDM_morton_code_t) * size);
  h->start       = malloc (sizeof(int) * size);
  h->end         = malloc (sizeof(int) * size);
  h->dist2       = malloc (sizeof(double) * size);

  for (int i = 0; i < h->size; i++) {
    h->dist2[i] = HUGE_VAL;
  }

  return h;
}


static void
_min_heap_reset
(
 _min_heap_t *h
 )
{
  h->count = 0;
}

static void
_min_heap_free
(
 _min_heap_t *h
 )
{
  free (h->code);
  free (h->start);
  free (h->end);
  free (h->dist2);
  free (h);
}

static void
_min_heap_swap
(
 _min_heap_t *h,
 const int    a,
 const int    b
 )
{
  PDM_morton_code_t c;
  PDM_morton_copy (h->code[a], &c);
  int s = h->start[a];
  int e = h->end[a];
  double d = h->dist2[a];

  PDM_morton_copy (h->code[b], h->code + a);
  h->start[a] = h->start[b];
  h->end[a]   = h->end[b];
  h->dist2[a] = h->dist2[b];

  PDM_morton_copy (c, h->code + b);
  h->start[b] = s;
  h->end[b]   = e;
  h->dist2[b] = d;
}


static void
_min_heap_push
(
 _min_heap_t       *h,
 PDM_morton_code_t  code,
 const int          start,
 const int          end,
 const double       dist2
 )
{
  int i = 0;
  /* make sure the heap is large enough to contain the new element */
  if (h->count >= h->size) {
    h->size  = (h->size) ? 2*h->size : 10;
    h->code  = realloc (h->code,  sizeof(PDM_morton_code_t) * h->size);
    h->start = realloc (h->start, sizeof(int)               * h->size);
    h->end   = realloc (h->end,   sizeof(int)               * h->size);
    h->dist2 = realloc (h->dist2, sizeof(double)            * h->size);

    for (i = h->count+1; i < h->size; i++) {
      h->dist2[i] = HUGE_VAL;
    }
  }

  i = h->count;
  h->count++;

  PDM_morton_copy (code, h->code + i);
  h->start[i] = start;
  h->end[i]   = end;
  h->dist2[i] = dist2;

  int parent = (i - 1)/2;
  while (i > 0 && h->dist2[parent] > dist2) {
    _min_heap_swap (h, parent, i);
    i = parent;
    parent = (i - 1)/2;
  }
}

static void
_min_heap_heapify
(
 _min_heap_t *h,
 const int    i
 )
{
  int l = 2*i+1; // left child node
  int r = 2*i+2; // right child node
  int s = i; // node with smallest priority

  if (l < h->count && h->dist2[l] < h->dist2[i])
    s = l;

  if (r < h->count && h->dist2[r] < h->dist2[s])
    s = r;

  if (s != i) {
    _min_heap_swap (h, i, s);
    _min_heap_heapify (h, s);
  }
}

static int
_min_heap_pop
(
 _min_heap_t       *h,
 PDM_morton_code_t *code,
 int               *start,
 int               *end,
 double            *dist2
 )
{
  if (h->count < 1) {
    return 0;
  }

  PDM_morton_copy (h->code[0], code);
  *start = h->start[0];
  *end   = h->end[0];
  *dist2 = h->dist2[0];

  h->count--;
  PDM_morton_copy (h->code[h->count], h->code);
  h->start[0] = h->start[h->count];
  h->end[0]   = h->end[h->count];
  h->dist2[0] = h->dist2[h->count];

  _min_heap_heapify (h, 0);

  return 1;
}

/**
 *
 * \brief Compute squared distance between a pair of points
 *
 * \param [in]   dim        Dimension
 * \param [in]   a          Coordinates of point A
 * \param [in]   b          Coordinates of point B
 *
 * \return squared euclidean distance between points A and B
 *
 */

inline static double
_pt_to_pt_dist2
(
 const int    dim,
 const double a[],
 const double b[]
 )
{
  double dist2 = 0.;
  for (int i = 0; i < dim; i++) {
    double delta = a[i] - b[i];
    dist2 += delta * delta;
  }

  return dist2;
}

/**
 *
 * \brief Compute squared distance from a point to an octant
 *
 * \param [in]   dim        Dimension
 * \param [in]   code       Morton code of octant
 * \param [in]   d          Normalization vector (dilatation)
 * \param [in]   s          Normalization vector (translation)
 * \param [in]   coords     Point coordinates
 *
 * \return square of minimal distance from the point to the octant
 *
 */

inline static double
_octant_min_dist2
(
 const int          dim,
 PDM_morton_code_t  code,
 const double      *d,
 const double      *s,
 const double      *coords
 )
{
  double min_dist2 = 0., delta = 0.;
  double side = 1./(double)(1 << code.L);

  for (int i = 0; i < dim; i++) {
    double x = coords[i];
    double xmin = s[i] + d[i] * side * code.X[i];
    double xmax = xmin + d[i] * side;

    if (x > xmax) {
      delta = x - xmax;
      min_dist2 += delta * delta;
    } else if (x < xmin) {
      delta = x - xmin;
      min_dist2 += delta * delta;
    }
  }

  return min_dist2;
}


/**
 *
 * \brief Binary search in a sorted array of doubles
 *
 * \param [in]   elem    Query element
 * \param [in]   array   Sorted array
 * \param [in]   n       Array length
 *
 * \return position of first element in array greater than or equal to query element
 *
 */

static int
_binary_search_double
(
 const double  elem,
 const double *array,
 const int     n
 )
{
  int l = 0;
  int r = n;

  if (n < 1)
    return 0;

  while (l + 1 < r) {
    int m = l + (r - l)/2;

    if (elem < array[m])
      r = m;
    else
      l = m;
  }

  if (array[l] < elem)
    return l + 1;
  else
    return l;
}


/**
 *
 * \brief Insertion sort (in order of ascending distance)
 *
 * \param [in]     dist2         Distance of element to insert
 * \param [in]     g_num         Global number of element to insert
 * \param [in]     n             Array length
 * \param [inout]  array_dist2   Distances of elements in array
 * \param [inout]  array_g_num   Global numbers  of elements in array
 *
 */

static void
_insertion_sort
(
 const double       dist2,
 const PDM_g_num_t  g_num,
 const int          n,
 double            *array_dist2,
 PDM_g_num_t       *array_g_num
 )
{
  int i = _binary_search_double (dist2,
                                 array_dist2,
                                 n);
  if (array_g_num[i] == g_num) {
    return;
  }

  for (int j = n-1; j > i; j--) {
    array_dist2[j] = array_dist2[j-1];
    array_g_num[j] = array_g_num[j-1];
  }

  array_dist2[i] = dist2;
  array_g_num[i] = g_num;
}




/**
 *
 * \brief Create a heap
 *
 * \param [in]  Size    Size of heap
 *
 * \return   a new heap
 *
 */

static _heap_t *
_heap_create
(
 const int size
 )
{
  _heap_t *heap = malloc(sizeof(_heap_t));
  heap->top = 0;
  heap->max_top = 0;
  heap->size = size;
  heap->codes = malloc(sizeof(PDM_morton_code_t) * size);
  heap->range =  malloc(sizeof(int) * size);
  heap->n_points =  malloc(sizeof(int) * size);
  return heap;
}


/**
 *
 * \brief Free a heap
 *
 * \param [in]  heap   Heap to free
 *
 * \return NULL
 *
 */

static _heap_t *
_heap_free
(
 _heap_t *heap
 )
{
  free (heap->codes);
  free (heap->range);
  free (heap->n_points);
  free (heap);
  return NULL;
}


/**
 *
 * \brief Push a new element in the heap
 *
 * \param [inout]  heap      Heap
 * \param [in]     code      Morton code
 * \param [in]     range     Range
 * \param [in]     n_points  Number of points
 *
 * \return  1 if pushed 0 otherwise
 *
 */

static int
_heap_push
(
 _heap_t *heap,
 const PDM_morton_code_t code,
 const int range,
 const int n_points
 )
{
  if (heap->top >= heap->size) {
    return 0;
  }
  int idx = heap->top;
  PDM_morton_copy (code, &(heap->codes[idx]));
  heap->range[idx] = range;
  heap->n_points[idx] = n_points;
  heap->top++;
  heap->max_top = PDM_MAX(heap->top, heap->max_top);
  return 1;
}


/**
 *
 * \brief Pull top element of the heap
 *
 * \param [inout]  heap      Heap
 * \param [out]    code      Morton code
 * \param [out]    range     Range
 * \param [out]    n_points  Number of points
 *
 * \return  1 if pulled 0 otherwise
 *
 */

static int
_heap_pull
(
 _heap_t *heap,
 PDM_morton_code_t *code,
 int *range,
 int *n_points
 )
{
  heap->top--;
  if (heap->top < 0) {
    return 0;
  }
  int idx = heap->top;
  PDM_morton_copy (heap->codes[idx], code);
  *range = heap->range[idx];
  *n_points = heap->n_points[idx];
  return 1;
}

/**
 *
 * \brief Neighbour
 *
 * \param [inout]   octants     Octants
 *
 * \return NULL
 *
 */

static PDM_para_octree_direction_t
_inv_direction
(
 PDM_para_octree_direction_t direc
 )
{
  if (direc == PDM_BOTTOM) {
    return PDM_UP;
  }
  else if (direc == PDM_UP) {
    return PDM_BOTTOM;
  }
  else if (direc == PDM_SOUTH) {
    return PDM_NORTH;
  }
  else if (direc == PDM_NORTH) {
    return PDM_SOUTH;
  }
  else if (direc == PDM_WEST) {
    return PDM_EAST;
  }
  else if (direc == PDM_EAST) {
    return PDM_WEST;
  }
  else {
    abort();
  }

}

/**
 *
 * \brief Neighbour
 *
 * \param [inout]   octants     Octants
 *
 * \return neighbour or NULL ()
 *
 */

static PDM_morton_code_t *
_neighbour
(
 PDM_morton_code_t code,
 PDM_para_octree_direction_t direction
 )
{
  const int dim = direction / 2;
  const int _direction = 2 * (direction % 2) - 1;

  PDM_morton_code_t *neighbour = NULL;

  if (((_direction > 0) && (code.X[dim] < (unsigned int) ((1 << code.L) - 1))) ||
      ((_direction < 0) && (code.X[dim] > 0))) {

    neighbour = malloc(sizeof(PDM_morton_code_t));

    neighbour->L = code.L;
    neighbour->X[0] = code.X[0];
    neighbour->X[1] = code.X[1];
    neighbour->X[2] = code.X[2];

    neighbour->X[dim] = code.X[dim] + _direction;
  }

  return neighbour;
}


/**
 *
 * \brief Free octants
 *
 * \param [inout]   octants     Octants
 *
 * \return NULL
 *
 */

static void
_octants_purge
(
 _l_octant_t *octants
 )
{
  octants->n_nodes_max = 0;
  octants->n_nodes     = 0;

  if (octants->codes != NULL) {
    free (octants->codes);
  }

  if (octants->n_points != NULL) {
    free (octants->n_points);
  }

  if (octants->range != NULL) {
    free (octants->range);
  }

  if (octants->neighbour_idx != NULL) {
    free (octants->neighbour_idx);
  }

  if (octants->neighbours != NULL) {
    free (octants->neighbours);
  }
}

/**
 *
 * \brief Free octants
 *
 * \param [inout]   octants     Octants
 *
 * \return NULL
 *
 */

static _l_octant_t *
_octants_free
(
 _l_octant_t *octants
 )
{

  _octants_purge (octants);

  free(octants);
  return NULL;
}


/**
 *
 * \brief Initialize list of octants
 *
 * \param [inout]   octants     Octants
 * \param [in]      octant_dim  Dimension of an octant
 * \param [in]      init_size   Initial size of octants
 *
 */

static void
_octants_init
(
 _l_octant_t *octants,
 const int   octant_dim,
 const int   init_size
 )
{
  octants->n_nodes_max = PDM_MAX(init_size,1); /* To avoid mem leaks if init_size == 0 */
  octants->n_nodes     = 0;

  octants->codes    = malloc (sizeof(PDM_morton_code_t) * octants->n_nodes_max);
  octants->n_points = malloc (sizeof(int) * octants->n_nodes_max);
  octants->range    = malloc (sizeof(int) * (octants->n_nodes_max+1));

  octants->neighbour_idx = NULL;
  octants->neighbours    = NULL;
  octants->dim = octant_dim;
}


/**
 *
 * \brief Check size of the size of a list of octants
 *
 * \param [in]   octants       Octants
 * \param [in]   n_free_node   Number of required fre nodes
 *
 */

static int
_octants_check_alloc
(
 _l_octant_t *octants,
 const int n_free_node
 )
{
  int is_realloc = 0;
  if (octants->n_nodes + n_free_node >= octants->n_nodes_max) {

    //octants->n_nodes_max *= 2;
    octants->n_nodes_max = PDM_MAX (2*octants->n_nodes_max, octants->n_nodes + n_free_node);

    octants->codes    = realloc (octants->codes,
                                 sizeof(PDM_morton_code_t) * octants->n_nodes_max);
    octants->n_points = realloc (octants->n_points,
                                 sizeof(int) * octants->n_nodes_max);
    octants->range = realloc (octants->range,
                              sizeof(int) * (octants->n_nodes_max+1));
    octants->neighbour_idx = NULL;
    octants->neighbours    = NULL;

    is_realloc = 1;
  }
  return is_realloc;
}


/**
 *
 * \brief Push back a octant to a list of octants
 *
 * \param [in]   octants     Octants
 *
 */

static void
_octants_push_back
(
 _l_octant_t *octants,
 const PDM_morton_code_t code,
 const int n_points,
 const int range
 )
{

  _octants_check_alloc (octants, 1);

  const int idx = octants->n_nodes;

  PDM_morton_copy (code, octants->codes + idx);

  octants->n_points[idx] = n_points;

  octants->range[idx] = range;

  octants->n_nodes += 1;

}


/**
 *
 * \brief Push front a octant to a list of octants
 *
 * \param [in]   octants     Octants
 *
 */

static void
_octants_push_front
(
 _l_octant_t *octants,
 const PDM_morton_code_t code,
 const int n_points,
 const int range
 )
{

  _octants_check_alloc (octants, 1);

  for (int i = octants->n_nodes; i > 0; i--) {

    PDM_morton_copy (octants->codes[i - 1], octants->codes + i);

    octants->n_points[i] =  octants->n_points[i-1];

    octants->range[i] = octants->range[i-1];
  }

  const int idx = 0;

  PDM_morton_copy (code, octants->codes + idx);

  octants->n_points[idx] = n_points;

  octants->range[idx] = range;

  octants->n_nodes += 1;

}


/**
 *
 * \brief Return ppart object from it identifier
 *
 * \param [in]   ppartId        ppart identifier
 *
 */

static _octree_t *
_get_from_id
(
 int  id
 )
{
  _octree_t *octree = (_octree_t *) PDM_Handles_get (_octrees, id);

  if (octree == NULL) {
    PDM_error(__FILE__, __LINE__, 0, "PDM_octree error : Bad identifier\n");
  }

  return octree;
}


/**
 *
 * \brief Build minimal octree between two octants
 *
 * \param [in]     octree    Current octree
 * \param [in]     code      Morton code
 * \param [inout]  extents   Extents associated to the Morton code
 *
 */

/* static void */
/* g_extents */
/* ( */
/*  _octree_t *octree, */
/*  PDM_morton_code_t code, */
/*  double    extents[] */
/* ) */
/* { */
/*   for (int i = 0; i < octree->dim; i++) { */
/*     extents[i] = */
/*       ((double) code.X[i]/((double) pow(2,code.L)))* octree->d[i] + octree->s[i]; */
/*     extents[octree->dim + i] = */
/*       (((double) code.X[i] + 1)/((double) pow(2,code.L))) * octree->d[i] + octree->s[i]; */
/*   } */
/* } */

/**
 *
 * \brief Remove duplicates
 *
 * \param [in]  octants List of octants
 *
 * \return octants without duplicates
 *
 */

static _l_octant_t *
_remove_duplicates
(
 _l_octant_t *octants
 )
{
  PDM_morton_code_t *_codes = octants->codes;
  _l_octant_t *r_octants = malloc(sizeof(_l_octant_t));

  const int dim = 3;

  _octants_init (r_octants, dim, octants->n_nodes);

  PDM_morton_code_t prev_code;

  prev_code.L = -1;
  prev_code.X[0] = 0;
  prev_code.X[1] = 0;
  prev_code.X[2] = 0;

  for (int i = 0; i < octants->n_nodes; i++) {

    if (_codes[i].L == prev_code.L) {
      if ((prev_code.X[0] == _codes[i].X[0]) &&
          (prev_code.X[1] == _codes[i].X[1]) &&
          (prev_code.X[2] == _codes[i].X[2])) {

        break;
      }
    }

    prev_code.L    = _codes[i].L;
    prev_code.X[0] = _codes[i].X[0];
    prev_code.X[1] = _codes[i].X[1];
    prev_code.X[2] = _codes[i].X[2];

    _octants_push_back (r_octants,
                        _codes[i],
                        0,
                        0);

  }

  return r_octants;
}

/**
 *
 * \brief Removing overlaps from a sorted lis of octants
 *
 * \param [inout]  octants A lis of octants
 *
 */

static _l_octant_t *
_linearize
(
 _l_octant_t *octants
 )
{
  PDM_morton_code_t *_codes = octants->codes;
  _l_octant_t *r_octants = malloc(sizeof(_l_octant_t));

  const int dim = 3;

  _octants_init (r_octants, dim, octants->n_nodes);

  if  (octants->n_nodes > 0) {
    for (int i = 0; i < octants->n_nodes - 1; i++) {

      if (!PDM_morton_ancestor_is (_codes[i], _codes[i+1])) {
        _octants_push_back (r_octants,
                            _codes[i],
                            0,
                            0);
      }

    }

    _octants_push_back (r_octants,
                        _codes[octants->n_nodes-1],
                        0,
                        0);
  }

  return r_octants;
}


/**
 *
 * \brief Constructing a minimal linear octree between two octants
 *
 * \param [in]  a     Morton code a
 * \param [in]  b     Morton code b
 *
 * \return octants The minimal linear octree between a and b or NULL if a >= b
 *
 */

static _l_octant_t *
_complete_region
(
 PDM_morton_code_t a,
 PDM_morton_code_t b
 )
{
  const int dim = 3;

  _l_octant_t *r_octants = NULL;

  if (PDM_morton_a_gt_b (b, a)) {

    _l_octant_t *w_octants = malloc(sizeof(_l_octant_t));
    r_octants = malloc(sizeof(_l_octant_t));

    _octants_init (w_octants, dim, 4);
    _octants_init (r_octants, dim, 4);

    /* printf("_complete_region\n"); */

    /* printf("a_d\n"); */
    /* PDM_morton_dump(3, a); */
    /* printf("a_f\n"); */

    /* printf("b_d\n"); */
    /* PDM_morton_dump(3, b); */
    /* printf("b_f\n"); */

    PDM_morton_code_t nca;
    PDM_morton_nearest_common_ancestor (a, b, &nca);

    const int n_child = 8;

    int  size = PDM_morton_max_level * 8;
    _heap_t *heap = _heap_create (size);

    PDM_morton_code_t children[8];
    PDM_morton_get_children(dim,
                            nca,
                            children);

    for (int i = n_child - 1; i >= 0; i--) {
      int is_pushed = _heap_push (heap,
                                  children[i],
                                  0,
                                  0);
      if (!is_pushed) {
        printf ("Internal error PDM_para_octree 1 : heap is full\n");
        exit(1);
      }
    }

    PDM_morton_code_t code;
    int range;
    int n_points;

    while (_heap_pull (heap, &code, &range, &n_points)) {
      if (PDM_morton_a_gt_b (code, a) &&
          PDM_morton_a_gt_b (b, code) &&
          !PDM_morton_ancestor_is (code, b)) {

        _octants_push_back (r_octants,
                            code,
                            0,
                            0);
      }

      else if ((PDM_morton_ancestor_is (code, b) ||
                PDM_morton_ancestor_is (code, a)) &&
               !((code.X[0] == a.X[0]) &&
                 (code.X[1] == a.X[1]) &&
                 (code.X[2] == a.X[2]) &&
                 (code.L == a.L)) &&
               !((code.X[0] == b.X[0]) &&
                 (code.X[1] == b.X[1]) &&
                 (code.X[2] == b.X[2]) &&
                 (code.L == b.L))) {

        PDM_morton_get_children(dim,
                                code,
                                children);

        for (int i = n_child - 1; i >= 0; i--) {
          int is_pushed = _heap_push (heap,
                                      children[i],
                                      0,
                                      0);

          if (!is_pushed) {
            printf ("Internal error PDM_para_octree 2 : heap is full\n");
            exit(1);
          }
        }
      }
    }

    _octants_free (w_octants);

    _heap_free (heap);
  }

  return r_octants;
}



/**
 *
 * \brief Redistribute octants
 *
 * \param [inout]  L             Distributed list of octants
 * \param [in]     morton_index  Morton index
 * \param [in]     comm          MPI communicator
 *
 */

static void
_distribute_octants
(
 _l_octant_t       *L,
 PDM_morton_code_t *morton_index,
 PDM_MPI_Comm       comm
 )
{
  int n_ranks;
  PDM_MPI_Comm_size (comm, &n_ranks);

  int *send_count = PDM_array_zeros_int(n_ranks);
  size_t *send_shift = malloc(sizeof(size_t) * (n_ranks+1));

  int *recv_count = malloc(sizeof(int) * n_ranks);
  size_t *recv_shift = malloc(sizeof(size_t) * (n_ranks+1));


  int irank = 0;
  for (int i = 0; i < L->n_nodes; i++) {
    if (PDM_morton_a_ge_b (L->codes[i], morton_index[irank+1])) {

      irank += 1 + PDM_morton_binary_search (n_ranks - (irank + 1),
                                             L->codes[i],
                                             morton_index + irank + 1);
    }
    send_count[irank] += L->dim + 1;
  }

  /* Exchange number of coords to send to each process */

  PDM_MPI_Alltoall(send_count, 1, PDM_MPI_INT,
                   recv_count, 1, PDM_MPI_INT, comm);

  send_shift[0] = 0;
  recv_shift[0] = 0;
  for (int rank_id = 0; rank_id < n_ranks; rank_id++) {
    send_shift[rank_id + 1] = send_shift[rank_id] + send_count[rank_id];
    recv_shift[rank_id + 1] = recv_shift[rank_id] + recv_count[rank_id];
  }

  /* Build send and receive buffers */

  PDM_morton_int_t *send_codes =
    malloc (send_shift[n_ranks] * sizeof(PDM_morton_int_t));

  PDM_array_reset_int(send_count, n_ranks, 0);


  irank = 0;
  for (int i = 0; i < L->n_nodes; i++) {

    if (PDM_morton_a_ge_b (L->codes[i], morton_index[irank+1])) {

      irank += 1 + PDM_morton_binary_search(n_ranks - (irank + 1),
                                            L->codes[i],
                                            morton_index + irank + 1);
    }

    int shift = send_shift[irank] + send_count[irank];
    send_codes[shift++] = L->codes[i].L;

    for (int j = 0; j < L->dim; j++) {
      send_codes[shift++] = L->codes[i].X[j];
    }

    send_count[irank] += L->dim + 1;
  }

  PDM_morton_int_t * recv_codes = malloc (recv_shift[n_ranks] * sizeof(PDM_morton_int_t));

  /* - exchange codes between processes */

  PDM_MPI_Alltoallv_l(send_codes, send_count, send_shift, PDM_MPI_UNSIGNED,
                      recv_codes, recv_count, recv_shift, PDM_MPI_UNSIGNED,
                      comm);

  free (send_codes);
  free (send_count);
  free (send_shift);
  free (recv_count);

  /* - tri des codes recus */

  const int _dim = L->dim;
  _octants_purge (L);
  _octants_init (L, _dim, recv_shift[n_ranks]/(_dim + 1));

  size_t idx = 0;
  for (size_t i = 0; i < recv_shift[n_ranks]/4; i++) {
    PDM_morton_code_t _code;
    _code.L = recv_codes[idx++];
    for (int j = 0; j < L->dim; j++) {
      _code.X[j] = recv_codes[idx++];
    }
    _octants_push_back (L,
                        _code,
                        0,
                        0);
  }

  free (recv_shift);
  free (recv_codes);

  PDM_morton_local_sort (L->n_nodes, L->codes);

}


/**
 *
 * \brief Constructing a complete linear octree from partial set of octants
 *
 * \param [in]  L     Distributed list of octants
 * \param [in]  comm  MPI Communicator
 *
 * \return octants The complete linear octree
 *
 */

static _l_octant_t *
_complete_octree
(
 _l_octant_t *L,
 PDM_MPI_Comm comm
 )
{
  const int dim = 3;

  int n_ranks;
  PDM_MPI_Comm_size (comm, &n_ranks);

  int rank;
  PDM_MPI_Comm_rank (comm, &rank);

  /* Remove duplicates */

  _l_octant_t *L1 = _remove_duplicates (L);

  /* Linearize */

  _l_octant_t *L2 = _linearize (L1);

  _octants_free (L1);

  PDM_g_num_t _n_nodes_global = 0;
  PDM_g_num_t _n_nodes_local =  L2->n_nodes;

  PDM_MPI_Allreduce (&_n_nodes_local, &_n_nodes_global, 1, PDM__PDM_MPI_G_NUM, PDM_MPI_SUM, comm);

  _l_octant_t *R = malloc(sizeof(_l_octant_t));
  _octants_init (R, dim, PDM_MAX(L2->n_nodes, 1));

  if (_n_nodes_global > 0) {

    PDM_morton_code_t *L2_morton_index = malloc(sizeof(PDM_morton_code_t) * (n_ranks + 1));

    int *order = malloc (sizeof(int) * L2->n_nodes);
    int *weight = malloc (sizeof(int) * L2->n_nodes);

    for (int i = 0; i < L2->n_nodes; i++) {
      weight[i] = 1;
      order[i] = i;
    }

    PDM_morton_int_t max_level = 0;
    for (int i = 0; i < L2->n_nodes; i++) {
      max_level = PDM_MAX (L2->codes[i].L, max_level);
    }

    PDM_morton_int_t max_max_level;
    PDM_MPI_Allreduce(&max_level, &max_max_level, 1,
                      PDM_MPI_UNSIGNED, PDM_MPI_MAX, comm);

    /* printf("n L2 : %d %d\n" , rank, L2->n_nodes); */
    /* printf("\n-------------\nL2 avant d\n"); */
    /* for (int i = 0; i < L2->n_nodes; i++) { */
    /*   PDM_morton_dump (3, L2->codes[i]); */
    /* } */
    PDM_morton_ordered_build_rank_index (dim,
                                         max_max_level,
                                         L2->n_nodes,
                                         L2->codes,
                                         weight,
                                         L2_morton_index,
                                         comm);

    /* printf("\nL2 morton index d\n"); */
    /* for (int i = 0; i < n_ranks + 1; i++) { */
    /*   PDM_morton_dump (3,  L2_morton_index[i]); */
    /* } */
    /* printf("L2 morton, index f\n"); */

    free(weight);
    free(order);

    _distribute_octants (L2, L2_morton_index, comm);

    free (L2_morton_index);

    /* printf("n L2 : %d %d\n" , rank, L2->n_nodes); */
    /* printf("\nL2 d\n"); */
    /* for (int i = 0; i < L2->n_nodes; i++) { */
    /*   PDM_morton_dump (3, L2->codes[i]); */
    /* } */
    /* printf("L2 f\n--------------\n"); */

    /* PDM_MPI_Barrier(comm); */
    /* exit(1); */

    int *rank_n_nodes = malloc (sizeof(int) * n_ranks);

    PDM_MPI_Allgather(&L2->n_nodes, 1, PDM_MPI_INT,
                      rank_n_nodes, 1, PDM_MPI_INT,
                      comm);

    int first_rank = 0;
    while (first_rank < n_ranks-1
           && rank_n_nodes[first_rank] == 0) {
      first_rank++;
    }

    int last_rank = n_ranks-1;
    while (last_rank > 0
           && rank_n_nodes[last_rank] == 0) {
      last_rank--;
    }

    int next_rank = rank + 1;
    while (next_rank < n_ranks-1
           && rank_n_nodes[next_rank] == 0) {
      next_rank++;
    }

    int prev_rank = rank - 1;
    while (prev_rank > 0
           && rank_n_nodes[prev_rank] == 0) {
      prev_rank--;
    }

    /* printf ("[%d] first last next prev : %d %d %d %d\n", rank, */
    /*         first_rank, last_rank, next_rank, prev_rank); */

    if (rank == first_rank && rank_n_nodes[rank] > 0) {
      PDM_morton_code_t root_DFD;

      root_DFD.L = max_morton_level;
      root_DFD.X[0] = 0;
      root_DFD.X[1] = 0;
      root_DFD.X[2] = 0;

      PDM_morton_code_t FINA;

      PDM_morton_nearest_common_ancestor (root_DFD,
                                          L2->codes[0],
                                          &FINA);

      PDM_morton_code_t child[8];
      PDM_morton_get_children(dim,
                              FINA,
                              child);

      _octants_push_front (L2,
                           child[0],
                           0,
                           0);
    }


    if (rank == last_rank && rank_n_nodes[rank] > 0) {
      PDM_morton_code_t root_DLD;

      root_DLD.L = max_morton_level;
      root_DLD.X[0] = (1u << max_morton_level) - 1u;
      root_DLD.X[1] = (1u << max_morton_level) - 1u;
      root_DLD.X[2] = (1u << max_morton_level) - 1u;

      PDM_morton_code_t FINA;
      PDM_morton_nearest_common_ancestor (root_DLD,
                                          L2->codes[L2->n_nodes -1],
                                          &FINA);

      PDM_morton_code_t child[8];
      PDM_morton_get_children(dim,
                              FINA,
                              child);

      _octants_push_back (L2,
                          child[7],
                          0,
                          0);

    }

    unsigned int sbuff[4];
    unsigned int rbuff[4];
    PDM_MPI_Request srequest;
    PDM_MPI_Request rrequest;

    if (rank < last_rank && rank_n_nodes[rank] > 0) {

      PDM_MPI_Irecv ((void *) rbuff,
                     4,
                     PDM_MPI_UNSIGNED,
                     next_rank,
                     0,
                     comm,
                     &rrequest);

    }

    if (rank > first_rank && rank_n_nodes[rank] > 0) {

      assert (L2->n_nodes > 0);
      sbuff[0] = L2->codes[0].L;
      sbuff[1] = L2->codes[0].X[0];
      sbuff[2] = L2->codes[0].X[1];
      sbuff[3] = L2->codes[0].X[2];

      PDM_MPI_Issend ((void *) sbuff,
                      4,
                      PDM_MPI_UNSIGNED,
                      prev_rank,
                      0,
                      comm,
                      &srequest);


    }

    if (rank < last_rank && rank_n_nodes[rank] > 0) {

      PDM_MPI_Wait (&rrequest);
      PDM_morton_code_t code;

      code.L = rbuff[0];
      code.X[0] = rbuff[1];
      code.X[1] = rbuff[2];
      code.X[2] = rbuff[3];

      _octants_push_back (L2,
                          code,
                          0,
                          0);

    }

    if (rank > first_rank && rank_n_nodes[rank] > 0) {

      PDM_MPI_Wait (&srequest);

    }

    for (int i = 0; i < L2->n_nodes - 1; i++) {
      _l_octant_t *A = _complete_region (L2->codes[i], L2->codes[i+1]);

      _octants_push_back (R,
                          L2->codes[i],
                          0,
                          0);

      if (A != NULL) {
        for (int j = 0; j < A->n_nodes; j++) {
          _octants_push_back (R,
                              A->codes[j],
                              0,
                              0);
        }
        _octants_free (A);
      }
    }

    if (rank == last_rank  && rank_n_nodes[rank] > 0) {
      _octants_push_back (R,
                          L2->codes[L2->n_nodes-1],
                          0,
                          0);
    }

    _octants_free (L2);

    free (rank_n_nodes);
  }

  else {
    if (rank == n_ranks - 1) {

      PDM_morton_code_t _code;
      _code.L = 0;
      _code.X[0] = 0;
      _code.X[1] = 0;
      _code.X[2] = 0;

      _octants_push_back (R,
                          _code,
                          0,
                          0);

    }

    /* Avoid mem leaks L2*/
    _octants_free (L2);

  }

  /* printf("fin complete_octree\n"); */
  /* fflush(stdout); */

  return R;
}



/**
 *
 * \brief Distribute points
 *
 * \param [in]   id                 Identifier
 *
 */

static void
_distribute_points
(
 int *n_points,
 double **points,
 int **points_icloud,
 PDM_g_num_t **points_gnum,
 PDM_morton_code_t **points_code,
 PDM_morton_code_t *morton_index,
 const PDM_MPI_Comm comm,
 const int dim,
 const PDM_morton_int_t max_level,
 const double *global_extents
 )
{
  int n_ranks;
  PDM_MPI_Comm_size (comm, &n_ranks);

  int _n_points = *n_points;

  double *__points = *points;
  int *__points_icloud = *points_icloud;
  PDM_g_num_t *__points_gnum = *points_gnum;
  PDM_morton_code_t *__points_code = *points_code;

  int *c_rank = malloc (_n_points * sizeof(int));

  for (int i = 0; i < _n_points; i++) {
    size_t _c_rank = PDM_morton_quantile_search((size_t) n_ranks,
                                                __points_code[i],
                                                morton_index);
    c_rank[i] = (int) _c_rank;
  }

  int *send_count = malloc (n_ranks * sizeof (int));
  int *recv_count = malloc (n_ranks * sizeof (int));
  int *send_shift = malloc ((n_ranks + 1) * sizeof (int));
  int *recv_shift = malloc ((n_ranks + 1) * sizeof (int));

  PDM_array_reset_int(send_count, n_ranks, 0);

  for (int i = 0; i < _n_points; i++) {
    send_count[c_rank[i]] += dim;
  }

  /* Exchange number of coords to send to each process */

  PDM_MPI_Alltoall(send_count, 1, PDM_MPI_INT,
                   recv_count, 1, PDM_MPI_INT, comm);

  send_shift[0] = 0;
  recv_shift[0] = 0;
  for (int rank_id = 0; rank_id < n_ranks; rank_id++) {
    send_shift[rank_id + 1] = send_shift[rank_id] + send_count[rank_id];
    recv_shift[rank_id + 1] = recv_shift[rank_id] + recv_count[rank_id];
  }

  /* Build send and receive buffers */

  double *send_coords = malloc (send_shift[n_ranks] * sizeof(double));

  PDM_array_reset_int(send_count, n_ranks, 0);

  for (int i = 0; i < _n_points; i++) {
    int rank_id = c_rank[i];
    int shift = send_shift[rank_id] + send_count[rank_id];
    for (int j = 0; j < dim; j++)
      send_coords[shift + j] = __points[i*dim + j];
    send_count[rank_id] += dim;
  }

  double *recv_coords = malloc (recv_shift[n_ranks] * sizeof(double));

  /* Exchange coords between processes */

  PDM_MPI_Alltoallv(send_coords, send_count, send_shift, PDM_MPI_DOUBLE,
                    recv_coords, recv_count, recv_shift, PDM_MPI_DOUBLE,
                    comm);

  free(send_coords);

  /* Build send and receive buffers */

  for (int rank_id = 0; rank_id < n_ranks + 1; rank_id++) {
    send_shift[rank_id] = send_shift[rank_id]/dim;
    recv_shift[rank_id] = recv_shift[rank_id]/dim;
  }

  int *send_points_icloud = malloc (send_shift[n_ranks] * sizeof(int));

  for (int rank_id = 0; rank_id < n_ranks; rank_id++) {
    recv_count[rank_id] = recv_count[rank_id]/dim;
    send_count[rank_id] = 0;
  }

  for (int i = 0; i < _n_points; i++) {
    int rank_id = c_rank[i];
    int shift = send_shift[rank_id] + send_count[rank_id];
    send_points_icloud[shift] = __points_icloud[i];
    send_count[rank_id] += 1;
  }

  int *recv_points_icloud = malloc (recv_shift[n_ranks] * sizeof(int));

  /* Exchange points_icloud between processes */

  PDM_MPI_Alltoallv(send_points_icloud, send_count, send_shift, PDM_MPI_INT,
                    recv_points_icloud, recv_count, recv_shift, PDM_MPI_INT,
                    comm);

  free(send_points_icloud);


  /* Build send and receive buffers : points_gnum*/

  PDM_g_num_t *send_points_gnum =
    malloc (send_shift[n_ranks] * sizeof(PDM_g_num_t));

  PDM_array_reset_int(send_count, n_ranks, 0);

  for (int i = 0; i < _n_points; i++) {
    int rank_id = c_rank[i];
    int shift = send_shift[rank_id] + send_count[rank_id];
    send_points_gnum[shift] = __points_gnum[i];
    send_count[rank_id] += 1;
  }

  free (c_rank);

  PDM_g_num_t *recv_points_gnum =
    malloc (recv_shift[n_ranks] * sizeof(PDM_g_num_t));

  /* Exchange points_gnum between processes */

  PDM_MPI_Alltoallv(send_points_gnum, send_count, send_shift, PDM__PDM_MPI_G_NUM,
                    recv_points_gnum, recv_count, recv_shift, PDM__PDM_MPI_G_NUM,
                    comm);

  free(send_points_gnum);

  _n_points = recv_shift[n_ranks];

  free (send_count);
  free (recv_count);
  free (send_shift);
  free (recv_shift);

  __points = realloc (__points, sizeof(double)  * 3 * _n_points);

  __points_icloud =
    realloc (__points_icloud, sizeof(int) * _n_points);

  __points_gnum =
    realloc (__points_gnum, sizeof(PDM_g_num_t) * _n_points);

  /* Re-encode points */

  __points_code = realloc (__points_code,
                           sizeof(PDM_morton_code_t) * _n_points);

  double d[3];
  double s[3];

  PDM_morton_encode_coords(dim,
                           max_level,
                           global_extents,
                           _n_points,
                           recv_coords,
                           __points_code,
                           d,
                           s);

  int *order = malloc (sizeof(int) * _n_points);

  for (int i = 0; i < _n_points; i++) {
    order[i] = i;
  }

  PDM_morton_local_order(_n_points, __points_code, order);

  for (int i = 0; i < _n_points; i++) {
    __points_icloud[i] = recv_points_icloud[order[i]];
    __points_gnum[i] = recv_points_gnum[order[i]];
    for (int j = 0; j < dim; j++) {
      __points[dim*i+j] = recv_coords[dim*order[i]+j];
    }
  }

  free (recv_points_icloud);
  free (recv_points_gnum);
  free (recv_coords);

  PDM_morton_code_t *_points_code =
    malloc (sizeof(PDM_morton_code_t) * _n_points);

  for (int i = 0; i < _n_points; i++) {
    _points_code[i].L = __points_code[order[i]].L;
    _points_code[i].X[0] = __points_code[order[i]].X[0];
    _points_code[i].X[1] = __points_code[order[i]].X[1];
    _points_code[i].X[2] = __points_code[order[i]].X[2];
  }

  free (__points_code);
  free (order);

  *points_code = _points_code;

  *points = __points;
  *points_icloud = __points_icloud;
  *points_gnum = __points_gnum;

  *n_points = _n_points;
}





static void
_compress_octants
(
 const _l_octant_t  *octants,
 const double       *points,
 int                *n_nodes,
 int               **nodes,
 int               **n_pts,
 double            **pts_extents
 )
{
  int DEBUG = 0;

  *n_nodes = 0;
  *nodes       = malloc (sizeof(int)    * octants->n_nodes * 4);
  *n_pts       = malloc (sizeof(int)    * octants->n_nodes);
  *pts_extents = malloc (sizeof(double) * octants->n_nodes * 6);
  int *_nodes = *nodes;
  int *_n_pts = *n_pts;
  double *_pts_extents = *pts_extents;

  if (octants->n_nodes <= 0) {
    return;
  }

  /* Deepest common ancestor of all octants */
  PDM_morton_code_t root;
  PDM_morton_nearest_common_ancestor (octants->codes[0],
                                      octants->codes[octants->n_nodes - 1],
                                      &root);

  PDM_morton_int_t _X[3];
  PDM_morton_int_t _L;


  const int n_child = 8;
  const int depth_max = 31;
  int s_stack = ((n_child - 1) * (depth_max - 1) + n_child);

  int *start_stack = malloc ((sizeof(int)) * s_stack);
  int *end_stack   = malloc ((sizeof(int)) * s_stack);
  PDM_morton_code_t *code_stack = malloc (sizeof(PDM_morton_code_t) * s_stack);

  /* Push root in stack */
  int pos_stack = 0;
  PDM_morton_copy (root, code_stack + pos_stack);
  start_stack[pos_stack] = 0;
  end_stack[pos_stack] = octants->n_nodes;
  pos_stack++;

  PDM_morton_code_t node;
  while (pos_stack > 0) {
    pos_stack--;
    PDM_morton_copy (code_stack[pos_stack], &node);
    int start = start_stack[pos_stack];
    int end   = end_stack[pos_stack];

    if (DEBUG) {
      printf("\npopped {L=%d, X=%d %d %d}, start = %d, end = %d / %d\n",
             node.L, node.X[0], node.X[1], node.X[2], start, end, octants->n_nodes);
    }

    /* Leaf node */
    if (start == end-1) {
      double *_min = _pts_extents + 6*(*n_nodes);
      double *_max = _min + 3;
      _nodes[4*(*n_nodes)] = (int) octants->codes[start].L;
      for (int j = 0; j < 3; j++) {
        _nodes[4*(*n_nodes) + j + 1] = (int) octants->codes[start].X[j];
        _min[j] =  HUGE_VAL;
        _max[j] = -HUGE_VAL;
      }

      _n_pts[*n_nodes] = octants->n_points[start];
      for (int i = 0; i < octants->n_points[start]; i++) {
        const double *p = points + 3*(octants->range[start] + i);
        for (int j = 0; j < 3; j++) {
          _min[j] = PDM_MIN (_min[j], p[j]);
          _max[j] = PDM_MAX (_max[j], p[j]);
        }
      }

      (*n_nodes)++;
      if (DEBUG) printf("  --> add to nodes\n");
    }

    /* Internal node */
    else {
      // check if node is fully covered by leaves
      //   first, check if first descendant leaf is equal to current node
      if (DEBUG) {
        printf("  start = {L=%d, X=%d %d %d}, end = {L=%d, X=%d %d %d}\n", octants->codes[start].L, octants->codes[start].X[0], octants->codes[start].X[1], octants->codes[start].X[2], octants->codes[end-1].L, octants->codes[end-1].X[0], octants->codes[end-1].X[1], octants->codes[end-1].X[2]);
      }

      if (!PDM_morton_a_gtmin_b (octants->codes[start], node)) {
        // now check if last descendant leaf
        _L = octants->codes[end-1].L - node.L;
        for (int j = 0; j < 3; j++) {
          _X[j] = (node.X[j]+1) << _L;
        }

        //if (!PDM_morton_a_gt_b (node, octants->codes[end-1])) {
        if (_X[0] == octants->codes[end-1].X[0]+1 &&
            _X[1] == octants->codes[end-1].X[1]+1 &&
            _X[2] == octants->codes[end-1].X[2]+1) {

          double *_min = _pts_extents + 6*(*n_nodes);
          double *_max = _min + 3;
          _nodes[4*(*n_nodes)] = (int) node.L;
          for (int j = 0; j < 3; j++) {
            _nodes[4*(*n_nodes) + j + 1] = (int) node.X[j];
            _min[j] =  HUGE_VAL;
            _max[j] = -HUGE_VAL;
          }

          _n_pts[*n_nodes] = 0;
          for (int k = start; k < end; k++) {
            _n_pts[*n_nodes] += octants->n_points[k];

            for (int i = 0; i < octants->n_points[k]; i++) {
              const double *p = points + 3*(octants->range[k] + i);
              for (int j = 0; j < 3; j++) {
                _min[j] = PDM_MIN (_min[j], p[j]);
                _max[j] = PDM_MAX (_max[j], p[j]);
              }
            }
          }

          (*n_nodes)++;
          if (DEBUG) printf("  --> add to nodes\n");
          continue;
        }
        else {
          if (DEBUG) printf("  --> node gt end leaf {L=%d, X=%d %d %d}\n", octants->codes[end-1].L, octants->codes[end-1].X[0], octants->codes[end-1].X[1], octants->codes[end-1].X[2]);
        }
      }
      else {
        if (DEBUG) printf("  --> start leaf {L=%d, X=%d %d %d} gtmin node\n", octants->codes[start].L, octants->codes[start].X[0], octants->codes[start].X[1], octants->codes[start].X[2]);
      }

      /* Carry on with children */
      PDM_morton_code_t child_code[n_child];
      PDM_morton_get_children (3,
                               node,
                               child_code);

      int new_start, new_end;
      int prev_end = start;
      int n_select = 0;
      int select[n_child];
      int child_start[8];
      int child_end[8];
      for (int i = 0; i < n_child; i++) {
        /* get start and end of range in list of nodes covered by current child */
        /* new_start <-- first descendant of child in list */
        new_start = prev_end;
        while (new_start < end) {
          if (PDM_morton_ancestor_is (child_code[i], octants->codes[new_start])) {
            break;
          } else if (PDM_morton_a_gt_b (octants->codes[new_start], child_code[i])) {
            /* all the following nodes are clearly not descendants of current child */
            new_start = end+1;
            break;
          }
          new_start++;
        }

        if (new_start > end) {
          /* no need to go further for that child
             because it has no descendants in the node list */
          continue;
        }

        /* new_end <-- next of last descendant of child in list */
        int l = new_start;
        new_end = end;
        while (new_end > l + 1) {
          int m = l + (new_end - l) / 2;
          if (PDM_morton_ancestor_is (child_code[i], octants->codes[m])) {
            l = m;
          } else {
            new_end = m;
          }
        }
        prev_end = new_end;

        if (new_end > new_start) {
          child_start[i] = new_start;
          child_end[i]   = new_end;
          select[n_select++] = i;
        }
      } // End of loop on children

      /* Push selected children in stack */
      for (int i = n_select-1; i >= 0; i--) {
        int ichild = select[i];
        PDM_morton_copy (child_code[ichild], code_stack + pos_stack);
        start_stack[pos_stack] = child_start[ichild];
        end_stack[pos_stack]   = child_end[ichild];
        pos_stack++;
      }
    }
  }


  free (start_stack);
  free (end_stack);
  free (code_stack);

  if (*n_nodes < octants->n_nodes) {
    *nodes       = realloc (*nodes,       sizeof(int)    * (*n_nodes) * 4);
    *n_pts       = realloc (*n_pts,       sizeof(int)    * (*n_nodes));
    *pts_extents = realloc (*pts_extents, sizeof(double) * (*n_nodes) * 6);
  }

  /* Fix extents for empty nodes */
  for (int i = 0; i < *n_nodes; i++) {
    if ((*n_pts)[i] == 0) {
      for (int j = 0; j < 6; j++) {
        (*pts_extents)[6*i + j] = 0.;
      }
    }
  }
}

/**
 *
 * \brief Partitioning octants into large contiguous blocks. The list of octants
 *        is redistributed
 *
 * \param [in]  octant_list  a list of distributed octants,
 *                           octant_list is not redistributed at the end
 *
 * \return block_octants  A list of distributed blocks
 *
 */

static _l_octant_t *
_block_partition
(
 _l_octant_t *octant_list,
 const PDM_MPI_Comm comm,
 PDM_morton_code_t **G_morton_index
 )
{

  /* Complete region */

  _l_octant_t *T = NULL;

  int max_level = -1;
  int min_level = 32;

  int comm_rank;
  PDM_MPI_Comm_rank(comm, &comm_rank);

  /* printf("\n_block_partition : octant_list %d : d\n", comm_rank); */
  /* if (octant_list!=NULL) { */
  /*   printf("\n_nodes : %d\n", octant_list->n_nodes); */
  /*   for (int i = 0; i < octant_list->n_nodes; i++) { */
  /*     PDM_morton_dump (3, octant_list->codes[i]); */
  /*   } */
  /* } */
  /* else { */
  /*   printf ("octant_list NULL\n"); */
  /* } */

  /* printf("_block_partition :octant_list f\n\n"); */

  if (octant_list->n_nodes > 1 ) {

    T = _complete_region (octant_list->codes[0],
                          octant_list->codes[octant_list->n_nodes-1]);

    if (T !=NULL) {
      for (int i = 0; i < T->n_nodes; i++) {
        max_level = PDM_MAX ((int) T->codes[i].L, max_level);
        min_level = PDM_MIN ((int) T->codes[i].L, min_level);
      }
    }
  }

  /* printf("\n_block_partition : complete_region %d :d\n", comm_rank); */
  /* if (T!=NULL) { */
  /*   printf("\n_nodes : %d\n", T->n_nodes); */
  /*   for (int i = 0; i < T->n_nodes; i++) { */
  /*     PDM_morton_dump (3, T->codes[i]); */
  /*   } */
  /* } */
  /* else { */
  /*   printf ("T NULL\n"); */
  /* } */
  /* printf("_block_partition : complete_region f\n\n"); */

  int max_max_level;
  PDM_MPI_Allreduce(&max_level, &max_max_level, 1,
                    PDM_MPI_INT, PDM_MPI_MAX, comm);

  /* Intialize C with coarse octants */

  _l_octant_t *C = malloc(sizeof(_l_octant_t));

  if (T != NULL) {

    _octants_init (C, T->dim, T->n_nodes);

    for (int i = 0; i < T->n_nodes; i++) {

      if ( (int) T->codes[i].L <= min_level) {
        _octants_push_back (C,
                            T->codes[i],
                            T->n_points[i],
                            T->range[i]);
      }
    }
  }

  else {
    _octants_init (C, octant_list->dim, 1);
  }

  /* Complete octree */

  /* printf("\n_block_partition : before complete_octree %d %d : d\n", comm_rank, C->n_nodes); */
  /* for (int i = 0; i < C->n_nodes; i++) { */
  /*   PDM_morton_dump (3, C->codes[i]); */
  /* } */
  /* printf("_block_partition : before complete_octree f\n\n"); */

  _l_octant_t *G = _complete_octree (C, comm);


  double vol = 0;
  for (int i = 0; i < G->n_nodes; i++) {
    double _side = 1. / (double) (1 << G->codes[i].L);
    vol += _side*_side*_side;
    G->range[i+1] =
      G->range[i] +
      G->n_points[i];
  }
  double total_vol;
  PDM_MPI_Allreduce(&vol, &total_vol, 1, PDM_MPI_DOUBLE, PDM_MPI_SUM, comm);

  if ( (PDM_ABS(total_vol - 1.)>= 1e-15)) {
    printf("Erreur volume different de 1 apres complete_octree : %12.5e\n", total_vol);
    for (int i = 0; i < G->n_nodes; i++) {
      PDM_morton_dump (3, G->codes[i]);
    }
  }

  assert (PDM_ABS(total_vol - 1.) < 1e-15);


  /* printf("\n_block_partition : after complete_octree %d %d : d\n", comm_rank, C->n_nodes); */
  /* for (int i = 0; i < G->n_nodes; i++) { */
  /*   PDM_morton_dump (3, G->codes[i]); */
  /* } */
  /* printf("_block_partition : after complete_octree f\n\n"); */

  /* PDM_MPI_Barrier (comm); */
  /* exit(1); */
  _octants_free (C);

  if (T != NULL) {
    _octants_free (T);
  }

  /*
   * Compute weight
   */

  /* - exchange codes to ranks (weight per rank)*/

  int n_ranks;
  PDM_MPI_Comm_size(comm, &n_ranks);

  int rank;
  PDM_MPI_Comm_rank(comm, &rank);

  PDM_morton_int_t *code_buff = malloc (sizeof(PDM_morton_int_t) * (G->dim + 1));
  PDM_morton_int_t *rank_buff = malloc (sizeof(PDM_morton_int_t) * n_ranks * (G->dim + 1));
  int *n_nodes_rank = malloc (sizeof(int) * n_ranks);

  for (int i = 0; i < G->dim + 1; i++) {
    code_buff[i] = 0;
  }

  if ( G->n_nodes > 0) {
    code_buff[0] = G->codes[0].L;
    for (int i = 0; i < G->dim; i++) {
      code_buff[i+1] =  G->codes[0].X[i];
    }
  }

  PDM_MPI_Allgather (&(G->n_nodes), 1, PDM_MPI_INT,
                     n_nodes_rank,  1, PDM_MPI_INT,
                     comm);

  PDM_MPI_Allgather (code_buff, G->dim + 1, PDM_MPI_UNSIGNED,
                     rank_buff, G->dim + 1, PDM_MPI_UNSIGNED,
                     comm);

  int n_active_ranks = 0;
  for (int i = 0; i < n_ranks; i++) {
    if (n_nodes_rank[i] > 0) {
      n_active_ranks++;
    }
  }

  //assert (n_active_ranks > 0);

  PDM_morton_code_t *rank_codes = malloc (sizeof(PDM_morton_code_t) * n_active_ranks);
  int *active_ranks = malloc (sizeof(int) * n_active_ranks);

  n_active_ranks = 0;
  for (int i = 0; i < n_ranks; i++) {
    if (n_nodes_rank[i] > 0) {
      active_ranks[n_active_ranks] = i;
      rank_codes[n_active_ranks].L = rank_buff[(G->dim + 1) * i];
      for (int j = 0; j < G->dim; j++) {
        rank_codes[n_active_ranks].X[j] = rank_buff[(G->dim + 1) * i + j + 1];
      }
      n_active_ranks++;
    }
  }

  free (code_buff);
  free (rank_buff);

  int *send_count = PDM_array_zeros_int(n_ranks);
  int *send_shift = malloc(sizeof(int) * (n_ranks+1));

  int *recv_count = malloc(sizeof(int) * n_ranks);
  int *recv_shift = malloc(sizeof(int) * (n_ranks+1));

  int irank = 0;

  /* printf("rank codes deb\n"); */
  /* for (int i = 0; i < n_active_ranks; i++) { */
  /*   PDM_morton_dump(3, rank_codes[i]); */
  /* } */
  /* printf("rank codes fin\n"); */

  for (int i = 0; i < octant_list->n_nodes; i++) {

    if (irank < (n_active_ranks - 1)) {
      if (PDM_morton_a_ge_b (octant_list->codes[i], rank_codes[irank+1])) {

        irank += 1 + PDM_morton_binary_search(n_active_ranks - (irank + 1),
                                              octant_list->codes[i],
                                              rank_codes + irank + 1);
      }
    }
    send_count[active_ranks[irank]] += octant_list->dim + 2;
  }

  /* Exchange number of coords to send to each process */

  PDM_MPI_Alltoall(send_count, 1, PDM_MPI_INT,
                   recv_count, 1, PDM_MPI_INT, comm);

  send_shift[0] = 0;
  recv_shift[0] = 0;

  for (int rank_id = 0; rank_id < n_ranks; rank_id++) {
    send_shift[rank_id + 1] = send_shift[rank_id] + send_count[rank_id];
    recv_shift[rank_id + 1] = recv_shift[rank_id] + recv_count[rank_id];
  }

  /* Build send and receive buffers */

  PDM_morton_int_t *send_codes =
    malloc (send_shift[n_ranks] * sizeof(PDM_morton_int_t));

  PDM_array_reset_int(send_count, n_ranks, 0);

  irank = 0;
  for (int i = 0; i < octant_list->n_nodes; i++) {

    if (irank < (n_active_ranks - 1)) {
      if (PDM_morton_a_ge_b (octant_list->codes[i], rank_codes[irank+1])) {

        irank += 1 + PDM_morton_binary_search(n_active_ranks - (irank + 1),
                                              octant_list->codes[i],
                                              rank_codes + irank + 1);
      }
    }

    int shift = send_shift[active_ranks[irank]] + send_count[active_ranks[irank]];

    assert(octant_list->n_points[i] >= 0);

    send_codes[shift++] = octant_list->codes[i].L;

    for (int j = 0; j < octant_list->dim; j++) {
      send_codes[shift++] = octant_list->codes[i].X[j];
    }

    send_codes[shift++] = (PDM_morton_int_t) octant_list->n_points[i];

    send_count[active_ranks[irank]] += octant_list->dim + 2;
  }

  free (rank_codes);

  PDM_morton_int_t *recv_codes =
    malloc (recv_shift[n_ranks] * sizeof(PDM_morton_int_t));

  /* - exchange codes between processes */

  PDM_MPI_Alltoallv(send_codes, send_count, send_shift, PDM_MPI_UNSIGNED,
                    recv_codes, recv_count, recv_shift, PDM_MPI_UNSIGNED,
                    comm);


  free (send_codes);
  free (send_count);
  free (send_shift);
  free (recv_count);

  const int _stride = octant_list->dim + 2;
  const int n_recv_codes = recv_shift[n_ranks] / _stride;

  free (recv_shift);

  int *weight = PDM_array_zeros_int(G->n_nodes);

  /* - compute weight of each cell */

  for (int i = 0; i < n_recv_codes; i++) {

    PDM_morton_code_t code;

    code.L = recv_codes[i*_stride];

    for (int j = 0; j < octant_list->dim; j++) {
      code.X[j] = recv_codes[i*_stride+j+1];
    }

    int G_node =  PDM_morton_binary_search(G->n_nodes,
                                           code,
                                           G->codes);

    weight[G_node] +=  recv_codes[i*_stride + 1 + octant_list->dim];
  }

  free (recv_codes);

  /*
   * Load balancing G from weight
   */

  int *order = malloc (sizeof(int) * G->n_nodes);

  for (int i = 0; i <  G->n_nodes; i++) {
    order[i] = i;
  }

  *G_morton_index = malloc(sizeof(PDM_morton_code_t) * (n_ranks + 1));
  PDM_morton_code_t *_G_morton_index = *G_morton_index;

  PDM_morton_ordered_build_rank_index (octant_list->dim,
                                       max_max_level,
                                       G->n_nodes,
                                       G->codes,
                                       weight,
                                       _G_morton_index,
                                       comm);

  free (order);
  free (weight);

  /* printf("\nblock_partition avant d\n"); */
  /* for (int i = 0; i <  G->n_nodes; i++) { */
  /*   PDM_morton_dump (3, G->codes[i]); */
  /* } */
  /* printf("block_partition avant f\n\n"); */

  _distribute_octants (G, _G_morton_index, comm);

  /*
   * Redistribute octant list from coarse load balancing
   */

  _distribute_octants (octant_list, _G_morton_index, comm);

  free (active_ranks);
  free (n_nodes_rank);
  return G;

}


/**
 *
 * \brief Compute the connected parts of an octree
 *
 * \param [inout]   octree
 * \param [in]      neighbours
 *
 */

static void
_compute_connected_parts
(
 _octree_t         *octree,
 _neighbours_tmp_t *neighbours
 )
{
  const int n_direction = (int) PDM_N_DIRECTION;

  int s_connected = 3;
  octree->connected_idx = malloc (sizeof(int) * s_connected);
  octree->connected_idx[0] = 0;

  int *visited = PDM_array_zeros_int(octree->octants->n_nodes);

  int *stack = malloc (sizeof(int) * octree->octants->n_nodes);
  int pos_stack = 0;

  int max = 0;
  while (max < octree->octants->n_nodes) {

    stack[pos_stack++] = max;
    visited[max] = 1;

    while (pos_stack > 0) {
      int i_node = stack[--pos_stack];

      for (int j = 0; j < n_direction; j++) {
        for (int k = 0; k < neighbours[i_node].n_neighbour[j]; k++) {
          int i_ngb = neighbours[i_node].neighbours[j][k];
          if (i_ngb >= 0) {
            if (!visited[i_ngb]) {
              stack[pos_stack++] = i_ngb;
              visited[i_ngb] = 1;
              max = PDM_MAX (max, i_ngb);
            }
          }
        }
      }

    }

    max++;
    if (s_connected <= octree->n_connected) {
      s_connected *= 2;
      octree->connected_idx = realloc (octree->connected_idx, sizeof(int) * s_connected);
    }
    octree->connected_idx[++octree->n_connected] = max;
  }
  free (visited);
  free (stack);

  octree->connected_idx = realloc (octree->connected_idx,
                                   sizeof(int) * (octree->n_connected+1));
}


/**
 *
 * \brief Compute neighbours
 *
 * \param [inout]   octree
 * \param [in]      b_t_elapsed
 * \param [in]      b_t_cpu
 * \param [in]      b_t_cpu_u
 * \param [in]      b_t_cpu_s
 *
 */

static void
_compute_neighbours
(
 _octree_t *octree,
 double   b_t_elapsed,
 double   b_t_cpu,
 double   b_t_cpu_u,
 double   b_t_cpu_s
 )
{
  double   e_t_elapsed;
  double   e_t_cpu;
  double   e_t_cpu_u;
  double   e_t_cpu_s;

  const int n_direction = (int) PDM_N_DIRECTION;

  int n_ranks;
  PDM_MPI_Comm_size (octree->comm, &n_ranks);

  int rank;
  PDM_MPI_Comm_rank (octree->comm, &rank);

  _neighbours_tmp_t *neighbours_tmp = malloc (sizeof(_neighbours_tmp_t) * octree->octants->n_nodes);
  for (int i = 0; i < octree->octants->n_nodes; i++) {
    for (int j =  0; j < n_direction; j++) {
      neighbours_tmp[i].n_neighbour[j] = 0;
      neighbours_tmp[i].s_neighbour[j] = 1;
      neighbours_tmp[i].neighbours[j] = malloc (sizeof(int) * neighbours_tmp[i].s_neighbour[j]);
      neighbours_tmp[i].neighbours[j][0] = 0;
    }
  }

  /* Boucle sur les noeuds : */
  size_t start_intersect, end_intersect;
  size_t start_intersect_quantile, end_intersect_quantile;

  for (int i = 0; i < octree->octants->n_nodes; i++) {
    for (int j = 1; j < n_direction; j+=2) {
      PDM_morton_code_t *neighbour_code =
        _neighbour (octree->octants->codes[i], (PDM_para_octree_direction_t)j);
      PDM_para_octree_direction_t inv_j =
        _inv_direction((PDM_para_octree_direction_t) j);

      if (neighbour_code != NULL) {

        if (octree->rank_octants_index != NULL) {

          PDM_morton_quantile_intersect (n_ranks,
                                         *neighbour_code,
                                         octree->rank_octants_index,
                                         &start_intersect_quantile,
                                         &end_intersect_quantile);
        }
        else {
          start_intersect_quantile = 0;
          end_intersect_quantile = 1;
        }

        for (int neighbour_rank = start_intersect_quantile;
             neighbour_rank < (int) end_intersect_quantile; neighbour_rank++) {

          if (neighbour_rank == rank) {

            PDM_morton_list_intersect (octree->octants->n_nodes - (i+1),
                                       *neighbour_code,
                                       octree->octants->codes + i + 1,
                                       &start_intersect,
                                       &end_intersect);

            for (int k = start_intersect; k < (int) end_intersect; k++) {
              int idx = k + i + 1;
              PDM_morton_code_t *neighbour_neighbour_code =
                _neighbour (octree->octants->codes[idx], inv_j);

              assert (neighbour_neighbour_code != NULL);

              if (PDM_morton_ancestor_is (octree->octants->codes[i], *neighbour_neighbour_code) ||
                  PDM_morton_ancestor_is (*neighbour_neighbour_code, octree->octants->codes[i])) {

                if (neighbours_tmp[i].n_neighbour[j] >= neighbours_tmp[i].s_neighbour[j]) {
                  neighbours_tmp[i].s_neighbour[j] *= 2;
                  neighbours_tmp[i].neighbours[j] =
                    realloc (neighbours_tmp[i].neighbours[j],
                             sizeof(int) * neighbours_tmp[i].s_neighbour[j]);
                }
                neighbours_tmp[i].neighbours[j][neighbours_tmp[i].n_neighbour[j]++] = idx;

                if (neighbours_tmp[idx].n_neighbour[inv_j] >= neighbours_tmp[idx].s_neighbour[inv_j]) {
                  neighbours_tmp[idx].s_neighbour[inv_j] *= 2;
                  neighbours_tmp[idx].neighbours[inv_j] =
                    realloc (neighbours_tmp[idx].neighbours[inv_j],
                             sizeof(int) * neighbours_tmp[idx].s_neighbour[inv_j]);
                }
                neighbours_tmp[idx].neighbours[inv_j][neighbours_tmp[idx].n_neighbour[inv_j]++] = i;
              }

              free (neighbour_neighbour_code);
            }

          }

          else {
            if (neighbours_tmp[i].n_neighbour[j] >= neighbours_tmp[i].s_neighbour[j]) {
              neighbours_tmp[i].s_neighbour[j] *= 2;
              neighbours_tmp[i].neighbours[j] = realloc (neighbours_tmp[i].neighbours[j],
                                                         sizeof(int) * neighbours_tmp[i].s_neighbour[j]);
            }
            neighbours_tmp[i].neighbours[j][neighbours_tmp[i].n_neighbour[j]++] = - (neighbour_rank + 1);
          }
        }
        free (neighbour_code);
      }
    }
  }

  PDM_timer_hang_on(octree->timer);
  e_t_elapsed = PDM_timer_elapsed(octree->timer);
  e_t_cpu     = PDM_timer_cpu(octree->timer);
  e_t_cpu_u   = PDM_timer_cpu_user(octree->timer);
  e_t_cpu_s   = PDM_timer_cpu_sys(octree->timer);

  octree->times_elapsed[BUILD_LOCAL_NEIGHBOURS_STEP1] += e_t_elapsed - b_t_elapsed;
  octree->times_cpu[BUILD_LOCAL_NEIGHBOURS_STEP1]     += e_t_cpu - b_t_cpu;
  octree->times_cpu_u[BUILD_LOCAL_NEIGHBOURS_STEP1]   += e_t_cpu_u - b_t_cpu_u;
  octree->times_cpu_s[BUILD_LOCAL_NEIGHBOURS_STEP1]   += e_t_cpu_s - b_t_cpu_s;

  PDM_timer_resume(octree->timer);

  PDM_timer_hang_on(octree->timer);
  b_t_elapsed = PDM_timer_elapsed(octree->timer);
  b_t_cpu     = PDM_timer_cpu(octree->timer);
  b_t_cpu_u   = PDM_timer_cpu_user(octree->timer);
  b_t_cpu_s   = PDM_timer_cpu_sys(octree->timer);
  PDM_timer_resume(octree->timer);

  for (int i = 0; i < octree->octants->n_nodes; i++) {
    for (int j = 0; j < n_direction; j+=2) {
      PDM_morton_code_t *neighbour_code =
        _neighbour (octree->octants->codes[i], (PDM_para_octree_direction_t) j);

      if (neighbour_code != NULL) {

        if (octree->rank_octants_index != NULL) {

          PDM_morton_quantile_intersect (n_ranks,
                                         *neighbour_code,
                                         octree->rank_octants_index,
                                         &start_intersect_quantile,
                                         &end_intersect_quantile);
        }
        else {
          start_intersect_quantile = 0;
          end_intersect_quantile = 1;
        }

        for (int neighbour_rank = start_intersect_quantile;
             neighbour_rank < (int) end_intersect_quantile; neighbour_rank++) {

          if (neighbour_rank != rank) {
            if (neighbours_tmp[i].n_neighbour[j] >= neighbours_tmp[i].s_neighbour[j]) {
              neighbours_tmp[i].s_neighbour[j] *= 2;
              neighbours_tmp[i].neighbours[j] = realloc (neighbours_tmp[i].neighbours[j],
                                                         sizeof(int) * neighbours_tmp[i].s_neighbour[j]);
            }
            neighbours_tmp[i].neighbours[j][neighbours_tmp[i].n_neighbour[j]++] = - (neighbour_rank + 1);
          }
        }
        free (neighbour_code);
      }
    }
  }


  /*************************************************************************
   *
   * Compute connected parts
   *
   *************************************************************************/
  _compute_connected_parts (octree, neighbours_tmp);


  PDM_timer_hang_on(octree->timer);
  e_t_elapsed = PDM_timer_elapsed(octree->timer);
  e_t_cpu     = PDM_timer_cpu(octree->timer);
  e_t_cpu_u   = PDM_timer_cpu_user(octree->timer);
  e_t_cpu_s   = PDM_timer_cpu_sys(octree->timer);

  octree->times_elapsed[BUILD_LOCAL_NEIGHBOURS_STEP2] += e_t_elapsed - b_t_elapsed;
  octree->times_cpu[BUILD_LOCAL_NEIGHBOURS_STEP2]     += e_t_cpu - b_t_cpu;
  octree->times_cpu_u[BUILD_LOCAL_NEIGHBOURS_STEP2]   += e_t_cpu_u - b_t_cpu_u;
  octree->times_cpu_s[BUILD_LOCAL_NEIGHBOURS_STEP2]   += e_t_cpu_s - b_t_cpu_s;

  PDM_timer_resume(octree->timer);

  PDM_timer_hang_on(octree->timer);
  b_t_elapsed = PDM_timer_elapsed(octree->timer);
  b_t_cpu     = PDM_timer_cpu(octree->timer);
  b_t_cpu_u   = PDM_timer_cpu_user(octree->timer);
  b_t_cpu_s   = PDM_timer_cpu_sys(octree->timer);
  PDM_timer_resume(octree->timer);

  /*************************************************************************
   *
   * Build parallel partition boundary
   *
   *************************************************************************/

  int FALSE_NEIGHBOUR = -1;
  if (n_ranks > 1) {
    const int n_quantile =  n_ranks * n_direction;

    int *neighbour_rank_n = PDM_array_zeros_int(n_quantile);
    int *neighbour_rank_idx = malloc (sizeof(int) * (n_quantile + 1));


    /* Premiere boucle pour compter */

    for (int i = 0; i < octree->octants->n_nodes; i++) {
      for (int j = 0; j < n_direction; j++) {
        for (int k = 0; k < neighbours_tmp[i].n_neighbour[j]; k++) {
          if (neighbours_tmp[i].neighbours[j][k] < 0) {
            neighbour_rank_n[-(neighbours_tmp[i].neighbours[j][k] + 1)*n_direction +j]++;
          }
        }
      }
    }

    int max_node_dir = -1;
    neighbour_rank_idx[0] = 0;
    for (int i = 0; i < n_quantile; i++) {
      neighbour_rank_idx[i+1] = neighbour_rank_idx[i] + neighbour_rank_n[i];
      max_node_dir = PDM_MAX (max_node_dir, neighbour_rank_n[i]);
      neighbour_rank_n[i] = 0;
    }

    /* Allocation */

    int *neighbour_rank_node_id = malloc (sizeof(int) * neighbour_rank_idx[n_quantile]);
    PDM_morton_code_t *neighbour_rank_code = malloc (sizeof(PDM_morton_code_t) *
                                                     neighbour_rank_idx[n_quantile]);
    int *neighbour_rank_node_k = malloc (sizeof(int) * neighbour_rank_idx[n_quantile]);
    int *neighbour_rank_node_part = malloc (sizeof(int) * neighbour_rank_idx[n_quantile]);//

    /* Deuxieme boucle pour stocker avec tri suivant la direction */

    for (int i_part = 0; i_part < octree->n_connected; i_part++) {
      for (int i = octree->connected_idx[i_part]; i < octree->connected_idx[i_part+1]; i++) {
        for (int j = 0; j < n_direction; j++) {
          for (int k = 0; k < neighbours_tmp[i].n_neighbour[j]; k++) {
            if (neighbours_tmp[i].neighbours[j][k] < 0) {
              int index = -(neighbours_tmp[i].neighbours[j][k] + 1)*n_direction +j;
              int index2 = neighbour_rank_idx[index] + neighbour_rank_n[index];

              neighbour_rank_node_id[index2] = i;
              PDM_morton_copy (octree->octants->codes[i],
                               neighbour_rank_code + index2);
              neighbour_rank_node_k[index2] = k;
              neighbour_rank_node_part[index2] = i_part;

              neighbour_rank_n[index]++;
            }
          }
        }
      }
    }


    /* Tri des codes pour chaque direction de chaque rang */
    int *order = malloc (sizeof(int) * max_node_dir);
    int *tmp_node_id = malloc (sizeof(int) * max_node_dir);
    PDM_morton_code_t *tmp_code = malloc (sizeof(PDM_morton_code_t) * max_node_dir);
    int *tmp_node_k = malloc (sizeof(int) * max_node_dir);
    int *tmp_node_part = malloc (sizeof(int) * max_node_dir);

    for (int i = 0; i < n_ranks; i++) {
      for (int j = 0; j < n_direction; j++) {
        PDM_morton_local_order (neighbour_rank_n[n_direction * i + j],
                                neighbour_rank_code + neighbour_rank_idx[n_direction * i + j],
                                order);
        int idx1 = 0;
        for (int k = neighbour_rank_idx[n_direction * i + j];
             k < neighbour_rank_idx[n_direction * i + j + 1];
             k++) {
          PDM_morton_copy (neighbour_rank_code[k], tmp_code + idx1);
          tmp_node_id[idx1]   = neighbour_rank_node_id[k];
          tmp_node_k[idx1]    = neighbour_rank_node_k[k];
          tmp_node_part[idx1] = neighbour_rank_node_part[k];
          idx1 += 1;
        }

        idx1 = 0;
        for (int k = neighbour_rank_idx[n_direction * i + j];
             k < neighbour_rank_idx[n_direction * i + j + 1];
             k++) {
          PDM_morton_copy (tmp_code[order[idx1]], neighbour_rank_code + k );
          neighbour_rank_node_id[k]   = tmp_node_id[order[idx1]];
          neighbour_rank_node_k[k]    = tmp_node_k[order[idx1]];
          neighbour_rank_node_part[k] = tmp_node_part[order[idx1]];
          idx1 += 1;
        }
      }
    }

    free (tmp_code);
    free (order);
    free (tmp_node_id);
    free (tmp_node_k);
    free (tmp_node_part);


    /* Envoi / reception (Les donnees recues sont triees) */

    int *recv_neighbour_rank_n = PDM_array_zeros_int(n_quantile);


    PDM_MPI_Request *recv_request = malloc (sizeof(PDM_MPI_Request) * n_ranks);
    PDM_MPI_Request *send_request = malloc (sizeof(PDM_MPI_Request) * n_ranks);

    int *used_ranks = malloc (sizeof(int) * n_ranks);

    PDM_MPI_Alltoall (neighbour_rank_n, n_direction, PDM_MPI_INT,
                      recv_neighbour_rank_n, n_direction, PDM_MPI_INT,
                      octree->comm);

    int *recv_neighbour_rank_idx = PDM_array_new_idx_from_sizes_int(recv_neighbour_rank_n, n_direction * n_ranks);


    int *recv_neighbour_rank_node_id   = malloc (sizeof(int) * recv_neighbour_rank_idx[n_quantile]);
    int *recv_neighbour_rank_node_part = malloc (sizeof(int) * recv_neighbour_rank_idx[n_quantile]);
    PDM_morton_code_t *recv_neighbour_rank_code =
      malloc (sizeof(PDM_morton_code_t) * recv_neighbour_rank_idx[n_quantile]);


    unsigned int *_neighbour_rank_code =
      malloc (sizeof(unsigned int) * 4 * neighbour_rank_idx[n_quantile]);
    unsigned int *_recv_neighbour_rank_code =
      malloc (sizeof(unsigned int) * 4 * recv_neighbour_rank_idx[n_quantile]);

    int idx = 0;
    for (int i = 0; i < neighbour_rank_idx[n_quantile]; i++) {
      _neighbour_rank_code[idx++] = neighbour_rank_code[i].L;
      for (int j = 0; j < 3; j++) {
        _neighbour_rank_code[idx++] = neighbour_rank_code[i].X[j];
      }
    }

    int *rank_neighbour_rank_n = malloc (sizeof(int) * n_ranks);
    int *rank_neighbour_rank_idx = malloc (sizeof(int) * (n_ranks + 1));
    int *rank_recv_neighbour_rank_n = malloc (sizeof(int) * n_ranks);
    int *rank_recv_neighbour_rank_idx = malloc (sizeof(int) * (n_ranks + 1));

    rank_neighbour_rank_idx[0] = 0;
    rank_recv_neighbour_rank_idx[0] = 0;

    for (int i = 0; i < n_ranks; i++) {
      rank_neighbour_rank_n[i] = 0;
      rank_recv_neighbour_rank_n[i] = 0;
    }

    for (int i = 0; i < n_ranks; i++) {
      for (int j = 0; j < n_direction; j++) {
        rank_neighbour_rank_n[i] += neighbour_rank_n[i*n_direction+j];
        rank_recv_neighbour_rank_n[i] += recv_neighbour_rank_n[i*n_direction+j];
      }
      rank_neighbour_rank_idx[i+1] = rank_neighbour_rank_n[i] + rank_neighbour_rank_idx[i];
      rank_recv_neighbour_rank_idx[i+1] = rank_recv_neighbour_rank_n[i] + rank_recv_neighbour_rank_idx[i];
    }

    PDM_MPI_Alltoallv (neighbour_rank_node_id,
                       rank_neighbour_rank_n,
                       rank_neighbour_rank_idx,
                       PDM_MPI_INT,
                       recv_neighbour_rank_node_id,
                       rank_recv_neighbour_rank_n,
                       rank_recv_neighbour_rank_idx,
                       PDM_MPI_INT,
                       octree->comm);

    PDM_MPI_Alltoallv (neighbour_rank_node_part,
                       rank_neighbour_rank_n,
                       rank_neighbour_rank_idx,
                       PDM_MPI_INT,
                       recv_neighbour_rank_node_part,
                       rank_recv_neighbour_rank_n,
                       rank_recv_neighbour_rank_idx,
                       PDM_MPI_INT,
                       octree->comm);

    for (int i = 0; i < n_ranks; i++) {
      rank_neighbour_rank_n[i] *= 4;
      rank_recv_neighbour_rank_n[i] *= 4;
      rank_neighbour_rank_idx[i+1] *= 4;
      rank_recv_neighbour_rank_idx[i+1] *= 4;
    }


    PDM_MPI_Alltoallv (_neighbour_rank_code,
                       rank_neighbour_rank_n,
                       rank_neighbour_rank_idx,
                       PDM_MPI_UNSIGNED,
                       _recv_neighbour_rank_code,
                       rank_recv_neighbour_rank_n,
                       rank_recv_neighbour_rank_idx,
                       PDM_MPI_UNSIGNED,
                       octree->comm);


    free (_neighbour_rank_code);

    free (rank_neighbour_rank_n);
    free (rank_neighbour_rank_idx);
    free (rank_recv_neighbour_rank_n);
    free (rank_recv_neighbour_rank_idx);

    idx = 0;
    for (int i = 0; i < recv_neighbour_rank_idx[n_quantile]; i++) {
      recv_neighbour_rank_code[i].L = _recv_neighbour_rank_code[idx++];
      for (int j = 0; j < 3; j++) {
        recv_neighbour_rank_code[i].X[j] = _recv_neighbour_rank_code[idx++];
      }
    }
    free (_recv_neighbour_rank_code);

    free (recv_request);
    free (send_request);

    free (used_ranks);


    octree->n_part_boundary_elt = neighbour_rank_idx[n_quantile];
    octree->part_boundary_elt_idx = malloc (sizeof(int) * (octree->n_part_boundary_elt + 1));

    int s_part_boundary_elt = 2 * 3 * neighbour_rank_idx[n_quantile];
    octree->part_boundary_elt = malloc (sizeof(int) * s_part_boundary_elt);

    int n_part_boundary_elt = 0;

    idx = 0;
    int idx_part_boundary_elt = 0;
    for (int i = 0; i <= octree->n_part_boundary_elt; i++)
      octree->part_boundary_elt_idx[i] = 0;


    FALSE_NEIGHBOUR = -(octree->n_part_boundary_elt + 1);

    for (int i = 0; i < octree->octants->n_nodes; i++) {
      for (int j = 0; j < n_direction; j++) {
        for (int k = 0; k < neighbours_tmp[i].n_neighbour[j]; k++) {
          if (neighbours_tmp[i].neighbours[j][k] < 0)
            neighbours_tmp[i].neighbours[j][k] = FALSE_NEIGHBOUR;
        }
      }
    }



    for (int i = 0; i < n_ranks; i++ ) {
      for (PDM_para_octree_direction_t j = PDM_BOTTOM; j < PDM_N_DIRECTION; j++) {
        PDM_para_octree_direction_t inv_j = _inv_direction(j);

        int idx_recv = n_direction * i + inv_j;

        int idx_candidate = recv_neighbour_rank_idx[idx_recv];
        int n_candidate = recv_neighbour_rank_idx[idx_recv+1] - idx_candidate;

        if (n_candidate > 0) {

          for (int k = neighbour_rank_idx[i * n_direction + j];
               k < neighbour_rank_idx[i * n_direction + j + 1]; k++) {
            PDM_morton_code_t *neighbour_code = _neighbour (neighbour_rank_code[k], j);

            PDM_morton_list_intersect (n_candidate,
                                       *neighbour_code,
                                       recv_neighbour_rank_code + idx_candidate,
                                       &start_intersect,
                                       &end_intersect);

            int n_intersect_neighbours = 0;

            if (end_intersect > start_intersect) {
              for (int k1 = start_intersect; k1 < (int) end_intersect; k1++) {
                int k2 = idx_candidate + k1;

                PDM_morton_code_t *neighbour_neighbour_code =
                  _neighbour (recv_neighbour_rank_code[k2], inv_j);

                assert (neighbour_neighbour_code != NULL);

                if (PDM_morton_ancestor_is (neighbour_rank_code[k], *neighbour_neighbour_code) ||
                    PDM_morton_ancestor_is (*neighbour_neighbour_code, neighbour_rank_code[k])) {
                  n_intersect_neighbours++;

                  if ((s_part_boundary_elt - idx_part_boundary_elt) <= 3) {
                    s_part_boundary_elt *= 2;
                    octree->part_boundary_elt = realloc (octree->part_boundary_elt,
                                                         sizeof(int) * s_part_boundary_elt);
                  }
                  octree->part_boundary_elt_idx[n_part_boundary_elt+1]++;
                  octree->part_boundary_elt[idx_part_boundary_elt++] = i; // rank
                  octree->part_boundary_elt[idx_part_boundary_elt++] = recv_neighbour_rank_node_id[k2]; // neighbour's local number in rank i
                  octree->part_boundary_elt[idx_part_boundary_elt++] = recv_neighbour_rank_node_part[k2]; // neighbour's part number in rank i
                }

                free (neighbour_neighbour_code);
              }
            }

            int k3 = neighbour_rank_node_k[k];
            int i2 = neighbour_rank_node_id[k];

            if (n_intersect_neighbours > 0) {
              neighbours_tmp[i2].neighbours[j][k3] = -(n_part_boundary_elt+1);

              assert (neighbours_tmp[i2].neighbours[j][k3] != FALSE_NEIGHBOUR);

              n_part_boundary_elt++;
            }
            else {
              neighbours_tmp[i2].neighbours[j][k3] = FALSE_NEIGHBOUR;
            }

            free (neighbour_code);
          }
        }
      }
    }


    free (neighbour_rank_n);
    free (neighbour_rank_idx);
    free (neighbour_rank_node_id);
    free (neighbour_rank_node_k);
    free (neighbour_rank_node_part);
    free (neighbour_rank_code);

    free (recv_neighbour_rank_n);
    free (recv_neighbour_rank_idx);

    free (recv_neighbour_rank_node_id);
    free (recv_neighbour_rank_node_part);
    free (recv_neighbour_rank_code);

    octree->n_part_boundary_elt = n_part_boundary_elt;
  }

  for (int i = 0; i < octree->n_part_boundary_elt; i++) {
    octree->part_boundary_elt_idx[i+1] += octree->part_boundary_elt_idx[i];
  }


  PDM_timer_hang_on(octree->timer);
  e_t_elapsed = PDM_timer_elapsed(octree->timer);
  e_t_cpu     = PDM_timer_cpu(octree->timer);
  e_t_cpu_u   = PDM_timer_cpu_user(octree->timer);
  e_t_cpu_s   = PDM_timer_cpu_sys(octree->timer);

  octree->times_elapsed[BUILD_DISTANT_NEIGHBOURS] += e_t_elapsed - b_t_elapsed;
  octree->times_cpu[BUILD_DISTANT_NEIGHBOURS]     += e_t_cpu - b_t_cpu;
  octree->times_cpu_u[BUILD_DISTANT_NEIGHBOURS]   += e_t_cpu_u - b_t_cpu_u;
  octree->times_cpu_s[BUILD_DISTANT_NEIGHBOURS]   += e_t_cpu_s - b_t_cpu_s;

  PDM_timer_resume(octree->timer);

  PDM_timer_hang_on(octree->timer);
  b_t_elapsed = PDM_timer_elapsed(octree->timer);
  b_t_cpu     = PDM_timer_cpu(octree->timer);
  b_t_cpu_u   = PDM_timer_cpu_user(octree->timer);
  b_t_cpu_s   = PDM_timer_cpu_sys(octree->timer);
  PDM_timer_resume(octree->timer);



  /*************************************************************************
   *
   * Copy temporary neighbours in the neighbour structure
   *
   *************************************************************************/
  octree->octants->neighbour_idx =
    malloc(sizeof(int) * (n_direction * octree->octants->n_nodes + 1));

  int idx = 0;
  octree->octants->neighbour_idx[0] = 0;
  for (int i = 0; i < octree->octants->n_nodes; i++) {
    for (int j = 0; j < n_direction; j++) {
      octree->octants->neighbour_idx[idx+1] =
        octree->octants->neighbour_idx[idx] + neighbours_tmp[i].n_neighbour[j];

      /* account for false distant neighbours */
      for (int k = 0; k < neighbours_tmp[i].n_neighbour[j]; k++) {
        if (neighbours_tmp[i].neighbours[j][k] == FALSE_NEIGHBOUR)
          octree->octants->neighbour_idx[idx+1]--;
      }

      idx += 1;
    }
  }

  octree->octants->neighbours =
    malloc(sizeof(int) *
           octree->octants->neighbour_idx[n_direction * octree->octants->n_nodes]);

  idx = 0;
  for (int i = 0; i < octree->octants->n_nodes; i++) {
    for (int j = 0; j < n_direction; j++) {
      for (int k = 0; k < neighbours_tmp[i].n_neighbour[j]; k++) {

        if (neighbours_tmp[i].neighbours[j][k] != FALSE_NEIGHBOUR)
          octree->octants->neighbours[idx++] = neighbours_tmp[i].neighbours[j][k];

      }
    }
  }

  /* Free temporary arrays */
  /* printf("sortie 2 neighbours_tmp debut\n"); */
  for (int i = 0; i < octree->octants->n_nodes; i++) {
    for (int j = 0; j < n_direction; j++) {
      if (neighbours_tmp[i].neighbours[j] != NULL) {
        free (neighbours_tmp[i].neighbours[j]);
      }
    }
  }
  /* printf("sortie 2 neighbours_tmp fin\n"); */

  free (neighbours_tmp);




  PDM_timer_hang_on(octree->timer);
  e_t_elapsed = PDM_timer_elapsed(octree->timer);
  e_t_cpu     = PDM_timer_cpu(octree->timer);
  e_t_cpu_u   = PDM_timer_cpu_user(octree->timer);
  e_t_cpu_s   = PDM_timer_cpu_sys(octree->timer);

  octree->times_elapsed[BUILD_LOCAL_NEIGHBOURS_STEP3] += e_t_elapsed - b_t_elapsed;
  octree->times_cpu[BUILD_LOCAL_NEIGHBOURS_STEP3]     += e_t_cpu - b_t_cpu;
  octree->times_cpu_u[BUILD_LOCAL_NEIGHBOURS_STEP3]   += e_t_cpu_u - b_t_cpu_u;
  octree->times_cpu_s[BUILD_LOCAL_NEIGHBOURS_STEP3]   += e_t_cpu_s - b_t_cpu_s;


  octree->times_elapsed[BUILD_LOCAL_NEIGHBOURS] += octree->times_elapsed[BUILD_LOCAL_NEIGHBOURS_STEP1]
    + octree->times_elapsed[BUILD_LOCAL_NEIGHBOURS_STEP2]
    + octree->times_elapsed[BUILD_LOCAL_NEIGHBOURS_STEP3];

  octree->times_cpu[BUILD_LOCAL_NEIGHBOURS] += octree->times_cpu[BUILD_LOCAL_NEIGHBOURS_STEP1]
    + octree->times_cpu[BUILD_LOCAL_NEIGHBOURS_STEP2]
    + octree->times_cpu[BUILD_LOCAL_NEIGHBOURS_STEP3];

  octree->times_cpu_u[BUILD_LOCAL_NEIGHBOURS] += octree->times_cpu_u[BUILD_LOCAL_NEIGHBOURS_STEP1]
    + octree->times_cpu_u[BUILD_LOCAL_NEIGHBOURS_STEP2]
    + octree->times_cpu_u[BUILD_LOCAL_NEIGHBOURS_STEP3];

  octree->times_cpu_s[BUILD_LOCAL_NEIGHBOURS] += octree->times_cpu_s[BUILD_LOCAL_NEIGHBOURS_STEP1]
    + octree->times_cpu_s[BUILD_LOCAL_NEIGHBOURS_STEP2]
    + octree->times_cpu_s[BUILD_LOCAL_NEIGHBOURS_STEP3];

  PDM_timer_resume(octree->timer);
}




static void
_finalize_neighbours
(
 _octree_t          *octree,
 _neighbours_tmp_t **ngb_octree,
 double              b_t_elapsed,
 double              b_t_cpu,
 double              b_t_cpu_u,
 double              b_t_cpu_s
 )
{
  double   e_t_elapsed;
  double   e_t_cpu;
  double   e_t_cpu_u;
  double   e_t_cpu_s;

  const int n_direction = (int) PDM_N_DIRECTION;

  int n_ranks;
  PDM_MPI_Comm_size (octree->comm, &n_ranks);

  int rank;
  PDM_MPI_Comm_rank (octree->comm, &rank);

  _neighbours_tmp_t *neighbours_tmp = *ngb_octree;

  /*************************************************************************
   *
   * Compute connected parts
   *
   *************************************************************************/
  _compute_connected_parts (octree,
                            neighbours_tmp);

  PDM_timer_hang_on(octree->timer);
  e_t_elapsed = PDM_timer_elapsed(octree->timer);
  e_t_cpu     = PDM_timer_cpu(octree->timer);
  e_t_cpu_u   = PDM_timer_cpu_user(octree->timer);
  e_t_cpu_s   = PDM_timer_cpu_sys(octree->timer);

  octree->times_elapsed[BUILD_LOCAL_NEIGHBOURS_STEP1] += e_t_elapsed - b_t_elapsed;
  octree->times_cpu[BUILD_LOCAL_NEIGHBOURS_STEP1]     += e_t_cpu - b_t_cpu;
  octree->times_cpu_u[BUILD_LOCAL_NEIGHBOURS_STEP1]   += e_t_cpu_u - b_t_cpu_u;
  octree->times_cpu_s[BUILD_LOCAL_NEIGHBOURS_STEP1]   += e_t_cpu_s - b_t_cpu_s;

  PDM_timer_resume(octree->timer);


  PDM_timer_hang_on(octree->timer);
  b_t_elapsed = PDM_timer_elapsed(octree->timer);
  b_t_cpu     = PDM_timer_cpu(octree->timer);
  b_t_cpu_u   = PDM_timer_cpu_user(octree->timer);
  b_t_cpu_s   = PDM_timer_cpu_sys(octree->timer);
  PDM_timer_resume(octree->timer);


  /*************************************************************************
   *
   * Build parallel partition boundary
   *
   *************************************************************************/
  int FALSE_NEIGHBOUR = -1;
  if (n_ranks > 1) {
    const int n_quantile = n_ranks * n_direction;

    int *neighbour_rank_n   = PDM_array_zeros_int(n_quantile);
    int *neighbour_rank_idx = malloc (sizeof(int) * (n_quantile + 1));


    /* Premiere boucle pour compter */
    for (int i = 0; i < octree->octants->n_nodes; i++) {
      for (PDM_para_octree_direction_t dir = PDM_BOTTOM; dir < PDM_N_DIRECTION; dir++) {

        PDM_morton_code_t *neighbour_code = _neighbour (octree->octants->codes[i], dir);
        if (neighbour_code == NULL) {
          continue;
        }

        // single neighbour with inferior or equal level?...

        size_t start, end;
        PDM_morton_quantile_intersect (n_ranks,
                                       *neighbour_code,
                                       octree->rank_octants_index,
                                       &start,
                                       &end);

        for (int neighbour_rank = start; neighbour_rank < (int) end; neighbour_rank++) {

          if (neighbour_rank == rank) {
            continue;
          }

          if (neighbours_tmp[i].n_neighbour[dir] >= neighbours_tmp[i].s_neighbour[dir]) {
            neighbours_tmp[i].s_neighbour[dir] *= 2;
            neighbours_tmp[i].neighbours[dir] = realloc (neighbours_tmp[i].neighbours[dir],
                                                         sizeof(int) * neighbours_tmp[i].s_neighbour[dir]);
          }
          neighbours_tmp[i].neighbours[dir][neighbours_tmp[i].n_neighbour[dir]++] = - (neighbour_rank + 1);
          neighbour_rank_n[neighbour_rank*n_direction + dir]++;
        }
        free (neighbour_code);
      }
    }

    int max_node_dir = -1;
    neighbour_rank_idx[0] = 0;
    for (int i = 0; i < n_quantile; i++) {
      neighbour_rank_idx[i+1] = neighbour_rank_idx[i] + neighbour_rank_n[i];
      max_node_dir = PDM_MAX (max_node_dir, neighbour_rank_n[i]);
      neighbour_rank_n[i] = 0;
    }



    /* Allocation */
    int *neighbour_rank_node_id = malloc (sizeof(int) * neighbour_rank_idx[n_quantile]);
    PDM_morton_code_t *neighbour_rank_code = malloc (sizeof(PDM_morton_code_t) *
                                                     neighbour_rank_idx[n_quantile]);
    int *neighbour_rank_node_k = malloc (sizeof(int) * neighbour_rank_idx[n_quantile]);
    int *neighbour_rank_node_part = malloc (sizeof(int) * neighbour_rank_idx[n_quantile]);


    /* Deuxieme boucle pour stocker avec tri suivant la direction */
    for (int i_part = 0; i_part < octree->n_connected; i_part++) {
      for (int i = octree->connected_idx[i_part]; i < octree->connected_idx[i_part+1]; i++) {
        for (int j = 0; j < n_direction; j++) {
          for (int k = 0; k < neighbours_tmp[i].n_neighbour[j]; k++) {
            if (neighbours_tmp[i].neighbours[j][k] < 0) {
              int index = -(neighbours_tmp[i].neighbours[j][k] + 1)*n_direction +j;
              int index2 = neighbour_rank_idx[index] + neighbour_rank_n[index];

              neighbour_rank_node_id[index2] = i;
              PDM_morton_copy (octree->octants->codes[i],
                               neighbour_rank_code + index2);
              neighbour_rank_node_k[index2] = k;
              neighbour_rank_node_part[index2] = i_part;

              neighbour_rank_n[index]++;
            }
          }
        }
      }
    }


    /* Tri des codes pour chaque direction de chaque rang */
    int *order = malloc (sizeof(int) * max_node_dir);
    int *tmp_node_id = malloc (sizeof(int) * max_node_dir);
    PDM_morton_code_t *tmp_code = malloc (sizeof(PDM_morton_code_t) * max_node_dir);
    int *tmp_node_k = malloc (sizeof(int) * max_node_dir);
    int *tmp_node_part = malloc (sizeof(int) * max_node_dir);

    for (int i = 0; i < n_ranks; i++) {
      for (int j = 0; j < n_direction; j++) {
        PDM_morton_local_order (neighbour_rank_n[n_direction * i + j],
                                neighbour_rank_code + neighbour_rank_idx[n_direction * i + j],
                                order);
        int idx1 = 0;
        for (int k = neighbour_rank_idx[n_direction * i + j];
             k < neighbour_rank_idx[n_direction * i + j + 1];
             k++) {
          PDM_morton_copy (neighbour_rank_code[k], tmp_code + idx1);
          tmp_node_id[idx1]   = neighbour_rank_node_id[k];
          tmp_node_k[idx1]    = neighbour_rank_node_k[k];
          tmp_node_part[idx1] = neighbour_rank_node_part[k];
          idx1 += 1;
        }

        idx1 = 0;
        for (int k = neighbour_rank_idx[n_direction * i + j];
             k < neighbour_rank_idx[n_direction * i + j + 1];
             k++) {
          PDM_morton_copy (tmp_code[order[idx1]], neighbour_rank_code + k );
          neighbour_rank_node_id[k]   = tmp_node_id[order[idx1]];
          neighbour_rank_node_k[k]    = tmp_node_k[order[idx1]];
          neighbour_rank_node_part[k] = tmp_node_part[order[idx1]];
          idx1 += 1;
        }
      }
    }

    free (tmp_code);
    free (order);
    free (tmp_node_id);
    free (tmp_node_k);
    free (tmp_node_part);

    /* Envoi / reception (Les donnees recues sont triees) */

    int *recv_neighbour_rank_n = PDM_array_zeros_int(n_quantile);


    PDM_MPI_Request *recv_request = malloc (sizeof(PDM_MPI_Request) * n_ranks);
    PDM_MPI_Request *send_request = malloc (sizeof(PDM_MPI_Request) * n_ranks);

    int *used_ranks = malloc (sizeof(int) * n_ranks);

    PDM_MPI_Alltoall (neighbour_rank_n, n_direction, PDM_MPI_INT,
                      recv_neighbour_rank_n, n_direction, PDM_MPI_INT,
                      octree->comm);

    int *recv_neighbour_rank_idx = PDM_array_new_idx_from_sizes_int(recv_neighbour_rank_n, n_direction * n_ranks);


    int *recv_neighbour_rank_node_id   = malloc (sizeof(int) * recv_neighbour_rank_idx[n_quantile]);
    int *recv_neighbour_rank_node_part = malloc (sizeof(int) * recv_neighbour_rank_idx[n_quantile]);
    PDM_morton_code_t *recv_neighbour_rank_code =
      malloc (sizeof(PDM_morton_code_t) * recv_neighbour_rank_idx[n_quantile]);


    unsigned int *_neighbour_rank_code =
      malloc (sizeof(unsigned int) * 4 * neighbour_rank_idx[n_quantile]);
    unsigned int *_recv_neighbour_rank_code =
      malloc (sizeof(unsigned int) * 4 * recv_neighbour_rank_idx[n_quantile]);

    int idx = 0;
    for (int i = 0; i < neighbour_rank_idx[n_quantile]; i++) {
      _neighbour_rank_code[idx++] = neighbour_rank_code[i].L;
      for (int j = 0; j < 3; j++) {
        _neighbour_rank_code[idx++] = neighbour_rank_code[i].X[j];
      }
    }

    int *rank_neighbour_rank_n = malloc (sizeof(int) * n_ranks);
    int *rank_neighbour_rank_idx = malloc (sizeof(int) * (n_ranks + 1));
    int *rank_recv_neighbour_rank_n = malloc (sizeof(int) * n_ranks);
    int *rank_recv_neighbour_rank_idx = malloc (sizeof(int) * (n_ranks + 1));

    rank_neighbour_rank_idx[0] = 0;
    rank_recv_neighbour_rank_idx[0] = 0;

    for (int i = 0; i < n_ranks; i++) {
      rank_neighbour_rank_n[i] = 0;
      rank_recv_neighbour_rank_n[i] = 0;
    }

    for (int i = 0; i < n_ranks; i++) {
      for (int j = 0; j < n_direction; j++) {
        rank_neighbour_rank_n[i] += neighbour_rank_n[i*n_direction+j];
        rank_recv_neighbour_rank_n[i] += recv_neighbour_rank_n[i*n_direction+j];
      }
      rank_neighbour_rank_idx[i+1] = rank_neighbour_rank_n[i] + rank_neighbour_rank_idx[i];
      rank_recv_neighbour_rank_idx[i+1] = rank_recv_neighbour_rank_n[i] + rank_recv_neighbour_rank_idx[i];
    }

    PDM_MPI_Alltoallv (neighbour_rank_node_id,
                       rank_neighbour_rank_n,
                       rank_neighbour_rank_idx,
                       PDM_MPI_INT,
                       recv_neighbour_rank_node_id,
                       rank_recv_neighbour_rank_n,
                       rank_recv_neighbour_rank_idx,
                       PDM_MPI_INT,
                       octree->comm);

    PDM_MPI_Alltoallv (neighbour_rank_node_part,
                       rank_neighbour_rank_n,
                       rank_neighbour_rank_idx,
                       PDM_MPI_INT,
                       recv_neighbour_rank_node_part,
                       rank_recv_neighbour_rank_n,
                       rank_recv_neighbour_rank_idx,
                       PDM_MPI_INT,
                       octree->comm);

    for (int i = 0; i < n_ranks; i++) {
      rank_neighbour_rank_n[i] *= 4;
      rank_recv_neighbour_rank_n[i] *= 4;
      rank_neighbour_rank_idx[i+1] *= 4;
      rank_recv_neighbour_rank_idx[i+1] *= 4;
    }


    PDM_MPI_Alltoallv (_neighbour_rank_code,
                       rank_neighbour_rank_n,
                       rank_neighbour_rank_idx,
                       PDM_MPI_UNSIGNED,
                       _recv_neighbour_rank_code,
                       rank_recv_neighbour_rank_n,
                       rank_recv_neighbour_rank_idx,
                       PDM_MPI_UNSIGNED,
                       octree->comm);


    free (_neighbour_rank_code);

    free (rank_neighbour_rank_n);
    free (rank_neighbour_rank_idx);
    free (rank_recv_neighbour_rank_n);
    free (rank_recv_neighbour_rank_idx);

    idx = 0;
    for (int i = 0; i < recv_neighbour_rank_idx[n_quantile]; i++) {
      recv_neighbour_rank_code[i].L = _recv_neighbour_rank_code[idx++];
      for (int j = 0; j < 3; j++) {
        recv_neighbour_rank_code[i].X[j] = _recv_neighbour_rank_code[idx++];
      }
    }
    free (_recv_neighbour_rank_code);

    free (recv_request);
    free (send_request);

    free (used_ranks);


    octree->n_part_boundary_elt = neighbour_rank_idx[n_quantile];
    octree->part_boundary_elt_idx = malloc (sizeof(int) * (octree->n_part_boundary_elt + 1));

    int s_part_boundary_elt = 2 * 3 * neighbour_rank_idx[n_quantile];
    octree->part_boundary_elt = malloc (sizeof(int) * s_part_boundary_elt);

    int n_part_boundary_elt = 0;

    idx = 0;
    int idx_part_boundary_elt = 0;
    for (int i = 0; i <= octree->n_part_boundary_elt; i++)
      octree->part_boundary_elt_idx[i] = 0;


    FALSE_NEIGHBOUR = -(octree->n_part_boundary_elt + 1);

    for (int i = 0; i < octree->octants->n_nodes; i++) {
      for (int j = 0; j < n_direction; j++) {
        for (int k = 0; k < neighbours_tmp[i].n_neighbour[j]; k++) {
          if (neighbours_tmp[i].neighbours[j][k] < 0)
            neighbours_tmp[i].neighbours[j][k] = FALSE_NEIGHBOUR;
        }
      }
    }



    for (int i = 0; i < n_ranks; i++ ) {
      for (PDM_para_octree_direction_t j = PDM_BOTTOM; j < PDM_N_DIRECTION; j++) {
        PDM_para_octree_direction_t inv_j = _inv_direction(j);

        int idx_recv = n_direction * i + inv_j;

        int idx_candidate = recv_neighbour_rank_idx[idx_recv];
        int n_candidate = recv_neighbour_rank_idx[idx_recv+1] - idx_candidate;

        if (n_candidate > 0) {

          for (int k = neighbour_rank_idx[i * n_direction + j];
               k < neighbour_rank_idx[i * n_direction + j + 1]; k++) {
            PDM_morton_code_t *neighbour_code = _neighbour (neighbour_rank_code[k], j);

            size_t start_intersect, end_intersect;
            PDM_morton_list_intersect (n_candidate,
                                       *neighbour_code,
                                       recv_neighbour_rank_code + idx_candidate,
                                       &start_intersect,
                                       &end_intersect);

            int n_intersect_neighbours = 0;

            if (end_intersect > start_intersect) {
              for (int k1 = start_intersect; k1 < (int )end_intersect; k1++) {
                int k2 = idx_candidate + k1;

                PDM_morton_code_t *neighbour_neighbour_code =
                  _neighbour (recv_neighbour_rank_code[k2], inv_j);

                assert (neighbour_neighbour_code != NULL);

                if (PDM_morton_ancestor_is (neighbour_rank_code[k], *neighbour_neighbour_code) ||
                    PDM_morton_ancestor_is (*neighbour_neighbour_code, neighbour_rank_code[k])) {
                  n_intersect_neighbours++;

                  if ((s_part_boundary_elt - idx_part_boundary_elt) <= 3) {
                    s_part_boundary_elt *= 2;
                    octree->part_boundary_elt = realloc (octree->part_boundary_elt,
                                                         sizeof(int) * s_part_boundary_elt);
                  }
                  octree->part_boundary_elt_idx[n_part_boundary_elt+1]++;
                  octree->part_boundary_elt[idx_part_boundary_elt++] = i; // rank
                  octree->part_boundary_elt[idx_part_boundary_elt++] = recv_neighbour_rank_node_id[k2]; // neighbour's local number in rank i
                  octree->part_boundary_elt[idx_part_boundary_elt++] = recv_neighbour_rank_node_part[k2]; // neighbour's part number in rank i
                }

                free (neighbour_neighbour_code);
              }
            }

            int k3 = neighbour_rank_node_k[k];
            int i2 = neighbour_rank_node_id[k];

            if (n_intersect_neighbours > 0) {
              neighbours_tmp[i2].neighbours[j][k3] = -(n_part_boundary_elt+1);

              assert (neighbours_tmp[i2].neighbours[j][k3] != FALSE_NEIGHBOUR);

              n_part_boundary_elt++;
            }
            else {
              neighbours_tmp[i2].neighbours[j][k3] = FALSE_NEIGHBOUR;
            }

            free (neighbour_code);
          }
        }
      }
    }

    free (neighbour_rank_n);
    free (neighbour_rank_idx);
    free (neighbour_rank_node_id);
    free (neighbour_rank_node_k);
    free (neighbour_rank_node_part);
    free (neighbour_rank_code);

    free (recv_neighbour_rank_n);
    free (recv_neighbour_rank_idx);

    free (recv_neighbour_rank_node_id);
    free (recv_neighbour_rank_node_part);
    free (recv_neighbour_rank_code);

    octree->n_part_boundary_elt = n_part_boundary_elt;
  }

  for (int i = 0; i < octree->n_part_boundary_elt; i++) {
    octree->part_boundary_elt_idx[i+1] += octree->part_boundary_elt_idx[i];
  }


  PDM_timer_hang_on(octree->timer);
  e_t_elapsed = PDM_timer_elapsed(octree->timer);
  e_t_cpu     = PDM_timer_cpu(octree->timer);
  e_t_cpu_u   = PDM_timer_cpu_user(octree->timer);
  e_t_cpu_s   = PDM_timer_cpu_sys(octree->timer);

  octree->times_elapsed[BUILD_DISTANT_NEIGHBOURS] += e_t_elapsed - b_t_elapsed;
  octree->times_cpu[BUILD_DISTANT_NEIGHBOURS]     += e_t_cpu - b_t_cpu;
  octree->times_cpu_u[BUILD_DISTANT_NEIGHBOURS]   += e_t_cpu_u - b_t_cpu_u;
  octree->times_cpu_s[BUILD_DISTANT_NEIGHBOURS]   += e_t_cpu_s - b_t_cpu_s;

  b_t_elapsed = e_t_elapsed;
  b_t_cpu     = e_t_cpu;
  b_t_cpu_u   = e_t_cpu_u;
  b_t_cpu_s   = e_t_cpu_s;

  PDM_timer_resume(octree->timer);



  /*************************************************************************
   *
   * Copy temporary neighbours in the neighbour structure
   *
   *************************************************************************/
  octree->octants->neighbour_idx = malloc(sizeof(int) * (n_direction * octree->octants->n_nodes + 1));

  int idx = 0;
  octree->octants->neighbour_idx[0] = 0;
  for (int i = 0; i < octree->octants->n_nodes; i++) {
    for (int j = 0; j < n_direction; j++) {
      octree->octants->neighbour_idx[idx+1] =
        octree->octants->neighbour_idx[idx] + neighbours_tmp[i].n_neighbour[j];

      /* account for false distant neighbours */
      for (int k = 0; k < neighbours_tmp[i].n_neighbour[j]; k++) {
        if (neighbours_tmp[i].neighbours[j][k] == FALSE_NEIGHBOUR)
          octree->octants->neighbour_idx[idx+1]--;
      }

      idx += 1;
    }
  }

  octree->octants->neighbours =
    malloc(sizeof(int) *
           octree->octants->neighbour_idx[n_direction * octree->octants->n_nodes]);

  idx = 0;
  for (int i = 0; i < octree->octants->n_nodes; i++) {
    for (int j = 0; j < n_direction; j++) {
      for (int k = 0; k < neighbours_tmp[i].n_neighbour[j]; k++) {

        if (neighbours_tmp[i].neighbours[j][k] != FALSE_NEIGHBOUR)
          octree->octants->neighbours[idx++] = neighbours_tmp[i].neighbours[j][k];

      }
    }
  }

  /* Free temporary arrays */
  /* printf("sortie 2 neighbours_tmp debut\n"); */
  for (int i = 0; i < octree->octants->n_nodes; i++) {
    for (int j = 0; j < n_direction; j++) {
      if (neighbours_tmp[i].neighbours[j] != NULL) {
        free (neighbours_tmp[i].neighbours[j]);
      }
    }
  }
  /* printf("sortie 2 neighbours_tmp fin\n"); */

  free (neighbours_tmp);




  PDM_timer_hang_on(octree->timer);
  e_t_elapsed = PDM_timer_elapsed(octree->timer);
  e_t_cpu     = PDM_timer_cpu(octree->timer);
  e_t_cpu_u   = PDM_timer_cpu_user(octree->timer);
  e_t_cpu_s   = PDM_timer_cpu_sys(octree->timer);

  octree->times_elapsed[BUILD_LOCAL_NEIGHBOURS_STEP3] += e_t_elapsed - b_t_elapsed;
  octree->times_cpu[BUILD_LOCAL_NEIGHBOURS_STEP3]     += e_t_cpu - b_t_cpu;
  octree->times_cpu_u[BUILD_LOCAL_NEIGHBOURS_STEP3]   += e_t_cpu_u - b_t_cpu_u;
  octree->times_cpu_s[BUILD_LOCAL_NEIGHBOURS_STEP3]   += e_t_cpu_s - b_t_cpu_s;


  octree->times_elapsed[BUILD_LOCAL_NEIGHBOURS] += octree->times_elapsed[BUILD_LOCAL_NEIGHBOURS_STEP1]
    + octree->times_elapsed[BUILD_LOCAL_NEIGHBOURS_STEP2]
    + octree->times_elapsed[BUILD_LOCAL_NEIGHBOURS_STEP3];

  octree->times_cpu[BUILD_LOCAL_NEIGHBOURS] += octree->times_cpu[BUILD_LOCAL_NEIGHBOURS_STEP1]
    + octree->times_cpu[BUILD_LOCAL_NEIGHBOURS_STEP2]
    + octree->times_cpu[BUILD_LOCAL_NEIGHBOURS_STEP3];

  octree->times_cpu_u[BUILD_LOCAL_NEIGHBOURS] += octree->times_cpu_u[BUILD_LOCAL_NEIGHBOURS_STEP1]
    + octree->times_cpu_u[BUILD_LOCAL_NEIGHBOURS_STEP2]
    + octree->times_cpu_u[BUILD_LOCAL_NEIGHBOURS_STEP3];

  octree->times_cpu_s[BUILD_LOCAL_NEIGHBOURS] += octree->times_cpu_s[BUILD_LOCAL_NEIGHBOURS_STEP1]
    + octree->times_cpu_s[BUILD_LOCAL_NEIGHBOURS_STEP2]
    + octree->times_cpu_s[BUILD_LOCAL_NEIGHBOURS_STEP3];

  PDM_timer_resume(octree->timer);
}


static void
_check_neighbours_area
(
 const _octree_t *octree
 )
{
  int my_rank, n_ranks;
  PDM_MPI_Comm_rank (octree->comm, &my_rank);
  PDM_MPI_Comm_size (octree->comm, &n_ranks);

  if (my_rank == 0) {
    printf("-- Check neighbours\n");
  }

  _l_octant_t *octants = octree->octants;
  double *area = malloc (sizeof(double) * octants->n_nodes);

  int *rank_ngb_n = malloc (sizeof(double) * n_ranks);
  for (int i = 0; i < n_ranks; i++)
    rank_ngb_n[i] = 0;

  for (int i = 0; i < octants->n_nodes; i++) {
    PDM_morton_code_t code = octants->codes[i];

    /* check neighbours of current octant */
    area[i] = 0;
    for (int j = 0; j < 6; j++) {
      for (int k = octants->neighbour_idx[6*i+j];
           k < octants->neighbour_idx[6*i+j+1]; k++) {
        int ingb = octants->neighbours[k];

        if (ingb < 0) {
          // distant neighbour
          ingb = -(ingb + 1);
          for (int l = octree->part_boundary_elt_idx[ingb];
               l < octree->part_boundary_elt_idx[ingb+1]; l++) {
            int ngb_rank = octree->part_boundary_elt[3*l];
            rank_ngb_n[ngb_rank]++;
          }

        } else {
          // local neighbour
          PDM_morton_code_t ngb_code = octants->codes[ingb];
          //          double side = 1./pow(2, PDM_MAX(code.L, ngb_code.L));
          double side = 1./(double)(1 << PDM_MAX(code.L, ngb_code.L));
          area[i] += side * side;
        }
      }
    }
  }

  // MPI communications to check distant neighbours
  int *rank_ngb_idx = NULL;
  int *rank_ngb_id_level = NULL;
  int *recv_rank_ngb_n = NULL;
  int *recv_rank_ngb_idx = NULL;
  int *recv_rank_ngb_id_level = NULL;

  if (n_ranks > 1) {
    rank_ngb_idx = malloc (sizeof(int) * (n_ranks + 1));
    rank_ngb_idx[0] = 0;
    for (int i = 0; i < n_ranks; i++) {
      rank_ngb_idx[i+1] = rank_ngb_idx[i] + 2*rank_ngb_n[i];
      rank_ngb_n[i] = 0;
    }
    rank_ngb_id_level = malloc (sizeof(int) * rank_ngb_idx[n_ranks]);

    for (int i = 0; i < octants->n_nodes; i++) {
      for (int j = 0; j < 6; j++) {
        for (int k = octants->neighbour_idx[6*i+j];
             k < octants->neighbour_idx[6*i+j+1]; k++) {
          int ingb = octants->neighbours[k];

          if (ingb < 0) {
            ingb = -(ingb + 1);

            for (int l = octree->part_boundary_elt_idx[ingb];
                 l < octree->part_boundary_elt_idx[ingb+1]; l++) {
              int ngb_rank = octree->part_boundary_elt[3*l];
              int ngb_id = octree->part_boundary_elt[3*l+1];
              int idx = rank_ngb_idx[ngb_rank] + rank_ngb_n[ngb_rank];
              rank_ngb_id_level[idx++] = ngb_id;
              rank_ngb_id_level[idx++] = (int) octants->codes[i].L;
              rank_ngb_n[ngb_rank] += 2;
            }
          }
        }
      }
    }

    recv_rank_ngb_n = malloc (sizeof(int) * n_ranks);
    PDM_MPI_Alltoall (rank_ngb_n, 1, PDM_MPI_INT,
                      recv_rank_ngb_n, 1, PDM_MPI_INT,
                      octree->comm);

    recv_rank_ngb_idx = PDM_array_new_idx_from_sizes_int(recv_rank_ngb_n, n_ranks);


    recv_rank_ngb_id_level = malloc (sizeof(int) * recv_rank_ngb_idx[n_ranks]);
    PDM_MPI_Alltoallv (rank_ngb_id_level, rank_ngb_n, rank_ngb_idx, PDM_MPI_INT,
                       recv_rank_ngb_id_level, recv_rank_ngb_n, recv_rank_ngb_idx, PDM_MPI_INT,
                       octree->comm);

    free (rank_ngb_id_level);
    free (rank_ngb_n);
    free (rank_ngb_idx);


    for (int i = 0; i < n_ranks; i++) {
      recv_rank_ngb_n[i] /= 2;
      recv_rank_ngb_idx[i+1] /= 2;
    }
    for (int i = 0; i < n_ranks; i++) {
      for (int j = recv_rank_ngb_idx[i]; j < recv_rank_ngb_idx[i+1]; j++) {
        int id = recv_rank_ngb_id_level[2*j];
        PDM_morton_int_t level = (PDM_morton_int_t) recv_rank_ngb_id_level[2*j+1];
        double side = 1./(double) (1 << PDM_MAX (level, octants->codes[id].L));

        area[id] += side * side;
      }
    }

    free (recv_rank_ngb_id_level);
    free (recv_rank_ngb_n);
    free (recv_rank_ngb_idx);
  }



  for (int i = 0; i < octants->n_nodes; i++) {
    /* compute exact interior surface area of current octant */
    PDM_morton_code_t code = octants->codes[i];
    double side = 1./ (double) (1 << code.L);
    int ndir = 0;
    for (int j = 0; j < 6; j++) {
      PDM_morton_code_t *ngb_code = _neighbour (code, (PDM_para_octree_direction_t) j);
      if (ngb_code != NULL) {
        ndir++;
        free (ngb_code);
      }
    }
    double exact_area = ndir * side * side;
    assert (PDM_ABS(area[i] - exact_area) <= 1e-15 * exact_area);
  }

  free (area);
}



/**
 *
 * \brief Encode an array of coordinates (truncated to extents)
 *
 * \param [in]   dim       Dimension
 * \param [in]   level     Level in the grid
 * \param [in]   extents   Coordinate extents for normalization (size: dim*2)
 * \param [in]   coords    Coordinates in the grid (interlaced, not normalized)
 * \param [out]  m_code    Array of corresponding Morton codes
 * \param [out]  d         Normalization (dilatation component)
 * \param [out]  s         Normalization (translation component)
 *
 */

static void
_morton_encode_coords
(
 const int          dim,
 PDM_morton_int_t   level,
 const double       extents[],
 size_t             n_coords,
 const double       coords[],
 PDM_morton_code_t  m_code[],
 double             d[3],
 double             s[3]
 )
{
  size_t i, j;
  double n[3];
  double d_max = 0.0;

  PDM_morton_int_t  refinement = 1u << level;

  for (i = 0; i < (size_t)dim; i++) {
    s[i] = extents[i];
    d[i] = extents[i+dim] - extents[i];
    d_max = PDM_MAX(d_max, d[i]);
  }

  for (i = 0; i < (size_t)dim; i++) { /* Reduce effective dimension */
    if (d[i] < d_max * 1e-10)
      d[i] = d_max * 1e-10;
  }

  switch(dim) {

  case 3:
    for (i = 0; i < n_coords; i++) {
      m_code[i].L = level;
      for (j = 0; j < 3; j++) {
        n[j] = PDM_MAX (0., (coords[i*dim + j] - s[j]) / d[j]);//
        m_code[i].X[j] = (PDM_morton_int_t) PDM_MIN(floor(n[j]*refinement), refinement - 1);
      }
    }
    break;

  case 2:
    for (i = 0; i < n_coords; i++) {
      m_code[i].L = level;
      for (j = 0; j < 2; j++) {
        n[j] = PDM_MAX (0., (coords[i*dim + j] - s[j]) / d[j]);//
        m_code[i].X[j] = (PDM_morton_int_t) PDM_MIN(floor(n[j]*refinement), refinement - 1);
      }
      m_code[i].X[2] = 0;
    }
    break;

  case 1:
    for (i = 0; i < n_coords; i++) {
      m_code[i].L = level;
      n[0] = PDM_MAX (0., (coords[i] - s[0]) / d[0]);//
      m_code[i].X[0] = (PDM_morton_int_t) PDM_MIN(floor(n[0]*refinement), refinement - 1);
      m_code[i].X[1] = 0;
      m_code[i].X[2] = 0;
    }
    break;

  default:
    assert(dim > 0 && dim < 4);
    break;
  }
}


static inline int
_box_min_dist2
(
 const int              dim,
 const double *restrict extents,
 const double *restrict coords,
 double       *restrict min_dist2
 )
{
  int inbox = 0;
  double _min_dist2 = 0.;

  for (int i = 0; i < dim; i++) {
    double x = coords[i];
    double xmin = extents[i];
    double xmax = extents[i+dim];

    if (x > xmax) {
      double diff_max = x - xmax;
      _min_dist2 += diff_max * diff_max;
    }
    else if (x < xmin) {
      double diff_min = x - xmin;
      _min_dist2 += diff_min * diff_min;
    }
    else {
      inbox++;
    }
  }

  *min_dist2 = _min_dist2;
  return inbox == dim;
}



static void
_closest_points
(
 const int          n_closest_points,
 const int          dim,
 const double       d[],
 const double       s[],
 const _l_octant_t *octants,
 const PDM_g_num_t *src_g_num,
 const double      *src_coord,
 const int          n_tgt,
 const double      *tgt_coord,
 PDM_g_num_t       *closest_points_g_num,
 double            *closest_points_dist2
 )
{
  if (n_tgt < 1) {
    return;
  }

  /* Deepest common ancestor of all local octants */
  PDM_morton_code_t ancestor;
  PDM_morton_nearest_common_ancestor (octants->codes[0],
                                      octants->codes[octants->n_nodes-1],
                                      &ancestor);

  _min_heap_t *heap = _min_heap_create (octants->n_nodes);

  /* Loop over target points */
  double node_dist2;
  PDM_morton_code_t node_code;
  int node_start, node_end;

  const int n_child = 1 << dim;
  PDM_morton_code_t child_code[8];
  int new_start, new_end, prev_end;
  double child_dist2;

  for (int i_tgt = 0; i_tgt < n_tgt; i_tgt++) {

    const double *point = tgt_coord + dim*i_tgt;
    double *last_closest_pt_dist2 = closest_points_dist2 + (n_closest_points*(i_tgt+1) - 1);

    _min_heap_reset (heap);
    _min_heap_push (heap, ancestor, 0, octants->n_nodes, 0.);

    while (_min_heap_pop (heap, &node_code, &node_start, &node_end, &node_dist2)) {

      if (node_dist2 >= *last_closest_pt_dist2) {
        /* All the nodes in the heap are now farther than the provisional closest point */
        break;
      }

      /* Internal node */
      if (node_end > node_start + 1) {
        /* Carry on with children of popped node */
        PDM_morton_get_children (dim,
                                 node_code,
                                 child_code);
        prev_end = node_start;
        for (int i_child = 0; i_child < n_child; i_child++) {
          /* get start and end of range in list of nodes covered by current child */
          /* new_start <-- first descendant of child in list */
          new_start = prev_end; // end of previous child's range

          while (new_start < node_end) {
            if (PDM_morton_ancestor_is (child_code[i_child],
                                        octants->codes[new_start])) {
              break;
            } else if (PDM_morton_a_gt_b(octants->codes[new_start],
                                         child_code[i_child])) {
              /* all the following nodes are clearly not descendants of current child */
              new_start = node_end + 1;
              break;
            }
            new_start++;
          }

          if (new_start > node_end) {
            /* no need to go further for that child
               because it has no descendants in the node list */
            continue;
          }

          /* new_end <-- next of last descendant of child in list */
          int l = new_start;
          new_end = node_end;
          while (new_end > l + 1) {
            int m = l + (new_end - l) / 2;
            if (PDM_morton_ancestor_is (child_code[i_child],
                                        octants->codes[m])) {
              l = m;
            } else {
              new_end = m;
            }
          }

          prev_end = new_end;
          if (new_end <= new_start) {
            continue;
          }

          child_dist2 = _octant_min_dist2 (dim,
                                           child_code[i_child],
                                           d,
                                           s,
                                           point);
          /* Push child in heap */
          if (child_dist2 < *last_closest_pt_dist2) {
            _min_heap_push (heap, child_code[i_child], new_start, new_end, child_dist2);
          }

        } // End of loop on children
      }

      /* Leaf node */
      else {
        /* inspect source points inside popped leaf */
        for (int i = 0; i < octants->n_points[node_start]; i++) {
          int j = octants->range[node_start] + i;
          double point_dist2 = _pt_to_pt_dist2 (dim,
                                                point,
                                                src_coord + dim*j);
          if (point_dist2 < *last_closest_pt_dist2) {
            _insertion_sort (point_dist2,
                             src_g_num[j],
                             n_closest_points,
                             closest_points_dist2 + n_closest_points*i_tgt,
                             closest_points_g_num + n_closest_points*i_tgt);
          }
        } // End of loop on source points inside popped leaf
      } // End if internal/leaf node

    } // End while heap not empty

  } // End of loop on target points

  _min_heap_free (heap);
}




static void
_closest_points_explicit
(
 const int     n_closest_points,
 _octree_t    *octree,
 const int     i_copied_rank,
 const int     n_tgt,
 const double *tgt_coord,
 PDM_g_num_t  *closest_points_g_num,
 double       *closest_points_dist2
 )
{
  if (n_tgt < 1) {
    return;
  }

  int n_points;
  const _explicit_node_t *nodes;
  const _l_octant_t *leaves;
  const PDM_g_num_t *src_g_num;
  const double      *src_coord;
  if (i_copied_rank < 0) {
    n_points  = octree->n_points;
    nodes     = octree->explicit_nodes;
    leaves    = octree->octants;
    src_g_num = octree->points_gnum;
    src_coord = octree->points;
  } else {
    assert (i_copied_rank < octree->n_copied_ranks);
    n_points  = octree->n_copied_points[i_copied_rank];
    nodes     = octree->copied_explicit_nodes[i_copied_rank];
    leaves    = octree->copied_octants[i_copied_rank];
    src_g_num = octree->copied_points_gnum[i_copied_rank];
    src_coord = octree->copied_points[i_copied_rank];
  }

  if (n_points == 0) {
    return;
  }

  const int dim = octree->dim;
  const int n_child = 1 << dim;
  const int depth_max = 31;
  int s_stack = ((n_child - 1) * (depth_max - 1) + n_child);
  int    *stack_id     = malloc (sizeof(int)    * s_stack);
  double *stack_dist   = malloc (sizeof(double) * s_stack);
  int    *stack_inside = malloc (sizeof(int)    * s_stack);

  int    node_id;
  double node_dist;
  int    node_inside;
  double child_dist[n_child];
  int    child_inside[n_child];

  /* Loop on target points */
  for (int itgt = 0; itgt < n_tgt; itgt++) {

    const double *point = tgt_coord + 3*itgt;
    PDM_g_num_t *_closest_pt_g_num = closest_points_g_num + n_closest_points*itgt;
    double      *_closest_pt_dist2 = closest_points_dist2 + n_closest_points*itgt;
    double *last_closest_pt_dist2 = _closest_pt_dist2 + n_closest_points - 1;

    node_inside = _box_min_dist2 (dim,
                                  nodes[0].pts_extents,
                                  point,
                                  &node_dist);

    if (node_dist >= *last_closest_pt_dist2 && !node_inside) continue;

    /* Push root in stack */
    int pos_stack = 0;
    stack_id[pos_stack]     = 0;
    stack_dist[pos_stack]   = node_dist;
    stack_inside[pos_stack] = node_inside;
    pos_stack++;

    while (pos_stack > 0) {

      pos_stack--;
      node_dist   = stack_dist[pos_stack];
      node_inside = stack_inside[pos_stack];

      if (node_dist < *last_closest_pt_dist2 || node_inside) {
        node_id = stack_id[pos_stack];
        const _explicit_node_t *_node = nodes + node_id;

        /* Leaf node */
        if (_node->leaf_id >= 0) {
          int ileaf = _node->leaf_id;
          /*
           * optimization: if n_points == 1, distance has already been computed
           */
          if (leaves->n_points[ileaf] == 0) {
            _insertion_sort (node_dist,
                             src_g_num[leaves->range[ileaf]],
                             n_closest_points,
                             _closest_pt_dist2,
                             _closest_pt_g_num);
          }

          else {
            for (int i = 0; i < leaves->n_points[ileaf]; i++) {
              int j = leaves->range[ileaf] + i;
              double dist2 = _pt_to_pt_dist2 (dim,
                                              point,
                                              src_coord + dim*j);
              if (dist2 < *last_closest_pt_dist2) {
                _insertion_sort (dist2,
                                 src_g_num[j],
                                 n_closest_points,
                                 _closest_pt_dist2,
                                 _closest_pt_g_num);
              }
            }
          }
        }


        /* Internal node */
        else {

          int n_select = 0;
          for (int i = 0; i < 8; i++) {
            child_dist[i] = HUGE_VAL;
          }
          int selected_id[8];
          for (int i = 0; i < n_child; i++) {
            if (_node->children_id[i] >= 0) {
              const _explicit_node_t *_child = nodes + _node->children_id[i];

              double dist;
              int inside = _box_min_dist2 (dim,
                                           _child->pts_extents,
                                           point,
                                           &dist);

              if (dist < *last_closest_pt_dist2 || inside) {
                int j;
                for (j = n_select; (j > 0) && (child_dist[j-1] > dist); j--) {
                  selected_id[j]  = selected_id[j-1];
                  child_dist[j]   = child_dist[j-1];
                  child_inside[j] = child_inside[j-1];
                }

                selected_id[j]  = _node->children_id[i];
                child_dist[j]   = dist;
                child_inside[j] = inside;

                n_select++;
              }
            }
          }

          for (int i = n_select-1; i >= 0; i--) {
            stack_id[pos_stack]     = selected_id[i];
            stack_dist[pos_stack]   = child_dist[i];
            stack_inside[pos_stack] = child_inside[i];
            pos_stack++;
          }
        }
      }

    } // End of while loop

  } // End of loop on target points

  free (stack_id);
  free (stack_dist);
  free (stack_inside);
}



static void
_single_closest_point
(
 const int          dim,
 const double       d[],
 const double       s[],
 const _l_octant_t *octants,
 const PDM_g_num_t *src_g_num,
 const double      *src_coord,
 const int          n_tgt,
 const double      *tgt_coord,
 PDM_g_num_t       *closest_point_g_num,
 double            *closest_point_dist2
 )
{
  if (n_tgt < 1) {
    return;
  }

  PDM_morton_code_t ancestor;
  PDM_morton_nearest_common_ancestor (octants->codes[0],
                                      octants->codes[octants->n_nodes-1],
                                      &ancestor);

  const int n_child = 1 << dim;
  const int depth_max = 31;
  int s_stack = ((n_child - 1) * (depth_max - 1) + n_child);

  int *stack_start   = malloc (sizeof(int) * s_stack);
  int *stack_end     = malloc (sizeof(int) * s_stack);
  double *stack_dist = malloc (sizeof(double) * s_stack);
  PDM_morton_code_t *stack_code = malloc (sizeof(PDM_morton_code_t) * s_stack);

  int node_start;
  int node_end;
  double node_dist;
  PDM_morton_code_t node_code;
  int child_start[n_child];
  int child_end[n_child];
  double child_dist[n_child];
  PDM_morton_code_t child_code[n_child];

  //int count = 0;
  /* Loop on target points */
  for (int itgt = 0; itgt < n_tgt; itgt++) {
    const double *point = tgt_coord + 3*itgt;

    node_dist = _octant_min_dist2 (dim,
                                   ancestor,
                                   d,
                                   s,
                                   point);

    if (node_dist >= closest_point_dist2[itgt]) continue;

    /* Push ancestor in stack */
    int pos_stack = 0;
    PDM_morton_copy (ancestor, stack_code + pos_stack);
    stack_start[pos_stack] = 0;
    stack_end[pos_stack]   = octants->n_nodes;
    stack_dist[pos_stack]  = node_dist;
    pos_stack++;

    while (pos_stack > 0) {
      //count++;
      node_dist = stack_dist[--pos_stack];

      if (node_dist < closest_point_dist2[itgt]) {
        node_start = stack_start[pos_stack];
        node_end   = stack_end[pos_stack];
        PDM_morton_copy (stack_code[pos_stack], &node_code);

        /* Leaf node */
        if (node_start == node_end-1) {
          for (int i = 0; i < octants->n_points[node_start]; i++) {
            int j = octants->range[node_start] + i;
            double dist2 = _pt_to_pt_dist2 (dim,
                                            point,
                                            src_coord + dim*j);
            if (dist2 < closest_point_dist2[itgt]) {
              closest_point_dist2[itgt] = dist2;
              closest_point_g_num[itgt] = src_g_num[j];
            }
          }
        }

        /* Internal node */
        else {
          PDM_morton_get_children (dim,
                                   node_code,
                                   child_code);
          int prev_end = node_start;
          for (int i = 0; i < n_child; i++) {
            /* get start and end of range in list of nodes covered by current child */
            /* new_start <-- first descendant of child in list */
            int new_start = prev_end;
            while (new_start < node_end) {
              if (PDM_morton_ancestor_is (child_code[i], octants->codes[new_start])) {
                break;
              } else if (PDM_morton_a_gt_b (octants->codes[new_start], child_code[i])) {
                /* all the following nodes are clearly not descendants of current child */
                new_start = node_end+1;
                break;
              }
              new_start++;
            }

            if (new_start > node_end) {
              /* no need to go further for that child
                 because it has no descendants in the node list */
              child_dist[i] = HUGE_VAL;
              continue;
            }

            child_start[i] = new_start;

            /* new_end <-- next of last descendant of child in list */
            int new_end = node_end;
            while (new_end > new_start + 1) {
              int m = new_start + (new_end - new_start) / 2;
              if (PDM_morton_ancestor_is (child_code[i], octants->codes[m])) {
                new_start = m;
              } else {
                new_end = m;
              }
            }

            prev_end = new_end;
            child_end[i] = new_end;

            //if (child_end[i] > child_start[i] &&
            //    octants->range[child_start[i]] < octants->range[child_end[i]]) {
            if (child_end[i] > child_start[i]) {
              child_dist[i] = _octant_min_dist2 (dim,
                                                 child_code[i],
                                                 d,
                                                 s,
                                                 point);
            } else {
              child_dist[i] = HUGE_VAL;
            }

          } // End of loop on children

          int child_order[8] = {0, 1, 2, 3, 4, 5, 6, 7};
          PDM_sort_double (child_dist,
                           child_order,
                           n_child);

          for (int i = n_child-1; i >= 0; i--) {
            if (child_dist[i] < closest_point_dist2[itgt]) {
              int ichild = child_order[i];

              /* Empty leaf node */
              //if ((child_start[ichild] == child_end[ichild]-1 &&
              //     octants->n_points[child_start[ichild]] == 0) ||
              //    (octants->range[child_start[ichild]] == octants->range[child_end[ichild]-1])) {
              if ((child_start[ichild] == child_end[ichild]-1 &&
                   octants->n_points[child_start[ichild]] == 0)) {
                continue;
              }
              /*              if (octants->range[child_start[ichild]] == octants->range[child_end[ichild]]) {
continue;
}*/

              /* Push child in stack */
              PDM_morton_copy (child_code[ichild], stack_code + pos_stack);
              stack_start[pos_stack] = child_start[ichild];
              stack_end[pos_stack]   = child_end[ichild];
              stack_dist[pos_stack]  = child_dist[i];
              pos_stack++;
            }
          }
        }
      }

    } // End while stack not empty

  } // End of loop on target points

  //if (n_tgt != 0) printf("n nodes per point = %d\n", count / n_tgt);

  free (stack_start);
  free (stack_end);
  free (stack_dist);
  free (stack_code);
}



static void
_single_closest_point_explicit
(
 _octree_t    *octree,
 const int     i_copied_rank,
 const int     n_tgt,
 const double *tgt_coord,
 PDM_g_num_t  *closest_point_g_num,
 double       *closest_point_dist2
 )
{
  if (n_tgt < 1) {
    return;
  }

  int n_points;
  const _explicit_node_t *nodes;
  const _l_octant_t *leaves;
  const PDM_g_num_t *src_g_num;
  const double      *src_coord;
  if (i_copied_rank < 0) {
    n_points  = octree->n_points;
    nodes     = octree->explicit_nodes;
    leaves    = octree->octants;
    src_g_num = octree->points_gnum;
    src_coord = octree->points;
  } else {
    assert (i_copied_rank < octree->n_copied_ranks);
    n_points  = octree->n_copied_points[i_copied_rank];
    nodes     = octree->copied_explicit_nodes[i_copied_rank];
    leaves    = octree->copied_octants[i_copied_rank];
    src_g_num = octree->copied_points_gnum[i_copied_rank];
    src_coord = octree->copied_points[i_copied_rank];
  }

  if (n_points == 0) {
    return;
  }

  const int dim = octree->dim;
  const int n_child = 1 << dim;
  const int depth_max = 31;
  int s_stack = ((n_child - 1) * (depth_max - 1) + n_child);
  int    *stack_id     = malloc (sizeof(int)    * s_stack);
  double *stack_dist   = malloc (sizeof(double) * s_stack);
  int    *stack_inside = malloc (sizeof(int)    * s_stack);

  int    node_id;
  double node_dist;
  int    node_inside;
  double child_dist[n_child];
  int    child_inside[n_child];
  //int count = 0;
  /* Loop on target points */
  for (int itgt = 0; itgt < n_tgt; itgt++) {
    const double *point = tgt_coord + 3*itgt;

    node_inside = _box_min_dist2 (dim,
                                  nodes[0].pts_extents,
                                  point,
                                  &node_dist);

    if (node_dist >= closest_point_dist2[itgt] && !node_inside) continue;

    /* Push root in stack */
    int pos_stack = 0;
    stack_id[pos_stack]     = 0;
    stack_dist[pos_stack]   = node_dist;
    stack_inside[pos_stack] = node_inside;
    pos_stack++;

    while (pos_stack > 0) {
      //count++;
      pos_stack--;
      node_dist   = stack_dist[pos_stack];
      node_inside = stack_inside[pos_stack];

      if (node_dist < closest_point_dist2[itgt] || node_inside) {
        node_id = stack_id[pos_stack];
        const _explicit_node_t *_node = nodes + node_id;

        /* Leaf node */
        if (_node->leaf_id >= 0) {
          int ileaf = _node->leaf_id;
          /*
           * optimization: if n_points == 1, distance has already been computed
           */
          if (leaves->n_points[ileaf] == 0) {
            closest_point_dist2[itgt] = node_dist;
            closest_point_g_num[itgt] = src_g_num[leaves->range[ileaf]];
          }

          else {
            for (int i = 0; i < leaves->n_points[ileaf]; i++) {
              int j = leaves->range[ileaf] + i;
              double dist2 = _pt_to_pt_dist2 (dim,
                                              point,
                                              src_coord + dim*j);
              if (dist2 < closest_point_dist2[itgt]) {
                closest_point_dist2[itgt] = dist2;
                closest_point_g_num[itgt] = src_g_num[j];
              }
            }
          }
        }

        /* Internal node */
        else {

          int n_select = 0;
          for (int i = 0; i < 8; i++) {
            child_dist[i] = HUGE_VAL;
          }
          int selected_id[8];
          for (int i = 0; i < n_child; i++) {
            if (_node->children_id[i] >= 0) {
              const _explicit_node_t *_child = nodes + _node->children_id[i];

              double dist;
              int inside = _box_min_dist2 (dim,
                                           _child->pts_extents,
                                           point,
                                           &dist);

              if (dist < closest_point_dist2[itgt] || inside) {
                int j;
                for (j = n_select; (j > 0) && (child_dist[j-1] > dist); j--) {
                  selected_id[j]  = selected_id[j-1];
                  child_dist[j]   = child_dist[j-1];
                  child_inside[j] = child_inside[j-1];
                }

                selected_id[j]  = _node->children_id[i];
                child_dist[j]   = dist;
                child_inside[j] = inside;

                n_select++;
              }
            }
          }

          for (int i = n_select-1; i >= 0; i--) {
            stack_id[pos_stack]     = selected_id[i];
            stack_dist[pos_stack]   = child_dist[i];
            stack_inside[pos_stack] = child_inside[i];
            pos_stack++;
          }
        }
      }

    } // End of while loop

  } // End of loop on target points

  //if (n_tgt != 0) printf("n nodes per point = %d\n", count / n_tgt);

  free (stack_id);
  free (stack_dist);
  free (stack_inside);
}




static int
_intersect_node_box
(
 const int                dim,
 const PDM_morton_code_t  node,
 const PDM_morton_code_t  box_min,
 const PDM_morton_code_t  box_max,
 int                     *inside
 )
{
  const int DEBUG = 0;
  *inside = 1;

  assert (box_min.L >= node.L);

  const PDM_morton_int_t level_diff = box_min.L - node.L;

  const PDM_morton_int_t side = 1 << level_diff;

  for (int i = 0; i < dim; i++) {
    PDM_morton_int_t xmin = side * node.X[i];
    PDM_morton_int_t xmax = xmin + side;

    if (xmin > box_max.X[i]+1 || xmax < box_min.X[i]) {
      if (DEBUG) {
       printf("\t not intersecting\n");
      }
      return 0;
    } else if (xmin < box_min.X[i] || xmax > box_max.X[i]+1) {
      *inside = 0;
    };
  }

  if (DEBUG) {
    printf("\t intersecting\n");
  }

  return 1;
}


static void
_points_inside_boxes
(
 const _octree_t          *octree,
 const int                 i_copied_rank,
 const int                 n_box,
 const double              box_extents[],
 const PDM_morton_code_t   box_codes[],
 int                     **pts_idx,
 int                     **pts_l_num
 )
{
  *pts_idx = malloc (sizeof(int) * (n_box + 1));
  int *_pts_idx = *pts_idx;
  _pts_idx[0] = 0;

  if (n_box < 1) {
    *pts_l_num = malloc (sizeof(int) * _pts_idx[n_box]);
    return;
  }

  const _l_octant_t *octants;
  const double      *points;
  if (i_copied_rank < 0) {
    octants = octree->octants;
    points  = octree->points;
  } else {
    assert (i_copied_rank < octree->n_copied_ranks);
    octants = octree->copied_octants[i_copied_rank];
    points  = octree->copied_points[i_copied_rank];
  }


  /* Deepest common ancestor of all octants */
  PDM_morton_code_t root;
  if (octants->n_nodes > 0) {
    PDM_morton_nearest_common_ancestor (octants->codes[0],
                                        octants->codes[octants->n_nodes - 1],
                                        &root);
  }
  else {
    PDM_array_reset_int (_pts_idx+1, n_box, 0);
    *pts_l_num = malloc (sizeof(int) * _pts_idx[n_box]);
    return;
  }


  int tmp_size = 4 * n_box;
  *pts_l_num = malloc (sizeof(int) * tmp_size);
  int *_pts_l_num = *pts_l_num;


  const int n_child = 8;
  const int depth_max = 31;
  int s_stack = ((n_child - 1) * (depth_max - 1) + n_child);

  int *start_stack = malloc ((sizeof(int)) * s_stack);
  int *end_stack   = malloc ((sizeof(int)) * s_stack);
  PDM_morton_code_t *code_stack = malloc (sizeof(PDM_morton_code_t) * s_stack);

  PDM_morton_code_t node;
  int node_inside_box;
  int intersect;

  for (int ibox = 0; ibox < n_box; ibox++) {
    int DEBUG = 0;//(ibox == 201);
    _pts_idx[ibox+1] = _pts_idx[ibox];

    const double *box_min = box_extents + 6*ibox;
    const double *box_max = box_min + 3;
    const PDM_morton_code_t *box_code_min = box_codes + 2*ibox;
    const PDM_morton_code_t *box_code_max = box_code_min + 1;
    if (DEBUG) {
      printf("box %d: min = %f %f %f, max = %f %f %f\n",
             ibox,
             box_min[0], box_min[1], box_min[2],
             box_max[0], box_max[1], box_max[2]);
      printf("center: %f %f %f, length = %f %f %f\n",
             0.5*(box_max[0] + box_min[0]),
             0.5*(box_max[1] + box_min[1]),
             0.5*(box_max[2] + box_min[2]),
             box_max[0] - box_min[0],
             box_max[1] - box_min[1],
             box_max[2] - box_min[2]);
    }

    intersect = _intersect_node_box (3,
                                     root,
                                     *box_code_min,
                                     *box_code_max,
                                     &node_inside_box);

    if (!intersect) {
      if (DEBUG) {
        printf("box %d does not intersect root node\n", ibox);
      }
      continue;
    }

    if (node_inside_box) {
      /* The box must contain all points */
      int new_size = tmp_size;
      for (int i = 0; i < octants->n_nodes; i++) {
        new_size += octants->n_points[i];
      }

      if (tmp_size <= new_size) {
        tmp_size = PDM_MAX (2*tmp_size, new_size);
        *pts_l_num = realloc (*pts_l_num, sizeof(int) * tmp_size);
        _pts_l_num = *pts_l_num;

        for (int i = 0; i < octants->n_nodes; i++) {
          for (int j = 0; j < octants->n_points[i]; j++) {
            _pts_l_num[_pts_idx[ibox+1]++] = octants->range[i] + j;
          }
        }
      }

      continue;
    }

    /* Push root in stack */
    int pos_stack = 0;
    PDM_morton_copy (root, code_stack + pos_stack);
    start_stack[pos_stack] = 0;
    end_stack[pos_stack] = octants->n_nodes;
    pos_stack++;

    while (pos_stack > 0) {

      pos_stack--;
      PDM_morton_copy (code_stack[pos_stack], &node);
      int start = start_stack[pos_stack];
      int end   = end_stack[pos_stack];

      /* Leaf node */
      if (start == end-1) {
        for (int i = 0; i < octants->n_points[start]; i++) {
          int ipt = octants->range[start] + i;
          const double *_pt = points + ipt * 3;

          int pt_inside_box = 1;
          for (int idim = 0; idim < 3; idim++) {
            if (_pt[idim] < box_min[idim] || _pt[idim] > box_max[idim]) {
              pt_inside_box = 0;
              break;
            }
          }

          if (pt_inside_box) {
            if (_pts_idx[ibox+1] >= tmp_size) {
              tmp_size = PDM_MAX (2*tmp_size, _pts_idx[ibox+1] + 1);
              *pts_l_num = realloc (*pts_l_num, sizeof(int) * tmp_size);
              _pts_l_num = *pts_l_num;
            }

            _pts_l_num[_pts_idx[ibox+1]++] = ipt;
          }
        } // End of loop on points inside leaf
      }

      /* Internal node */
      else {
        PDM_morton_code_t child_code[n_child];
        PDM_morton_get_children (3,
                                 node,
                                 child_code);
        int new_start, new_end;
        int prev_end = start;
        for (int i = 0; i < n_child; i++) {
          /* get start and end of range in list of nodes covered by current child */
          /* new_start <-- first descendant of child in list */
          new_start = prev_end;
          while (new_start < end) {
            if (PDM_morton_ancestor_is (child_code[i], octants->codes[new_start])) {
              break;
            } else if (PDM_morton_a_gt_b (octants->codes[new_start], child_code[i])) {
              /* all the following nodes are clearly not descendants of current child */
              new_start = end+1;
              break;
            }
            new_start++;
          }

          if (new_start > end) {
            /* no need to go further for that child
               because it has no descendants in the node list */
            continue;
          }

          /* new_end <-- next of last descendant of child in list */
          int l = new_start;
          new_end = end;
          while (new_end > l + 1) {
            int m = l + (new_end - l) / 2;
            if (PDM_morton_ancestor_is (child_code[i], octants->codes[m])) {
              l = m;
            } else {
              new_end = m;
            }
          }
          prev_end = new_end;

          if (new_end > new_start) {
            if (DEBUG) {
              int n_points = octants->range[new_end-1] + octants->n_points[new_end-1] - octants->range[new_start];
              printf("child %d: L=%u, X=%u %u %u, start = %d, end = %d, range = %d, n_points = %d\n",
                     i,
                     child_code[i].L,
                     child_code[i].X[0],
                     child_code[i].X[1],
                     child_code[i].X[2],
                     new_start,
                     new_end,
                     octants->range[new_start],
                     n_points);
            }

            intersect = _intersect_node_box (3,
                                             child_code[i],
                                             *box_code_min,
                                             *box_code_max,
                                             &node_inside_box);
            if (DEBUG) {
              printf("intersect = %d\n", intersect);
            }

            if (intersect) {
              if (node_inside_box) {
                /* The box must contain all points contained in descendants of child */
                int new_size = _pts_idx[ibox+1];
                for (int j = new_start; j < new_end; j++) {
                  new_size += octants->n_points[j];
                }

                if (tmp_size <= new_size) {
                  tmp_size = PDM_MAX (2*tmp_size, new_size);
                  *pts_l_num = realloc (*pts_l_num, sizeof(int) * tmp_size);
                  _pts_l_num = *pts_l_num;
                }

                for (int j = new_start; j < new_end; j++) {
                  for (int k = 0; k < octants->n_points[j]; k++) {
                    _pts_l_num[_pts_idx[ibox+1]++] = octants->range[j] + k;
                  }
                }
              }

              else {
                /* Push child in stack */
                PDM_morton_copy (child_code[i], code_stack + pos_stack);
                start_stack[pos_stack] = new_start;
                end_stack[pos_stack]   = new_end;
                pos_stack++;
              }
            }
          }
        } // End of loop on child
      }

    }

  } // End loop on boxes

  free (start_stack);
  free (end_stack);
  free (code_stack);

  *pts_l_num = realloc (*pts_l_num, sizeof(int) * _pts_idx[n_box]);
}



static int
_intersect_node_box_explicit
(
 int           dim,
 const double *node_extents,
 const double *box_extents,
 int          *inside
 )
{
  *inside = 1;

  for (int i = 0; i < dim; i++) {
    if (node_extents[i]   > box_extents[i+3] ||
        node_extents[i+3] < box_extents[i]) {
      return 0;
    }
    else if (node_extents[i]  < box_extents[i] ||
             node_extents[i+3] > box_extents[i+3]) {
      *inside = 0;
    }
  }

  return 1;
}




static void
_points_inside_boxes_explicit
(
 const _octree_t          *octree,
 const int                 i_copied_rank,
 const int                 n_box,
 const double              box_extents[],
 // const PDM_morton_code_t   box_codes[],
 int                     **pts_idx,
 int                     **pts_l_num
 )
{
  *pts_idx = malloc (sizeof(int) * (n_box + 1));
  int *_pts_idx = *pts_idx;
  _pts_idx[0] = 0;

  if (n_box < 1) {
    *pts_l_num = malloc (sizeof(int) * _pts_idx[n_box]);
    return;
  }

  int n_nodes;
  const _explicit_node_t *nodes;
  const double *points;
  if (i_copied_rank < 0) {
    n_nodes = octree->n_explicit_nodes;
    nodes   = octree->explicit_nodes;
    points  = octree->points;
  } else {
    assert (i_copied_rank < octree->n_copied_ranks);
    n_nodes = octree->n_copied_explicit_nodes[i_copied_rank];
    nodes   = octree->copied_explicit_nodes[i_copied_rank];
    points  = octree->copied_points[i_copied_rank];
  }

  if (n_nodes == 0 || (n_nodes > 0 && nodes[0].n_points == 0)) {
    PDM_array_reset_int (_pts_idx+1, n_box, 0);
    *pts_l_num = malloc (sizeof(int) * _pts_idx[n_box]);
    return;
  }


  int tmp_size = 4 * n_box;
  *pts_l_num = malloc (sizeof(int) * tmp_size);
  int *_pts_l_num = *pts_l_num;


  const int dim = octree->dim;
  const int n_child = 1 << dim;
  const int depth_max = 31;
  int s_stack = ((n_child - 1) * (depth_max - 1) + n_child);
  int *stack_id = malloc (sizeof(int)    * s_stack);
  int node_inside_box;
  int intersect;

  for (int ibox = 0; ibox < n_box; ibox++) {
    int DEBUG = 0;//(ibox == 201);
    _pts_idx[ibox+1] = _pts_idx[ibox];

    const double *_box_extents = box_extents + 6*ibox;
    const double *box_min = box_extents + 6*ibox;
    const double *box_max = box_min + 3;
    //const PDM_morton_code_t *box_code_min = box_codes + 2*ibox;
    //const PDM_morton_code_t *box_code_max = box_code_min + 1;
    if (DEBUG) {
      printf("box %d: min = %f %f %f, max = %f %f %f\n",
             ibox,
             box_min[0], box_min[1], box_min[2],
             box_max[0], box_max[1], box_max[2]);
      printf("center: %f %f %f, length = %f %f %f\n",
             0.5*(box_max[0] + box_min[0]),
             0.5*(box_max[1] + box_min[1]),
             0.5*(box_max[2] + box_min[2]),
             box_max[0] - box_min[0],
             box_max[1] - box_min[1],
             box_max[2] - box_min[2]);
    }

    intersect = _intersect_node_box_explicit (3,
                                              nodes[0].pts_extents,
                                              _box_extents,
                                              &node_inside_box);

    if (!intersect) {
      if (DEBUG) {
        printf("box %d does not intersect root node\n", ibox);
      }
      continue;
    }

    if (node_inside_box) {
      /* The box must contain all points */
      int new_size = tmp_size + nodes[0].n_points;

      if (tmp_size <= new_size) {
        tmp_size = PDM_MAX (2*tmp_size, new_size);
        *pts_l_num = realloc (*pts_l_num, sizeof(int) * tmp_size);
        _pts_l_num = *pts_l_num;

        for (int j = 0; j < nodes[0].n_points; j++) {
          _pts_l_num[_pts_idx[ibox+1]++] = nodes[0].range + j;
        }
      }

      continue;
    }

    /* Push root in stack */
    int pos_stack = 0;
    stack_id[pos_stack++] = 0;

    while (pos_stack > 0) {
      int node_id = stack_id[--pos_stack];
      const _explicit_node_t *_node = nodes + node_id;
      if (DEBUG) {
        printf("node %d : L=%u, X=%u %u %u, range=%d, n_points=%d, leaf_id=%d\n",
               node_id,
               _node->code.L,
               _node->code.X[0],
               _node->code.X[1],
               _node->code.X[2],
               _node->range,
               _node->n_points,
               _node->leaf_id);
      }

      /* Leaf node */
      if (_node->leaf_id >= 0) {
        for (int i = 0; i < _node->n_points; i++) {
          int ipt = _node->range + i;
          const double *_pt = points + ipt * 3;

          int pt_inside_box = 1;
          for (int idim = 0; idim < 3; idim++) {
            if (_pt[idim] < box_min[idim] || _pt[idim] > box_max[idim]) {
              pt_inside_box = 0;
              break;
            }
          }

          if (pt_inside_box) {
            if (_pts_idx[ibox+1] >= tmp_size) {
              tmp_size = PDM_MAX (2*tmp_size, _pts_idx[ibox+1] + 1);
              *pts_l_num = realloc (*pts_l_num, sizeof(int) * tmp_size);
              _pts_l_num = *pts_l_num;
            }

            _pts_l_num[_pts_idx[ibox+1]++] = ipt;
          }
        } // End of loop on points inside leaf
      }

      /* Internal node */
      else {
        for (int i = 0; i < n_child; i++) {
          if (_node->children_id[i] < 0) {
            continue;
          }
          const _explicit_node_t *_child = nodes + _node->children_id[i];

          if (DEBUG) {
            printf("child %d: id=%d, L=%u, X=%u %u %u, range=%d, n_points=%d, leaf_id=%d\n",
                   i,
                   _node->children_id[i],
                   _child->code.L,
                   _child->code.X[0],
                   _child->code.X[1],
                   _child->code.X[2],
                   _child->range,
                   _child->n_points,
                   _child->leaf_id);
          }

          intersect = _intersect_node_box_explicit (3,
                                                    _child->pts_extents,
                                                    _box_extents,
                                                    &node_inside_box);

          if (DEBUG) {
            printf("intersect = %d\n", intersect);
          }

          if (intersect) {
            if (node_inside_box) {
              /* The box must contain all points */
              int new_size = tmp_size + _child->n_points;

              if (tmp_size <= new_size) {
                tmp_size = PDM_MAX (2*tmp_size, new_size);
                *pts_l_num = realloc (*pts_l_num, sizeof(int) * tmp_size);
                _pts_l_num = *pts_l_num;

                for (int j = 0; j < _child->n_points; j++) {
                  _pts_l_num[_pts_idx[ibox+1]++] = _child->range + j;
                }
              }
            }

            else {
              /* Push child in stack */
              stack_id[pos_stack++] = _node->children_id[i];
            }
          }
        } // End of loop on children
      }
    } // End of while loop

  } // End of loop on boxes

  free (stack_id);

  *pts_l_num = realloc (*pts_l_num, sizeof(int) * _pts_idx[n_box]);
}






static void
_build_explicit_nodes
(
 _octree_t *octree
 )
{
  int DEBUG = 0;

  int i_rank;
  PDM_MPI_Comm_rank (octree->comm, &i_rank);
  if (i_rank == 0) printf("BUILD OCTREE EXPLICIT NODES\n");

  _l_octant_t *octants = octree->octants;
  const int dim = octants->dim;



  int tmp_size = 2*octants->n_nodes;
  octree->explicit_nodes = malloc (sizeof(_explicit_node_t) * tmp_size);
  octree->n_explicit_nodes = 0;

  if (octants->n_nodes == 0 || octree->n_points == 0) return;

  _explicit_node_t *node = octree->explicit_nodes;

  PDM_morton_nearest_common_ancestor (octants->codes[0],
                                      octants->codes[octants->n_nodes-1],
                                      &(node->code));
  node->ancestor_id = -1;
  node->range = octants->range[0];
  node->n_points = octree->n_points;
  for (int j = 0; j < 3; j++) {
    node->pts_extents[j]   =  HUGE_VAL;
    node->pts_extents[j+3] = -HUGE_VAL;
  }
  if (octants->n_nodes == 1) {
    node->leaf_id = 0;
    octree->n_explicit_nodes = 1;
    for (int i = 0; i < octree->n_points; i++) {
      for (int j = 0; j < 3; j++) {
        node->pts_extents[j]   = PDM_MIN (node->pts_extents[j],   octree->points[3*i+j]);
        node->pts_extents[j+3] = PDM_MAX (node->pts_extents[j+3], octree->points[3*i+j]);
      }
    }
    return;
  } else {
    node->leaf_id = -1;
  }
  octree->n_explicit_nodes++;

  const int n_child = 1 << dim;
  const int depth_max = 31;
  int s_stack = ((n_child - 1) * (depth_max - 1) + n_child);

  int *stack_start = malloc (sizeof(int) * s_stack);
  int *stack_end   = malloc (sizeof(int) * s_stack);
  int *stack_id    = malloc (sizeof(int) * s_stack);

  /* Push ancestor in stack */
  int pos_stack = 0;
  if (octants->n_nodes > 1) {
    stack_id[pos_stack]    = 0;
    stack_start[pos_stack] = 0;
    stack_end[pos_stack]   = octants->n_nodes;
    pos_stack++;
  }


  int node_start;
  int node_end;
  int node_id;
  int child_id;
  PDM_morton_code_t child_code[n_child];

  while (pos_stack > 0) {
    pos_stack--;
    node_id    = stack_id[pos_stack];
    node_start = stack_start[pos_stack];
    node_end   = stack_end[pos_stack];

    if (octree->n_explicit_nodes + n_child >= tmp_size) {
      tmp_size = PDM_MAX (2*tmp_size, octree->n_explicit_nodes + n_child + 1);
      octree->explicit_nodes = realloc (octree->explicit_nodes,
                                        sizeof(_explicit_node_t) * tmp_size);
    }
    node = octree->explicit_nodes + node_id;

    node = octree->explicit_nodes + node_id;
    PDM_morton_get_children (dim,
                             node->code,
                             child_code);
    int new_start, new_end;
    int prev_end = node_start;
    for (int i = 0; i < n_child; i++) {
      /* get start and end of range in list of nodes covered by current child */
      /* new_start <-- first descendant of child in list */
      new_start = prev_end;
      while (new_start < node_end) {
        if (PDM_morton_ancestor_is (child_code[i], octants->codes[new_start])) {
          break;
        } else if (PDM_morton_a_gt_b (octants->codes[new_start], child_code[i])) {
          /* all the following nodes are clearly not descendants of current child */
          new_start = node_end+1;
          break;
        }
        new_start++;
      }

      if (new_start >= node_end) {
        // no need to go further for that child
        //   because it has no descendants in the node list
        // (descendant leaves are in another rank)
        node->children_id[i] = -1;
        continue;
      }

      /* new_end <-- next of last descendant of child in list */
      int l = new_start;
      new_end = node_end;
      while (new_end > l + 1) {
        int m = l + (new_end - l) / 2;
        if (PDM_morton_ancestor_is (child_code[i], octants->codes[m])) {
          l = m;
        } else {
          new_end = m;
        }
      }
      prev_end = new_end;

      int n_points = octants->range[new_end-1]
        + octants->n_points[new_end-1]
        - octants->range[new_start];

      if (n_points == 0) {
        node->children_id[i] = -1;
        continue;
      }

      child_id = octree->n_explicit_nodes++;
      _explicit_node_t *child = octree->explicit_nodes + child_id;
      node->children_id[i] = child_id;
      PDM_morton_copy (child_code[i], &(child->code));
      child->ancestor_id = node_id;
      child->range       = octants->range[new_start];
      child->n_points    = n_points;

      for (int j = 0; j < 3; j++) {
        child->pts_extents[j]   =  HUGE_VAL;
        child->pts_extents[j+3] = -HUGE_VAL;
      }

      /* Leaf node */
      if (new_start == new_end-1) {
        child->leaf_id = new_start;

        /* Compute leaf extents */
        for (int k = 0; k < n_points; k++) {
          double *point = octree->points + 3*(octants->range[new_start] + k);
          for (int j = 0; j < 3; j++) {
            child->pts_extents[j]   = PDM_MIN (child->pts_extents[j],   point[j]);
            child->pts_extents[j+3] = PDM_MAX (child->pts_extents[j+3], point[j]);
          }
        }

        /* Propagate extents to ancestors */
        int ancestor_id = node_id;
        while (ancestor_id >= 0) {
          _explicit_node_t *ancestor = octree->explicit_nodes + ancestor_id;
          for (int j = 0; j < 3; j++) {
            ancestor->pts_extents[j]   = PDM_MIN (child->pts_extents[j],
                                                  ancestor->pts_extents[j]);
            ancestor->pts_extents[j+3] = PDM_MAX (child->pts_extents[j+3],
                                                  ancestor->pts_extents[j+3]);
          }
          ancestor_id = ancestor->ancestor_id;
        }
      }

      /* Internal node */
      else {
        child->leaf_id = -1;

        /* Push child in stack */
        stack_id[pos_stack]    = child_id;
        stack_start[pos_stack] = new_start;
        stack_end[pos_stack]   = new_end;
        pos_stack++;
      }
      if (DEBUG) {
        printf("node %d : L=%d, X=%d %d %d, start=%d, end=%d, ancestor=%d, range=%d, n_points=%d, leaf_id=%d\n",
               child_id,
               child->code.L,
               child->code.X[0],
               child->code.X[1],
               child->code.X[2],
               new_start,
               new_end,
               child->ancestor_id,
               child->range,
               child->n_points,
               child->leaf_id);
      }

    } // End of loop on children
  }
  free (stack_start);
  free (stack_end);
  free (stack_id);

  octree->explicit_nodes = realloc (octree->explicit_nodes,
                                    sizeof(_explicit_node_t) * octree->n_explicit_nodes);
}





static void
_compute_rank_extents
(
 _octree_t *octree
 )
{
  int i_rank, n_rank;
  PDM_MPI_Comm_rank (octree->comm, &i_rank);
  PDM_MPI_Comm_size (octree->comm, &n_rank);

  int dim = octree->dim;
  int dim2 = 2*dim;
  double *local_extents = (double *) malloc (sizeof(double) * dim2);
  for (int j = 0; j < dim; j++) {
    local_extents[j]       =  HUGE_VAL;
    local_extents[dim + j] = -HUGE_VAL;
  }
  for (int i = 0; i < octree->n_points; i++) {
    for (int j = 0; j < dim; j++) {
      local_extents[j]       = PDM_MIN (local_extents[j],       octree->points[dim*i + j]);
      local_extents[dim + j] = PDM_MAX (local_extents[dim + j], octree->points[dim*i + j]);
    }
  }

  double *all_extents = (double *) malloc (sizeof(double) * dim2 * n_rank);
  PDM_MPI_Allgather (local_extents, 2*dim, PDM_MPI_DOUBLE,
                     all_extents,   2*dim, PDM_MPI_DOUBLE,
                     octree->comm);

  free (local_extents);


  int _n_pts = octree->n_points;
  int *n_pts_rank = (int *) malloc (sizeof(int) * n_rank);
  PDM_MPI_Allgather (&_n_pts,     1, PDM_MPI_INT,
                     n_pts_rank,  1, PDM_MPI_INT,
                     octree->comm);

  int n_used_rank = 0;
  for (int i = 0; i < n_rank; i++) {
    if (n_pts_rank[i] > 0) {
      n_used_rank++;
    }
  }

  octree->n_used_rank = n_used_rank;
  octree->used_rank = (int *) malloc (sizeof(int) * n_used_rank);
  octree->used_rank_extents = (double *) malloc (sizeof(double) * dim2 * n_used_rank);
  PDM_g_num_t *gnum_proc = (PDM_g_num_t *) malloc (sizeof(PDM_g_num_t) * octree->n_used_rank);

  n_used_rank = 0;
  for (int i = 0; i < n_rank; i++) {
    if (n_pts_rank[i] > 0) {
      octree->used_rank[n_used_rank] = i;
      gnum_proc[n_used_rank] = n_used_rank + 1;
      memcpy (octree->used_rank_extents + dim2*n_used_rank,
              all_extents + dim2*i,
              sizeof(double)*dim2);
      n_used_rank++;
    }
  }

  free (n_pts_rank);
  free (all_extents);


  // Box tree...
  const int n_info_location = 3;
  int *init_location_proc = PDM_array_zeros_int(n_info_location * octree->n_used_rank);

  PDM_MPI_Comm_split (octree->comm, i_rank, 0, &(octree->rank_comm));

  octree->rank_boxes = PDM_box_set_create (3,
                                           1,
                                           0,
                                           octree->n_used_rank,
                                           gnum_proc,
                                           octree->used_rank_extents,
                                           1,
                                           &n_used_rank,
                                           init_location_proc,
                                           octree->rank_comm);

  int   max_boxes_leaf_shared = 10; // Max number of boxes in a leaf for coarse shared BBTree

  int   max_tree_depth_shared = 6; // Max tree depth for coarse shared BBTree

  float max_box_ratio_shared = 5; // Max ratio for local BBTree (nConnectedBoxe < ratio * nBoxes)
  octree->bt_shared = PDM_box_tree_create (max_tree_depth_shared,
                                           max_boxes_leaf_shared,
                                           max_box_ratio_shared);

  PDM_box_tree_set_boxes (octree->bt_shared,
                          octree->rank_boxes,
                          PDM_BOX_TREE_ASYNC_LEVEL);
  free (gnum_proc);
  free (init_location_proc);
}


/**
 *
 * \brief Assess load imbalance and identify ranks to copy
 *
 * \param [in]   comm                    MPI Communicator
 * \param [in]   f_threshold             Copy threshold (relative to mean nb of request)
 * \param [in]   f_max_copy              Maximum fraction of copied ranks
 * \param [out]  n_copied_ranks          Number of copied ranks
 * \param [out]  copied_ranks            Array of copied ranks
 * \param [out]  n_request_copied_ranks  Initial number or requests of copied ranks
 * \param [out]  mean_n_request          Mean number of requests
 *
 */

static void
_prepare_copies
(
 PDM_MPI_Comm   comm,
 const float    f_threshold,
 const float    f_max_copy,
 int            n_request,
 int           *n_copied_ranks,
 int          **copied_ranks,
 int          **n_request_copied_ranks,
 int           *mean_n_request
 )
{
  *n_copied_ranks = 0;

  int i_rank, n_rank;
  PDM_MPI_Comm_rank (comm, &i_rank);
  PDM_MPI_Comm_size (comm, &n_rank);

  int n_max_copy = (int) (f_max_copy * n_rank);
  if (n_max_copy < 1) {
    return;
  }

  int *all_n_request = malloc (sizeof(int) * n_rank);
  PDM_MPI_Allgather (&n_request,    1, PDM_MPI_INT,
                     all_n_request, 1, PDM_MPI_INT,
                     comm);

  // Mean number of requests
  long l_mean_n_request = 0;
  for (int i = 0; i < n_rank; i++) {
    l_mean_n_request += all_n_request[i];
  }
  *mean_n_request = (int) (l_mean_n_request / n_rank);

  float n_threshold = f_threshold * (*mean_n_request);

  // Sort ranks
  int *order = malloc (sizeof(int) * n_rank);
  for (int i = 0; i < n_rank; i++) {
    order[i] = i;
  }

  PDM_sort_int (all_n_request,
                order,
                n_rank);

  if (i_rank == 0) {
    printf("copy threshold = %d (%g), max copy = %d (%g)\n", (int) n_threshold, f_threshold, n_max_copy, f_max_copy);
    printf("avant: min = %d, max = %d (%g times mean), max-min = %d\n",
           all_n_request[0],
           all_n_request[n_rank-1],
           (float) all_n_request[n_rank-1] / (float) (*mean_n_request),
           all_n_request[n_rank-1] - all_n_request[0]);
  }

  // Identify ranks to copy
  *copied_ranks = malloc (sizeof(int) * n_max_copy);
  *n_request_copied_ranks = malloc (sizeof(int) * n_max_copy);
  for (int i = 0; i < n_max_copy; i++) {
    int j = n_rank - i - 1;

    if (all_n_request[j] > n_threshold) {
      (*copied_ranks)[*n_copied_ranks] = order[j];
      (*n_request_copied_ranks)[*n_copied_ranks] = all_n_request[j];
      (*n_copied_ranks)++;
    }
    else {
      break;
    }
  }
  free (all_n_request);
  free (order);

  if (*n_copied_ranks > 0) {
    *copied_ranks = realloc (*copied_ranks, sizeof(int) * (*n_copied_ranks));
    *n_request_copied_ranks = realloc (*n_request_copied_ranks,
                                       sizeof(int) * (*n_copied_ranks));
  }
}







static void _export_octree_points
(
 const char      *filename,
 const _octree_t *octree,
 const int        normalize
 )
{
  FILE *f = fopen(filename, "w");

  fprintf(f, "# vtk DataFile Version 2.0\noctree points\nASCII\nDATASET UNSTRUCTURED_GRID\n");

  fprintf(f, "POINTS %d double\n", octree->n_points);
  if (normalize) {
    double s[3] = {octree->global_extents[0],
                   octree->global_extents[1],
                   octree->global_extents[2]};
    double invd[3] = {1. / (octree->global_extents[3] - octree->global_extents[0]),
                      1. / (octree->global_extents[4] - octree->global_extents[1]),
                      1. / (octree->global_extents[5] - octree->global_extents[2])};
    for (int i = 0; i < octree->n_points; i++) {
      for (int j = 0; j < 3; j++) {
        fprintf(f, "%f ", (octree->points[3*i+j] - s[j]) * invd[j]);
      }
      fprintf(f, "\n");
    }
  } else {
    for (int i = 0; i < octree->n_points; i++) {
      for (int j = 0; j < 3; j++) {
        fprintf(f, "%f ", octree->points[3*i+j]);
      }
      fprintf(f, "\n");
    }
  }

  fprintf(f, "CELLS %d %d\n", octree->n_points, 2*octree->n_points);
  for (int i = 0; i < octree->n_points; i++) {
    fprintf(f, "1 %d\n", i);
  }

  fprintf(f, "CELL_TYPES %d\n", octree->n_points);
  for (int i = 0; i < octree->n_points; i++) {
    fprintf(f, "1\n");
  }

  fprintf(f, "CELL_DATA %d\n", octree->n_points);
  fprintf(f, "SCALARS gnum int\n LOOKUP_TABLE default\n");
  for (int i = 0; i < octree->n_points; i++) {
    fprintf(f, ""PDM_FMT_G_NUM"\n", octree->points_gnum[i]);
  }

  fclose(f);
}



static void _export_boxes
(
 const char        *filename,
 const int          n_box,
 const double      *box_extents,
 const PDM_g_num_t *box_g_num
 )
{
  FILE *f = fopen(filename, "w");

  fprintf(f, "# vtk DataFile Version 2.0\nboxes\nASCII\nDATASET UNSTRUCTURED_GRID\n");

  fprintf(f, "POINTS %d double\n", 8*n_box);
  for (int i = 0; i < n_box; i++) {
    const double *e = box_extents + 6*i;
    if (e[3] < e[0] || e[4] < e[1] || e[5]  < e[2]) {
      fprintf(f, "0. 0. 0.\n0. 0. 0.\n0. 0. 0.\n0. 0. 0.\n0. 0. 0.\n0. 0. 0.\n0. 0. 0.\n0. 0. 0.\n");
    } else {
      fprintf(f, "%f %f %f\n", e[0], e[1], e[2]);
      fprintf(f, "%f %f %f\n", e[3], e[1], e[2]);
      fprintf(f, "%f %f %f\n", e[3], e[4], e[2]);
      fprintf(f, "%f %f %f\n", e[0], e[4], e[2]);
      fprintf(f, "%f %f %f\n", e[0], e[1], e[5]);
      fprintf(f, "%f %f %f\n", e[3], e[1], e[5]);
      fprintf(f, "%f %f %f\n", e[3], e[4], e[5]);
      fprintf(f, "%f %f %f\n", e[0], e[4], e[5]);
    }
  }

  fprintf(f, "CELLS %d %d\n", n_box, 9*n_box);
  for (int i = 0; i < n_box; i++) {
    int j = 8*i;
    fprintf(f, "8 %d %d %d %d %d %d %d %d\n", j, j+1, j+2, j+3, j+4, j+5, j+6, j+7);
  }

  fprintf(f, "CELL_TYPES %d\n", n_box);
  for (int i = 0; i < n_box; i++) {
    fprintf(f, "12\n");
  }

  if (box_g_num != NULL) {
    fprintf(f, "CELL_DATA %d\n", n_box);
    fprintf(f, "SCALARS gnum int\n LOOKUP_TABLE default\n");
    for (int i = 0; i < n_box; i++) {
      fprintf(f, ""PDM_FMT_G_NUM"\n", box_g_num[i]);
    }
  }

  fclose(f);
}



/*=============================================================================
 * Public function definitions
 *============================================================================*/


/**
 *
 * \brief Create an octree structure
 *
 * \param [in]   n_point_cloud          Number of point cloud
 * \param [in]   depth_max              Maximum depth
 * \param [in]   points_in_leaf_max     Maximum points in a leaf
 * \param [in]   build_leaf_neighbours  Build leaf nieghbours (1 = true)
 * \param [in]   comm                   MPI communicator
 *
 * \return     Identifier
 */

int
PDM_para_octree_create
(
 const int n_point_cloud,
 const int depth_max,
 const int points_in_leaf_max,
 const int build_leaf_neighbours,
 const PDM_MPI_Comm comm
 )
{

  if (_octrees == NULL) {
    _octrees = PDM_Handles_create (4);
  }

  _octree_t *octree = (_octree_t *) malloc(sizeof(_octree_t));

  int id = PDM_Handles_store (_octrees, octree);

  octree->dim = 3;

  for (int i = 0; i < octree->dim; i++) {
    octree->global_extents[i]   = -HUGE_VAL;
    octree->global_extents[octree->dim+i] =  HUGE_VAL;
    octree->s[i]         = 0.;
    octree->d[i]         = 0.;
  }

  octree->depth_max = depth_max;
  octree->points_in_leaf_max = points_in_leaf_max;

  octree->n_point_clouds = n_point_cloud;
  octree->t_n_points = 0;
  octree->n_points = 0;
  octree->points = NULL;
  octree->points_icloud = NULL;
  octree->points_gnum = NULL;
  octree->points_code = NULL;

  octree->rank_octants_index = NULL;
  octree->octants = NULL;

  octree->n_part_boundary_elt = 0;
  octree->part_boundary_elt_idx = NULL;
  octree->part_boundary_elt = NULL;

  octree->neighboursToBuild = build_leaf_neighbours;

  octree->comm = comm;

  octree->n_connected = 0;
  octree->connected_idx = NULL;

  octree->rank_comm = PDM_MPI_COMM_NULL;
  octree->used_rank = NULL;
  octree->used_rank_extents = NULL;
  octree->rank_boxes = NULL;
  octree->bt_shared = NULL;

  octree->n_copied_ranks     = 0;
  octree->copied_ranks       = NULL;
  octree->copied_octants     = NULL;
  octree->n_copied_points    = NULL;
  octree->copied_points      = NULL;
  octree->copied_points_gnum = NULL;
  octree->copied_points_code = NULL;


  octree->shared_codes       = NULL;
  octree->shared_rank_idx    = NULL;
  octree->shared_pts_n       = NULL;
  octree->shared_pts_extents = NULL;


  octree->explicit_nodes_to_build = 1;
  char *env_var = NULL;
  env_var = getenv ("OCTREE_BUILD_EXPLICIT");
  if (env_var != NULL) {
    octree->explicit_nodes_to_build = atoi(env_var);
  }
  octree->explicit_nodes     = NULL;
  octree->n_explicit_nodes   = 0;

  octree->copied_explicit_nodes   = NULL;
  octree->n_copied_explicit_nodes = NULL;

  octree->timer = PDM_timer_create ();

  for (int i = 0; i < NTIMER; i++) {
    octree->times_elapsed[i] = 0.;
    octree->times_cpu[i] = 0.;
    octree->times_cpu_u[i] = 0.;
    octree->times_cpu_s[i] = 0.;
  }

  return id;

}


/**
 *
 * \brief Free an octree structure
 *
 * \param [in]   id                 Identifier
 *
 */

void
PDM_para_octree_free
(
 const int          id
 )
{
  _octree_t *octree = _get_from_id (id);

  if (octree->points != NULL) {
    free (octree->points);
  }

  if (octree->points_icloud != NULL) {
    free (octree->points_icloud);
  }

  if (octree->points_gnum != NULL) {
    free (octree->points_gnum);
  }

  if (octree->points_code != NULL) {
    free (octree->points_code);
  }

  if (octree->part_boundary_elt_idx != NULL) {
    free (octree->part_boundary_elt_idx);
  }

  if (octree->part_boundary_elt != NULL) {
    free (octree->part_boundary_elt);
  }

  if (octree->rank_octants_index != NULL) {
    free (octree->rank_octants_index);
  }

  if (octree->octants != NULL) {

    if (octree->octants->codes != NULL) {
      free (octree->octants->codes);
    }

    if (octree->octants->range != NULL) {
      free (octree->octants->range);
    }

    if (octree->octants->n_points != NULL) {
      free (octree->octants->n_points);
    }

    if (octree->octants->neighbour_idx != NULL) {
      free (octree->octants->neighbour_idx);
    }

    if (octree->octants->neighbours != NULL) {
      free (octree->octants->neighbours);
    }

    free (octree->octants);
  }

  if (octree->connected_idx != NULL) {
    free (octree->connected_idx);
  }

  if (octree->used_rank != NULL) {
    free (octree->used_rank);
  }

  if (octree->used_rank_extents != NULL) {
    free (octree->used_rank_extents);
  }

  PDM_box_set_destroy (&octree->rank_boxes);

  if (octree->rank_comm != PDM_MPI_COMM_NULL) {
    PDM_MPI_Comm_free (&(octree->rank_comm));
  }
  PDM_box_tree_destroy (&octree->bt_shared);

  if (octree->shared_codes != NULL) {
    free (octree->shared_codes);
  }

  if (octree->shared_rank_idx != NULL) {
    free (octree->shared_rank_idx);
  }

  if (octree->shared_pts_n != NULL) {
    free (octree->shared_pts_n);
  }

  if (octree->shared_pts_extents != NULL) {
    free (octree->shared_pts_extents);
  }

  if (octree->explicit_nodes != NULL) {
    free (octree->explicit_nodes);
  }

  PDM_para_octree_free_copies (id);

  PDM_timer_free (octree->timer);

  free (octree);

  PDM_Handles_handle_free (_octrees, id, PDM_FALSE);

  const int n_octrees = PDM_Handles_n_get (_octrees);

  if (n_octrees == 0) {
    _octrees = PDM_Handles_free (_octrees);
  }
}


/**
 *
 * \brief Set a point cloud
 *
 * \param [in]   id                 Identifier
 * \param [in]   i_point_cloud      Number of point cloud
 * \param [in]   n_points           Maximum depth
 * \param [in]   coords             Point coordinates
 * \param [in]   g_num              Point global number or NULL
 *
 */


void
PDM_para_octree_point_cloud_set
(
 const int          id,
 const int          i_point_cloud,
 const int          n_points,
 const double      *coords,
 const PDM_g_num_t *g_num
 )
{
  _octree_t *octree = _get_from_id (id);

  const int idx = octree->n_points;

  octree->n_points += n_points;
  octree->points =
    realloc (octree->points, octree->n_points * sizeof(double) * octree->dim);
  octree->points_icloud =
    realloc (octree->points_icloud, octree->n_points * sizeof(int));
  octree->points_gnum =
    realloc (octree->points_gnum, octree->n_points * sizeof(PDM_g_num_t));
  octree->points_code =
    realloc (octree->points_code, octree->n_points * sizeof(PDM_morton_code_t));

  for (int i = 0; i < octree->dim * n_points; i++) {
    octree->points[octree->dim*idx + i] = coords[i];
  }

  for (int i = 0; i < n_points; i++) {
    octree->points_gnum[idx + i] = g_num[i];
  }

  for (int i = 0; i < n_points; i++) {
    octree->points_icloud[idx + i] = i_point_cloud;
  }

}





static void
_export_nodes
(
 char              *filename,
 int                n_nodes,
 PDM_morton_code_t *nodes,
 double             s[],
 double             d[]
 )
{
  double s0[3] = {0., 0., 0.};
  double d0[3] = {1., 1., 1.};

  double *_s = s0;
  double *_d = d0;

  if (s != NULL) _s = s;
  if (d != NULL) _d = d;


  FILE *f = fopen(filename, "w");

  fprintf(f, "# vtk DataFile Version 2.0\nnodes\nASCII\nDATASET UNSTRUCTURED_GRID\n");

  fprintf(f, "POINTS %d double\n", 8*n_nodes);
  for (int inode = 0; inode < n_nodes; inode++) {
    int l = 1 << nodes[inode].L;
    double side = 1.0 / (double) l;

    for (int k = 0; k < 2; k++) {
      double z = _s[2] + _d[2] * (nodes[inode].X[2] + k) * side;
      for (int j = 0; j < 2; j++) {
        double y = _s[1] + _d[1] * (nodes[inode].X[1] + j) * side;
        for (int i = 0; i < 2; i++) {
          double x = _s[0] + _d[0] * (nodes[inode].X[0] + i) * side;
          fprintf(f, "%f %f %f\n", x, y, z);
        }
      }
    }
  }

  fprintf(f, "CELLS %d %d\n", n_nodes, 9*n_nodes);
  for (int inode = 0; inode < n_nodes; inode++) {
    fprintf(f, "8 ");
    for (int i = 0; i < 8; i++) {
      fprintf(f, "%d ", 8*inode + i);
    }
    fprintf(f, "\n");
  }

  fprintf(f, "CELL_TYPES %d\n", n_nodes);
  for (int inode = 0; inode < n_nodes; inode++) {
    fprintf(f, "11\n");
  }

  fclose(f);
}


static void
_export_explicit_nodes
(
 const char             *filename,
 const int               n_nodes,
 const _explicit_node_t *nodes
 )
{
  FILE *f = fopen(filename, "w");

  fprintf(f, "# vtk DataFile Version 2.0\nexplicit nodes\nASCII\nDATASET UNSTRUCTURED_GRID\n");

  fprintf(f, "POINTS %d double\n", 8*n_nodes);
  for (int i = 0; i < n_nodes; i++) {
    const double *e = nodes[i].pts_extents;
    fprintf(f, "%f %f %f\n", e[0], e[1], e[2]);
    fprintf(f, "%f %f %f\n", e[3], e[1], e[2]);
    fprintf(f, "%f %f %f\n", e[3], e[4], e[2]);
    fprintf(f, "%f %f %f\n", e[0], e[4], e[2]);
    fprintf(f, "%f %f %f\n", e[0], e[1], e[5]);
    fprintf(f, "%f %f %f\n", e[3], e[1], e[5]);
    fprintf(f, "%f %f %f\n", e[3], e[4], e[5]);
    fprintf(f, "%f %f %f\n", e[0], e[4], e[5]);
  }

  fprintf(f, "CELLS %d %d\n", n_nodes, 9*n_nodes);
  for (int i = 0; i < n_nodes; i++) {
    int j = 8*i;
    fprintf(f, "8 %d %d %d %d %d %d %d %d\n", j, j+1, j+2, j+3, j+4, j+5, j+6, j+7);
  }

  fprintf(f, "CELL_TYPES %d\n", n_nodes);
  for (int i = 0; i < n_nodes; i++) {
    fprintf(f, "12\n");
  }

  fclose(f);
}


/**
 *
 * \brief Build octree
 *
 * \param [in]   id                 Identifier
 *
 */

void
PDM_para_octree_build
(
 const int  id,
 double    *global_extents
 )
{
  _octree_t *octree = _get_from_id (id);

  const int dim = octree->dim;
  const PDM_morton_int_t max_level = PDM_morton_max_level;

  int n_ranks;
  PDM_MPI_Comm_size (octree->comm, &n_ranks);

  int rank;
  PDM_MPI_Comm_rank (octree->comm, &rank);

  double b_t_elapsed;
  double b_t_cpu;
  double b_t_cpu_u;
  double b_t_cpu_s;

  double e_t_elapsed;
  double e_t_cpu;
  double e_t_cpu_u;
  double e_t_cpu_s;

  octree->times_elapsed[BEGIN] = PDM_timer_elapsed(octree->timer);
  octree->times_cpu[BEGIN]     = PDM_timer_cpu(octree->timer);
  octree->times_cpu_u[BEGIN]   = PDM_timer_cpu_user(octree->timer);
  octree->times_cpu_s[BEGIN]   = PDM_timer_cpu_sys(octree->timer);

  b_t_elapsed = octree->times_elapsed[BEGIN];
  b_t_cpu     = octree->times_cpu[BEGIN];
  b_t_cpu_u   = octree->times_cpu_u[BEGIN];
  b_t_cpu_s   = octree->times_cpu_s[BEGIN];
  PDM_timer_resume(octree->timer);

  /*
   * Get coord extents
   */
  if (global_extents != NULL) {
    memcpy (octree->global_extents, global_extents, sizeof(double) * dim * 2);
  }

  else {
    PDM_morton_get_coord_extents(dim,
                                 octree->n_points,
                                 octree->points,
                                 octree->global_extents,
                                 octree->comm);

    /*
     * Dilate extents
     */
    double max_range = 0.;
    for (int i = 0; i < dim; i++) {
      max_range = PDM_MAX (max_range,
                           octree->global_extents[i+dim] - octree->global_extents[i]);
    }

    const double epsilon = 1.e-3 * max_range;

    for (int i = 0; i < dim; i++) {
      octree->global_extents[i]     -= 1.1 * epsilon; // On casse la symetrie !
      octree->global_extents[i+dim] +=       epsilon;
    }
  }

  /*
   * Encode coords
   */

  PDM_morton_encode_coords(dim,
                           max_level,
                           octree->global_extents,
                           octree->n_points,
                           octree->points,
                           octree->points_code,
                           octree->d,
                           octree->s);

  int *order = malloc (sizeof(int) * octree->n_points);

  for (int i = 0; i < octree->n_points; i++) {
    order[i] = i;
  }

  /**************************************
   *
   * Global order of codes and balancing
   *
   **************************************/

  PDM_morton_local_order (octree->n_points,
                          octree->points_code,
                          order);

  if (n_ranks > 1) {

    int *weight = PDM_array_const_int(octree->n_points, 1);

    PDM_morton_code_t *morton_index =
      malloc (sizeof(PDM_morton_code_t) * (n_ranks + 1));

    PDM_morton_build_rank_index(dim,
                                max_level,
                                octree->n_points,
                                octree->points_code,
                                weight,
                                order,
                                morton_index,
                                octree->comm);

    free (weight);
    free (order);

    /* distribute point from morton_index */

    _distribute_points (&octree->n_points,
                        &octree->points,
                        &octree->points_icloud,
                        &octree->points_gnum,
                        &octree->points_code,
                        morton_index,
                        octree->comm,
                        octree->dim,
                        max_level,
                        octree->global_extents);

    free(morton_index);

  }

  else {

    int *_points_icloud = malloc (sizeof(int) * octree->n_points);

    for (int i = 0; i < octree->n_points; i++) {
      _points_icloud[i] =  octree->points_icloud[order[i]];
    }

    free (octree->points_icloud);
    octree->points_icloud = _points_icloud;

    PDM_g_num_t *_points_gnum = malloc (sizeof(PDM_g_num_t) * octree->n_points);

    for (int i = 0; i < octree->n_points; i++) {
      _points_gnum[i] =  octree->points_gnum[order[i]];
    }

    free (octree->points_gnum);
    octree->points_gnum = _points_gnum;

    PDM_morton_code_t *_points_code =
      malloc (sizeof(PDM_morton_code_t) * octree->n_points);

    for (int i = 0; i < octree->n_points; i++) {
      _points_code[i].L = octree->points_code[order[i]].L;
      _points_code[i].X[0] = octree->points_code[order[i]].X[0];
      _points_code[i].X[1] = octree->points_code[order[i]].X[1];
      _points_code[i].X[2] = octree->points_code[order[i]].X[2];
    }

    free (octree->points_code);
    octree->points_code = _points_code;

    double *_points = malloc (sizeof(double) * dim * octree->n_points);
    for (int i = 0; i < octree->n_points; i++) {
      for (int j = 0; j < dim; j++) {
        _points[dim*i+j] = octree->points[dim*order[i]+j];
      }
    }

    free (octree->points);
    octree->points = _points;

    free (order);
  }


  PDM_timer_hang_on(octree->timer);
  e_t_elapsed = PDM_timer_elapsed(octree->timer);
  e_t_cpu     = PDM_timer_cpu(octree->timer);
  e_t_cpu_u   = PDM_timer_cpu_user(octree->timer);
  e_t_cpu_s   = PDM_timer_cpu_sys(octree->timer);

  octree->times_elapsed[BUILD_ORDER_POINTS] += e_t_elapsed - b_t_elapsed;
  octree->times_cpu[BUILD_ORDER_POINTS]     += e_t_cpu - b_t_cpu;
  octree->times_cpu_u[BUILD_ORDER_POINTS]   += e_t_cpu_u - b_t_cpu_u;
  octree->times_cpu_s[BUILD_ORDER_POINTS]   += e_t_cpu_s - b_t_cpu_s;

  b_t_elapsed = e_t_elapsed;
  b_t_cpu     = e_t_cpu;
  b_t_cpu_u   = e_t_cpu_u;
  b_t_cpu_s   = e_t_cpu_s;

  PDM_timer_resume(octree->timer);

  if (n_ranks > 1) {

    /*************************************************************************
     *
     * Store points in the octants (leaves) at the maximum depth of the octree
     * to build
     *
     *************************************************************************/

    int chg_code = 1;
    _l_octant_t *point_octants = malloc(sizeof(_l_octant_t));

    int curr_node = -1;

    _octants_init (point_octants, octree->dim, octree->n_points);

    for (int i = 0; i < octree->n_points; i++) {

      PDM_morton_code_t _point_code;
      PDM_morton_copy (octree->points_code[i], &_point_code);

      PDM_morton_assign_level (&_point_code, octree->depth_max);

      if (curr_node != -1) {
        chg_code = !(PDM_morton_a_eq_b (point_octants->codes[curr_node],
                                        _point_code));
      }

      if (chg_code) {

        _octants_check_alloc (point_octants, 1);

        int idx = point_octants->n_nodes;

        curr_node = idx;

        PDM_morton_copy (octree->points_code[i], &(point_octants->codes[idx]));

        point_octants->n_points[idx] = 1;
        point_octants->range[idx] = i;

        point_octants->n_nodes += 1;
      }

      else {
        point_octants->n_points[curr_node] += 1;
      }

    }

    /*************************************************************************
     *
     * Block partition (algo 2 sundar)
     *
     *************************************************************************/

    octree->octants = _block_partition (point_octants,
                                        octree->comm,
                                        &octree->rank_octants_index);

    _octants_free (point_octants);

    /*************************************************************************
     *
     * Redistribute points
     *
     *************************************************************************/

    _distribute_points (&octree->n_points,
                        &octree->points,
                        &octree->points_icloud,
                        &octree->points_gnum,
                        &octree->points_code,
                        octree->rank_octants_index,
                        octree->comm,
                        octree->dim,
                        max_level,
                        octree->global_extents);

    int iblock = 0;
    for (int i = 0; i < octree->n_points; i++) {
      while (!PDM_morton_ancestor_is (octree->octants->codes[iblock],
                                      octree->points_code[i])) {
        iblock++;
      }
      assert (iblock < octree->octants->n_nodes);
      octree->octants->n_points[iblock] += 1;
    }

    octree->octants->range[0] = 0;

    double vol = 0;
    for (int i = 0; i < octree->octants->n_nodes; i++) {
      double side = 1./(double) (1 << octree->octants->codes[i].L);
      vol += (side * side * side);
      octree->octants->range[i+1] =
        octree->octants->range[i] +
        octree->octants->n_points[i];
    }
    double total_vol;
    PDM_MPI_Allreduce(&vol, &total_vol, 1, PDM_MPI_DOUBLE, PDM_MPI_SUM, octree->comm);

    if ( (PDM_ABS(total_vol - 1.)>= 1e-15)) {
      printf("Erreur volume different de 1 : %12.5e\n", total_vol);
    }

    assert (PDM_ABS(total_vol - 1.) < 1e-15);


    //-->>
    if (1) {
      /*
       *  Compress octants
       */
      int n_local_nodes;
      int *send_codes = NULL;
      int *send_n_pts = NULL;
      double *send_extents = NULL;
      _compress_octants (octree->octants,
                         octree->points,
                         &n_local_nodes,
                         &send_codes,
                         &send_n_pts,
                         &send_extents);

      /*// expand extents
      const double eps = 1e-3;
      const double min_delta = 1e-6;
      for (int i = 0; i < n_local_nodes; i++) {
        if (send_n_pts[i] > 0) {
          for (int j = 0; j < 3; j++) {
            double delta = PDM_MAX (min_delta,
                                    eps*(send_extents[6*i+j+3] - send_extents[6*i+j]));
            send_extents[6*i+j]   -= delta;
            send_extents[6*i+j+3] += delta;
          }
        }
        }*/

      int *recv_count = malloc (sizeof(int) * n_ranks);
      PDM_MPI_Allgather (&n_local_nodes, 1, PDM_MPI_INT,
                         recv_count,     1, PDM_MPI_INT,
                         octree->comm);

      octree->shared_rank_idx = PDM_array_new_idx_from_sizes_int (recv_count, n_ranks);
      int n_shared_nodes = octree->shared_rank_idx[n_ranks];
      int *recv_shift = PDM_array_new_idx_from_sizes_int (recv_count, n_ranks);

      octree->shared_pts_n = malloc (sizeof(int) * n_shared_nodes);
      PDM_MPI_Allgatherv (send_n_pts, n_local_nodes, PDM_MPI_INT,
                          octree->shared_pts_n, recv_count, recv_shift, PDM_MPI_INT,
                          octree->comm);
      free (send_n_pts);

      for (int i = 0; i < n_ranks; i++) {
        recv_count[i] *= 4;
        recv_shift[i+1] *= 4;
      }
      int *recv_codes = malloc (sizeof(int) * n_shared_nodes * 4);
      PDM_MPI_Allgatherv (send_codes, 4*n_local_nodes, PDM_MPI_INT,
                          recv_codes, recv_count, recv_shift, PDM_MPI_INT,
                          octree->comm);
      free (send_codes);

      for (int i = 0; i < n_ranks; i++) {
        recv_count[i] /= 4;
        recv_count[i] *= 6;
        recv_shift[i+1] = 6 * octree->shared_rank_idx[i+1];
      }
      octree->shared_pts_extents = malloc (sizeof(double) * n_shared_nodes * 6);
      PDM_MPI_Allgatherv (send_extents, 6*n_local_nodes, PDM_MPI_DOUBLE,
                          octree->shared_pts_extents, recv_count, recv_shift, PDM_MPI_DOUBLE,
                          octree->comm);
      free (send_extents);
      free (recv_count);
      free (recv_shift);

      octree->shared_codes = malloc (sizeof(PDM_morton_code_t) * n_shared_nodes);
      for (int i = 0; i < n_shared_nodes; i++) {
        octree->shared_codes[i].L = (PDM_morton_int_t) recv_codes[4*i];
        for (int j = 0; j < 3; j++) {
          octree->shared_codes[i].X[j] = (PDM_morton_int_t) recv_codes[4*i+j+1];
        }
      }
      free (recv_codes);
    }
    //<<--

  }

  else {

    octree->octants = malloc(sizeof(_l_octant_t));

    _octants_init (octree->octants, octree->dim, octree->n_points);

    PDM_morton_code_t code;

    code.L = 0;
    code.X[0] = 0;
    code.X[1] = 0;
    code.X[2] = 0;

    _octants_push_back (octree->octants,
                        code,
                        octree->n_points,
                        0);

    octree->octants->range[0] = 0;
    octree->octants->range[1] = octree->n_points;
    octree->octants->n_points[0] = octree->n_points;


  }

  PDM_timer_hang_on(octree->timer);
  e_t_elapsed = PDM_timer_elapsed(octree->timer);
  e_t_cpu     = PDM_timer_cpu(octree->timer);
  e_t_cpu_u   = PDM_timer_cpu_user(octree->timer);
  e_t_cpu_s   = PDM_timer_cpu_sys(octree->timer);

  octree->times_elapsed[BUILD_BLOCK_PARTITION] += e_t_elapsed - b_t_elapsed;
  octree->times_cpu[BUILD_BLOCK_PARTITION]     += e_t_cpu - b_t_cpu;
  octree->times_cpu_u[BUILD_BLOCK_PARTITION]   += e_t_cpu_u - b_t_cpu_u;
  octree->times_cpu_s[BUILD_BLOCK_PARTITION]   += e_t_cpu_s - b_t_cpu_s;

  b_t_elapsed = e_t_elapsed;
  b_t_cpu     = e_t_cpu;
  b_t_cpu_u   = e_t_cpu_u;
  b_t_cpu_s   = e_t_cpu_s;

  PDM_timer_resume(octree->timer);

  /*************************************************************************
   *
   * Build local octree
   *
   *************************************************************************/
  const int n_child = 8;
  //const int n_direction = (int) PDM_N_DIRECTION;

  int  size = octree->depth_max * 8;

  //long mem = 0;
  _neighbours_tmp_t *ngb_octree = NULL;
  _neighbours_tmp_t *ngb_heap   = NULL;
  const int n_coarse = octree->octants->n_nodes;
  const int init_s = 1;
  _neighbours_tmp_t parent_ngb;

  size_t s_ngb_octree;
  if (NGB_ON_THE_FLY) {

    if (octree->neighboursToBuild) {
      for (PDM_para_octree_direction_t dir = PDM_BOTTOM; dir < 6; dir++) {
        parent_ngb.n_neighbour[dir] = 0;
        parent_ngb.s_neighbour[dir] = init_s;
        parent_ngb.neighbours[dir] = malloc (sizeof(int) * parent_ngb.s_neighbour[dir]);
      }

      ngb_heap = malloc (sizeof(_neighbours_tmp_t) * size);
      for (int i = 0; i < size; i++) {
        for (PDM_para_octree_direction_t dir = PDM_BOTTOM; dir < 6; dir++) {
          ngb_heap[i].neighbours[dir] = NULL;
        }
      }

      s_ngb_octree = octree->octants->n_nodes_max;
      ngb_octree = malloc (sizeof(_neighbours_tmp_t) * s_ngb_octree);
    }
  }

  _heap_t *heap = _heap_create (size);
  for (int i = octree->octants->n_nodes - 1; i >= 0; i--) {
    int is_pushed = _heap_push (heap,
                                octree->octants->codes[i],
                                octree->octants->range[i],
                                octree->octants->n_points[i]);
    if (!is_pushed) {
      printf ("Internal error PDM_para_octree 3 : heap is full\n");
      exit(1);
    }

    if (NGB_ON_THE_FLY) {
      if (octree->neighboursToBuild) {
        int h = heap->top - 1;

        /* init ngb_heap[h] */
        for (PDM_para_octree_direction_t dir = PDM_BOTTOM; dir < 6; dir++) {
          ngb_heap[h].n_neighbour[dir] = 0;
          ngb_heap[h].s_neighbour[dir] = init_s;
          ngb_heap[h].neighbours[dir] = malloc (sizeof(int) * ngb_heap[h].s_neighbour[dir]);
        }

        if (h == 0) {
          continue;
        }

        for (PDM_para_octree_direction_t dir = PDM_UP; dir < 6; dir+= (PDM_para_octree_direction_t)2) {
          PDM_para_octree_direction_t inv_dir = _inv_direction (dir);

          PDM_morton_code_t *ngb_code = _neighbour (heap->codes[h],
                                                    dir);
          if (ngb_code == NULL) {
            continue;
          }

          size_t start, end;
          PDM_morton_list_intersect (n_coarse - (i+1),
                                     *ngb_code,
                                     octree->octants->codes + (i+1),
                                     &start,
                                     &end);
          free (ngb_code);

          if (start >= end) {
            continue;
          }

          start += i+1;
          end   += i+1;

          size_t tmp = start;
          start = n_coarse - end;
          end = n_coarse - tmp;

          for (int j = start; j < (int) end; j++) {
            PDM_morton_code_t *ngb_ngb_code = _neighbour (heap->codes[j], inv_dir);
            assert (ngb_ngb_code != NULL);

            if (PDM_morton_ancestor_is (heap->codes[h], *ngb_ngb_code) ||
                PDM_morton_ancestor_is (*ngb_ngb_code, heap->codes[h])) {
              /* add -(j+1) to ngb_heap[h].neighbours[dir] */
              if (ngb_heap[h].n_neighbour[dir] >= ngb_heap[h].s_neighbour[dir]) {
                ngb_heap[h].s_neighbour[dir] = PDM_MAX (2*ngb_heap[h].s_neighbour[dir],
                                                        ngb_heap[h].n_neighbour[dir] + 1);
                ngb_heap[h].neighbours[dir] = realloc (ngb_heap[h].neighbours[dir],
                                                       sizeof(int) * ngb_heap[h].s_neighbour[dir]);
              }
              ngb_heap[h].neighbours[dir][ngb_heap[h].n_neighbour[dir]++] = -(j+1);

              /* add -(h+1) to ngb_heap[j].neighbours[inv_dir] */
              if (ngb_heap[j].n_neighbour[inv_dir] >= ngb_heap[j].s_neighbour[inv_dir]) {
                ngb_heap[j].s_neighbour[inv_dir] = PDM_MAX (2*ngb_heap[j].s_neighbour[inv_dir],
                                                            ngb_heap[j].n_neighbour[inv_dir] + 1);
                ngb_heap[j].neighbours[inv_dir] = realloc (ngb_heap[j].neighbours[inv_dir],
                                                           sizeof(int) * ngb_heap[j].s_neighbour[inv_dir]);
              }
              ngb_heap[j].neighbours[inv_dir][ngb_heap[j].n_neighbour[inv_dir]++] = -(h+1);
            }
            free (ngb_ngb_code);
          }
        }
      }
    }
  }


  PDM_morton_code_t code;
  int range;
  int n_points;

  octree->octants->n_nodes = 0;

  while (_heap_pull (heap, &code, &range, &n_points)) {

    /* Add children into the heap*/

    if ((code.L < max_morton_level) && (code.L < max_level) &&
        (n_points > octree->points_in_leaf_max)) {

      if (NGB_ON_THE_FLY) {
        if (octree->neighboursToBuild) {
          int h_parent = heap->top;

          /* copy ngb_heap[h_parent] into parent_ngb
             and remove references to -(h_parent+1) from all neighbours of parent */
          for (PDM_para_octree_direction_t dir = PDM_BOTTOM; dir < 6; dir++) {
            /* copy ngb_heap[h_parent].neighbours[dir] into parent_ngb.neighbours[dir] */
            parent_ngb.n_neighbour[dir] = ngb_heap[h_parent].n_neighbour[dir];
            if (parent_ngb.n_neighbour[dir] >= parent_ngb.s_neighbour[dir]) {
              /*parent_ngb.s_neighbour[dir] = PDM_MAX (2*parent_ngb.s_neighbour[dir],
                parent_ngb.n_neighbour[dir]);*/
              parent_ngb.s_neighbour[dir] = parent_ngb.n_neighbour[dir];

              parent_ngb.neighbours[dir] = realloc (parent_ngb.neighbours[dir],
                                                    sizeof(int) * parent_ngb.s_neighbour[dir]);
            }
            for (int j = 0; j < parent_ngb.n_neighbour[dir]; j++) {
              parent_ngb.neighbours[dir][j] = ngb_heap[h_parent].neighbours[dir][j];
            }

            /* remove all references to -(h_parent+1) from all neighbours of parent */
            PDM_para_octree_direction_t inv_dir = _inv_direction (dir);
            _neighbours_tmp_t *ngb = NULL;
            for (int j = 0; j < parent_ngb.n_neighbour[dir]; j++) {
              int ingb = parent_ngb.neighbours[dir][j];

              if (ingb < 0) {
                // neighbour in heap
                ngb = ngb_heap - (ingb+1);
              } else {
                // neighbour in octree
                ngb = ngb_octree + ingb;
              }

              int found = 0;
              int pos;
              for (pos = 0; pos < ngb->n_neighbour[inv_dir]; pos++) {
                if (ngb->neighbours[inv_dir][pos] == -(h_parent+1)) {
                  found = 1;
                  break;
                }
              }

              assert (found);

              ngb->n_neighbour[inv_dir]--;
              if (pos != ngb->n_neighbour[inv_dir]) {
                ngb->neighbours[inv_dir][pos] = ngb->neighbours[inv_dir][ngb->n_neighbour[inv_dir]];
              }

            }
          }
        }
      }

      PDM_morton_code_t children[n_child];
      PDM_morton_get_children(dim,
                              code,
                              children);

      int range_children[n_child];
      int n_points_children[n_child];

      PDM_array_reset_int(n_points_children, n_child, 0);

      int ichild = 0;
      for (int i = 0; i < n_points; i++) {
        assert ((range + i) < octree->n_points);
        if (!PDM_morton_ancestor_is(code, octree->points_code[range + i])) {
          printf("Erreur : n'est pas un ancetre !!!!!\n");

        }
        assert (PDM_morton_ancestor_is(code, octree->points_code[range + i]));
        while (!PDM_morton_ancestor_is (children[ichild], octree->points_code[range + i])) {
          ichild += 1;
        }
        assert (ichild < n_child);
        n_points_children[ichild] += 1;
      }

      PDM_array_idx_from_sizes_int(n_points_children, n_child - 1, range_children);

      for (int i = n_child - 1; i >= 0; i--) {
        int is_pushed = _heap_push (heap,
                                    children[i],
                                    range + range_children[i],
                                    n_points_children[i]);
        if (!is_pushed) {
          printf ("Internal error PDM_para_octree 4 : heap is full\n");
          exit(1);
        }

        if (NGB_ON_THE_FLY) {
          if (octree->neighboursToBuild) {
            int h_child = heap->top - 1;

            for (PDM_para_octree_direction_t dir = PDM_BOTTOM; dir < 6; dir++) {
              /* reset ngb_heap[h_child].neighbours[dir] */
              ngb_heap[h_child].n_neighbour[dir] = 0;
              if (ngb_heap[h_child].neighbours[dir] == NULL) {
                ngb_heap[h_child].s_neighbour[dir] = PDM_MAX (init_s,
                                                              parent_ngb.n_neighbour[dir]);
                ngb_heap[h_child].neighbours[dir] = malloc (sizeof(int) * ngb_heap[h_child].s_neighbour[dir]);
              } else {
                if (parent_ngb.n_neighbour[dir] >= ngb_heap[h_child].s_neighbour[dir]) {
                  /*ngb_heap[h_child].s_neighbour[dir] = PDM_MAX (2*ngb_heap[h_child].s_neighbour[dir],
                    parent_ngb.n_neighbour[dir]);*/
                  ngb_heap[h_child].s_neighbour[dir] = parent_ngb.n_neighbour[dir];

                  ngb_heap[h_child].neighbours[dir] = realloc (ngb_heap[h_child].neighbours[dir],
                                                               sizeof(int) * ngb_heap[h_child].s_neighbour[dir]);
                }
              }


              /* set neighbours */
              int i_sibling = _3d_sibling_neighbours[i][dir];

              if (i_sibling < 0) {
                /* inherit neighbours from parent */
                PDM_para_octree_direction_t inv_dir = _inv_direction (dir);
                _neighbours_tmp_t *ngb = NULL;
                PDM_morton_code_t *ngb_code = NULL;
                for (int j = 0; j < parent_ngb.n_neighbour[dir]; j++) {
                  int ingb = parent_ngb.neighbours[dir][j];

                  if (ingb < 0) {
                    // neighbour in heap
                    ngb = ngb_heap - (ingb+1);
                    ngb_code = heap->codes - (ingb+1);
                  } else {
                    // neighbour in octree
                    ngb = ngb_octree + ingb;
                    ngb_code = octree->octants->codes + ingb;
                  }

                  /* check if current neighbour of parent is also a neighbour of current child */
                  PDM_morton_code_t *ngb_ngb_code = _neighbour (*ngb_code, inv_dir);
                  assert (ngb_ngb_code != NULL);

                  if (PDM_morton_ancestor_is (children[i], *ngb_ngb_code) ||
                      PDM_morton_ancestor_is (*ngb_ngb_code, children[i])) {
                    /* add ingb to ngb_heap[h_child].neighbours[dir] */
                    ngb_heap[h_child].neighbours[dir][ngb_heap[h_child].n_neighbour[dir]++] = ingb;
                    //printf("[%d] append %d to ngb_heap[%d].neighbours[%d] (neighbour of parent)\n", rank, ingb, h_child, dir);

                    /* add -(h_child+1) to ngb->neighbours[inv_dir] */
                    if (ngb->n_neighbour[inv_dir] >= ngb->s_neighbour[inv_dir]) {
                      /*ngb->s_neighbour[inv_dir] = PDM_MAX (2*ngb->s_neighbour[inv_dir],
                        ngb->n_neighbour[inv_dir]);*/
                      ngb->s_neighbour[inv_dir] = ngb->n_neighbour[inv_dir] + 1;

                      ngb->neighbours[inv_dir] = realloc (ngb->neighbours[inv_dir],
                                                          sizeof(int) * ngb->s_neighbour[inv_dir]);
                    }
                    ngb->neighbours[inv_dir][ngb->n_neighbour[inv_dir]++] = -(h_child+1);
                  }
                  free (ngb_ngb_code);
                }
              }
              else {
                /* add sibling neighbour */
                int h_sibling = h_child + i - i_sibling;
                ngb_heap[h_child].neighbours[dir][ngb_heap[h_child].n_neighbour[dir]++] = -(h_sibling+1);
              }

            }
          }
        }
      }
    }

    /* Store the leaf */

    else {
      _octants_push_back (octree->octants, code, n_points, range);

      if (NGB_ON_THE_FLY) {
        if (octree->neighboursToBuild) {
          int i = octree->octants->n_nodes - 1;
          int h = heap->top;

          if (i >= (int) s_ngb_octree) {
            s_ngb_octree = PDM_MAX (2*s_ngb_octree,
                                    (size_t) octree->octants->n_nodes_max);
            ngb_octree = realloc (ngb_octree, sizeof(_neighbours_tmp_t) * s_ngb_octree);
          }

          /* copy ngb_heap[h] into ngb_octree[i],
             and change references to -(h+1) into i for all neighbours */
          for (PDM_para_octree_direction_t dir = PDM_BOTTOM; dir < 6; dir++) {
            /* copy ngb_heap[h].neighbours[dir] into ngb_octree[i].neighbours[dir] */
            ngb_octree[i].n_neighbour[dir] = ngb_heap[h].n_neighbour[dir];
            //ngb_octree[i].s_neighbour[dir] = ngb_heap[h].s_neighbour[dir];
            ngb_octree[i].s_neighbour[dir] = PDM_MAX (init_s,
                                                      ngb_heap[h].n_neighbour[dir]);

            ngb_octree[i].neighbours[dir] = malloc (sizeof(int) * ngb_octree[i].s_neighbour[dir]);
            for (int j = 0; j < ngb_heap[h].n_neighbour[dir]; j++) {
              ngb_octree[i].neighbours[dir][j] = ngb_heap[h].neighbours[dir][j];
            }

            /* change references to -(h+1) into i for all neighbours */
            PDM_para_octree_direction_t inv_dir = _inv_direction (dir);
            _neighbours_tmp_t *ngb = NULL;
            for (int j = 0; j < ngb_octree[i].n_neighbour[dir]; j++) {
              int ingb = ngb_octree[i].neighbours[dir][j];

              if (ingb < 0) {
                // neighbour in heap
                ngb = ngb_heap - (ingb+1);
              } else {
                // neighbour in octree
                ngb = ngb_octree + ingb;
              }

              int found = 0;
              int pos;
              for (pos = 0; pos < ngb->n_neighbour[inv_dir]; pos++) {
                if (ngb->neighbours[inv_dir][pos] == -(h+1)) {
                  found = 1;
                  break;
                }
              }

              assert (found);

              ngb->neighbours[inv_dir][pos] = i;
            }
          }
        }
      }
    }
  }

  if (NGB_ON_THE_FLY) {
    if (octree->neighboursToBuild) {
      ngb_octree = realloc (ngb_octree, sizeof(_neighbours_tmp_t) * octree->octants->n_nodes);

      for (PDM_para_octree_direction_t dir = PDM_BOTTOM; dir < 6; dir++) {
        free (parent_ngb.neighbours[dir]);
      }

      for (int i = 0; i < heap->max_top; i++) {
        for (PDM_para_octree_direction_t dir = PDM_BOTTOM; dir < 6; dir++) {
          if (ngb_heap[i].neighbours[dir] != NULL) {
            free (ngb_heap[i].neighbours[dir]);
          }
        }
      }
      free (ngb_heap);
    }
  }

  double vol = 0;
  for (int i = 0; i < octree->octants->n_nodes; i++) {
    double _side = 1./ (double) (1 << octree->octants->codes[i].L);
    vol += (_side * _side * _side);
  }
  double total_vol;
  PDM_MPI_Allreduce(&vol, &total_vol, 1, PDM_MPI_DOUBLE, PDM_MPI_SUM, octree->comm);

  assert (PDM_ABS(total_vol - 1.) < 1e-15);

  heap = _heap_free (heap);

  PDM_timer_hang_on(octree->timer);
  e_t_elapsed = PDM_timer_elapsed(octree->timer);
  e_t_cpu     = PDM_timer_cpu(octree->timer);
  e_t_cpu_u   = PDM_timer_cpu_user(octree->timer);
  e_t_cpu_s   = PDM_timer_cpu_sys(octree->timer);

  octree->times_elapsed[BUILD_LOCAL_NODES] += e_t_elapsed - b_t_elapsed;
  octree->times_cpu[BUILD_LOCAL_NODES]     += e_t_cpu - b_t_cpu;
  octree->times_cpu_u[BUILD_LOCAL_NODES]   += e_t_cpu_u - b_t_cpu_u;
  octree->times_cpu_s[BUILD_LOCAL_NODES]   += e_t_cpu_s - b_t_cpu_s;

  PDM_timer_resume(octree->timer);

  PDM_timer_hang_on(octree->timer);
  b_t_elapsed = PDM_timer_elapsed(octree->timer);
  b_t_cpu     = PDM_timer_cpu(octree->timer);
  b_t_cpu_u   = PDM_timer_cpu_user(octree->timer);
  b_t_cpu_s   = PDM_timer_cpu_sys(octree->timer);
  PDM_timer_resume(octree->timer);

  /*************************************************************************
   *
   * Neighbours
   *
   *************************************************************************/
  if (octree->neighboursToBuild) {
    if (NGB_ON_THE_FLY) {
      _finalize_neighbours (octree,
                            &ngb_octree,
                            b_t_elapsed,
                            b_t_cpu,
                            b_t_cpu_u,
                            b_t_cpu_s);
    }
    else {
      _compute_neighbours (octree,
                           b_t_elapsed,
                           b_t_cpu,
                           b_t_cpu_u,
                           b_t_cpu_s);
    }

    if (1 == 0) {
      _check_neighbours_area (octree);
    }
  }

  /*PDM_timer_hang_on(octree->timer);
  octree->times_elapsed[BUILD_TOTAL] = PDM_timer_elapsed(octree->timer);
  octree->times_cpu[BUILD_TOTAL]     = PDM_timer_cpu(octree->timer);
  octree->times_cpu_u[BUILD_TOTAL]   = PDM_timer_cpu_user(octree->timer);
  octree->times_cpu_s[BUILD_TOTAL]   = PDM_timer_cpu_sys(octree->timer);
  PDM_timer_resume(octree->timer);

  octree->times_elapsed[END] = octree->times_elapsed[BUILD_TOTAL];
  octree->times_cpu[END]     = octree->times_cpu[BUILD_TOTAL];
  octree->times_cpu_u[END]   = octree->times_cpu_u[BUILD_TOTAL];
  octree->times_cpu_s[END]   = octree->times_cpu_s[BUILD_TOTAL];*/

  //-->
  if (rank == 0 && octree->shared_rank_idx != NULL) {
    printf("shared_rank_idx = ");
    for (int i = 0; i <= n_ranks; i++) {
      printf("%d ", octree->shared_rank_idx[i]);
    }
    printf("\n");
  }
  if (0) {//octree->shared_rank_idx != NULL) {
    //const char *pref = "/stck/bandrieu/workspace/paradigma-dev/test/para_octree/shared_octree/";
    const char *pref = "";
    char filename[999];
    sprintf(filename, "%soctree_local_%4.4d.vtk", pref, rank);
    _export_nodes (filename,
                   octree->octants->n_nodes,
                   octree->octants->codes,
                   octree->s,
                   octree->d);

    sprintf(filename, "%soctree_pts_%4.4d.vtk", pref, rank);
    _export_octree_points (filename,
                           octree,
                           0);

    if (rank == 0) {
      for (int i = 0; i < n_ranks; i++) {
        sprintf(filename, "%soctree_shared_%4.4d.vtk", pref, i);
        _export_nodes (filename,
                       octree->shared_rank_idx[i+1] - octree->shared_rank_idx[i],
                       octree->shared_codes + octree->shared_rank_idx[i],
                       octree->s,
                       octree->d);

        printf("rank %d:\n", i);
        for (int j = octree->shared_rank_idx[i]; j < octree->shared_rank_idx[i+1]; j++) {
          double *e = octree->shared_pts_extents + 6*j;
          printf("  %d : L=%d, X=%d %d %d, n_pts = %d, extents = %f %f %f %f %f %f\n",
                 j,
                 octree->shared_codes[j].L,
                 octree->shared_codes[j].X[0],
                 octree->shared_codes[j].X[1],
                 octree->shared_codes[j].X[2],
                 octree->shared_pts_n[j],
                 e[0], e[1], e[2], e[3], e[4], e[5]);
        }

        sprintf(filename, "%soctree_shared_extents_%4.4d.vtk", pref, i);
        _export_boxes (filename,
                       octree->shared_rank_idx[i+1] - octree->shared_rank_idx[i],
                       octree->shared_pts_extents + 6* octree->shared_rank_idx[i],
                       NULL);
      }
    }
  }
  //<<--


  PDM_timer_hang_on(octree->timer);
  b_t_elapsed = PDM_timer_elapsed(octree->timer);
  b_t_cpu     = PDM_timer_cpu(octree->timer);
  b_t_cpu_u   = PDM_timer_cpu_user(octree->timer);
  b_t_cpu_s   = PDM_timer_cpu_sys(octree->timer);
  PDM_timer_resume(octree->timer);

  //-->>
  if (octree->explicit_nodes_to_build) {
    _build_explicit_nodes (octree);
    printf("[%d] %d explicit nodes\n", rank, octree->n_explicit_nodes);

    if (0) {
      for (int i = 0; i < octree->n_explicit_nodes; i++) {
        if (octree->explicit_nodes[i].leaf_id < 0) {
          for (int j = 0; j < 8; j++) {
            int k = octree->explicit_nodes[i].children_id[j];
            if (k < 0) continue;
            /*printf("node %d, n_pts = %d, extents = %f %f %f %f %f %f\n",
                   k,
                   octree->explicit_nodes[k].n_points,
                   octree->explicit_nodes[k].pts_extents[0],
                   octree->explicit_nodes[k].pts_extents[1],
                   octree->explicit_nodes[k].pts_extents[2],
                   octree->explicit_nodes[k].pts_extents[3],
                   octree->explicit_nodes[k].pts_extents[4],
                   octree->explicit_nodes[k].pts_extents[5]);*/
            assert (octree->explicit_nodes[k].ancestor_id == i);
            assert (octree->explicit_nodes[k].n_points > 0);
          }
        }
      }
    }

    if (0) {
      const char *pref = "";
      char filename[999];
      sprintf(filename, "%soctree_explicit_%4.4d.vtk", pref, rank);
      _export_explicit_nodes (filename,
                              octree->n_explicit_nodes,
                              octree->explicit_nodes);
    }
  }
  //<<--
  PDM_timer_hang_on(octree->timer);
  e_t_elapsed = PDM_timer_elapsed(octree->timer);
  e_t_cpu     = PDM_timer_cpu(octree->timer);
  e_t_cpu_u   = PDM_timer_cpu_user(octree->timer);
  e_t_cpu_s   = PDM_timer_cpu_sys(octree->timer);

  octree->times_elapsed[BUILD_EXPLICIT_NODES] += e_t_elapsed - b_t_elapsed;
  octree->times_cpu[BUILD_EXPLICIT_NODES]     += e_t_cpu - b_t_cpu;
  octree->times_cpu_u[BUILD_EXPLICIT_NODES]   += e_t_cpu_u - b_t_cpu_u;
  octree->times_cpu_s[BUILD_EXPLICIT_NODES]   += e_t_cpu_s - b_t_cpu_s;

  PDM_timer_resume(octree->timer);



  PDM_timer_hang_on(octree->timer);
  octree->times_elapsed[BUILD_TOTAL] = PDM_timer_elapsed(octree->timer);
  octree->times_cpu[BUILD_TOTAL]     = PDM_timer_cpu(octree->timer);
  octree->times_cpu_u[BUILD_TOTAL]   = PDM_timer_cpu_user(octree->timer);
  octree->times_cpu_s[BUILD_TOTAL]   = PDM_timer_cpu_sys(octree->timer);
  PDM_timer_resume(octree->timer);

  octree->times_elapsed[END] = octree->times_elapsed[BUILD_TOTAL];
  octree->times_cpu[END]     = octree->times_cpu[BUILD_TOTAL];
  octree->times_cpu_u[END]   = octree->times_cpu_u[BUILD_TOTAL];
  octree->times_cpu_s[END]   = octree->times_cpu_s[BUILD_TOTAL];
}


/**
 *
 * \brief Get extents
 *
 * \param [in]   id                 Identifier
 *
 * \return     Extents
 *
 */

double *
PDM_para_octree_extents_get
(
 const int  id
 )
{
  _octree_t *octree = _get_from_id (id);

  return octree->global_extents;
}

/**
 *
 * \brief Dump octree
 *
 * \param [in]   id                 Identifier
 *
 */

void
PDM_para_octree_dump
(
 const int          id
 )
{
  _octree_t *octree = _get_from_id (id);
  PDM_printf("PDM_dump_para_octree : %d\n",id);

  PDM_printf("  - n_nodes : %d\n", octree->octants->n_nodes);
  printf("  - global_extents :");
  for (int i = 0; i < 2*octree->dim; i++) {
    printf(" %12.5e", octree->global_extents[i]);
  }
  PDM_printf("\n");
  PDM_printf("  - depth_max : %d\n", octree->depth_max);
  PDM_printf("  - points_in_leaf_max : %d\n", octree->points_in_leaf_max);

  PDM_printf("  - s : %12.5e %12.5e %12.5e\n", octree->s[0], octree->s[1], octree->s[2]);
  PDM_printf("  - d : %12.5e %12.5e %12.5e\n", octree->d[0], octree->d[1], octree->d[2]);

  PDM_printf("  - n_point_clouds : %d\n", octree->n_point_clouds);
  PDM_printf("  - t_n_points : "PDM_FMT_G_NUM"\n", octree->t_n_points);
  PDM_printf("  - n_points : %d\n", octree->n_points);
  for (int i = 0; i < octree->n_points; i++) {
    PDM_printf("  %d "PDM_FMT_G_NUM" : %12.5e %12.5e %12.5e / level %u code [%u, %u, %u]\n",
               i, octree->points_gnum[i],
               octree->points[3*i], octree->points[3*i+1], octree->points[3*i+2],
               octree->points_code[i].L,
               octree->points_code[i].X[0],
               octree->points_code[i].X[1],
               octree->points_code[i].X[2]);
  }
  PDM_printf("  - n_nodes : %d\n", octree->octants->n_nodes);
  for (int i = 0; i < octree->octants->n_nodes; i++) {
    PDM_printf("  %d : level %u code [%u, %u, %u], range %d, n_points %d\n",
               i,
               octree->octants->codes[i].L,
               octree->octants->codes[i].X[0],
               octree->octants->codes[i].X[1],
               octree->octants->codes[i].X[2],
               octree->octants->range[i],
               octree->octants->n_points[i]
               );
  }
  if (octree->neighboursToBuild) {
    for (int i = 0; i < octree->octants->n_nodes; i++) {
      PDM_printf("  %d : neighbors\n", i);
      for (int j = 0; j < 6; j++) {
        PDM_printf("    - direction %d : ", j);
        for (int k = octree->octants->neighbour_idx[6*i+j];
             k < octree->octants->neighbour_idx[6*i+j+1]; k++) {
          PDM_printf(" %d",octree->octants->neighbours[k]);
        }
        PDM_printf("\n");
      }
    }
  }
}



/**
 *
 * Look for closest points stored inside an octree
 *
 * \param [in]   id                     Identifier
 * \param [in]   n_closest_points       Number of closest points to find
 * \param [in]   n_pts                  Number of points
 * \param [in]   pts                    Point Coordinates
 * \param [in]   pts_g_num              Point global numbers
 * \param [out]  closest_octree_pt_id   Closest points in octree global number
 * \param [out]  closest_octree_pt_dist Closest points in octree distance
 *
 */

void
PDM_para_octree_closest_points
(
 const int    id,
 const int    n_closest_points,
 const int    n_pts,
 double      *pts_coord,
 PDM_g_num_t *pts_g_num,
 PDM_g_num_t *closest_octree_pts_g_num,
 double      *closest_octree_pts_dist2
 )
{
  _octree_t *octree = _get_from_id (id);
  const int dim = octree->dim;

  float f_copy_threshold = 1.15;
  float f_max_copy = 0.1;

  char *env_var = NULL;
  env_var = getenv ("OCTREE_COPY_THRESHOLD");
  if (env_var != NULL) {
    f_copy_threshold = (float) atof(env_var);
  }

  env_var = getenv ("OCTREE_MAX_COPY");
  if (env_var != NULL) {
    f_max_copy = (float) atof(env_var);
  }

  int USE_SHARED_OCTREE = 0;
  env_var = getenv ("USE_SHARED_OCTREE");
  if (env_var != NULL) {
    USE_SHARED_OCTREE = (int) atoi(env_var);
  }


  /* Compute rank extents and build shared bounding-box tree */
  if (octree->used_rank_extents == NULL && !USE_SHARED_OCTREE) {
    _compute_rank_extents (octree);
  }



  int i_rank, n_rank;
  PDM_MPI_Comm_rank (octree->comm, &i_rank);
  PDM_MPI_Comm_size (octree->comm, &n_rank);


  if (i_rank == 0) {
    printf("USE_SHARED_OCTREE = %d\n", USE_SHARED_OCTREE);
  }


  PDM_MPI_Comm    bt_comm;
  PDM_box_set_t  *box_set   = NULL;
  PDM_box_tree_t *bt_shared = NULL;
  int   max_boxes_leaf_shared = 10; // Max number of boxes in a leaf for coarse shared BBTree
  int   max_tree_depth_shared = 6; // Max tree depth for coarse shared BBTree
  float max_box_ratio_shared  = 5; // Max ratio for local BBTree (nConnectedBoxe < ratio * nBoxes)
  if (USE_SHARED_OCTREE && n_rank > 1) {
    assert (octree->shared_rank_idx != NULL);

    PDM_MPI_Comm_split (octree->comm, i_rank, 0, &bt_comm);

    int n_boxes = octree->shared_rank_idx[n_rank];

    const int n_info_location = 3;
    int *init_location_proc = PDM_array_zeros_int (n_info_location * n_boxes);
    PDM_g_num_t *gnum_proc = (PDM_g_num_t *) malloc (sizeof(PDM_g_num_t) * n_boxes);
    for (int i = 0; i < n_boxes; i++) {
      gnum_proc[i] = i + 1;
    }

    box_set = PDM_box_set_create (3,
                                  1,
                                  0,
                                  n_boxes,
                                  gnum_proc,
                                  octree->shared_pts_extents,
                                  1,
                                  &n_boxes,
                                  init_location_proc,
                                  bt_comm);

    bt_shared = PDM_box_tree_create (max_tree_depth_shared,
                                     max_boxes_leaf_shared,
                                     max_box_ratio_shared);

    PDM_box_tree_set_boxes (bt_shared,
                            box_set,
                            PDM_BOX_TREE_ASYNC_LEVEL);

    free (gnum_proc);
    free (init_location_proc);
  }


  /********************************************
   * Distribute target points
   ********************************************/
  int *send_count = NULL;
  int *recv_count = NULL;
  int *send_shift = NULL;
  int *recv_shift = NULL;

  PDM_g_num_t *send_g_num = NULL;
  PDM_g_num_t *recv_g_num = NULL;
  double      *send_coord = NULL;
  double      *recv_coord = NULL;

  int n_recv_pts;
  double d[3], s[3];
  PDM_morton_code_t *pts_code = NULL;


  int n_copied_ranks1 = 0;
  int *copied_ranks1 = NULL;


  int *copied_shift1 = NULL;
  int n_pts_local1 = 0;
  int n_pts_copied1 = 0;
  int n_pts_recv1 = 0;
  int n_pts1;
  int idx_pts1[4];
  idx_pts1[0] = 0;

  PDM_g_num_t *pts_g_num1 = NULL;
  double      *pts_coord1 = NULL;

  if (n_rank > 1) {
    send_count = PDM_array_zeros_int (n_rank);
    int *rank_pt = malloc (sizeof(int) * n_pts);

    if (USE_SHARED_OCTREE) {
      double *node_min_dist = (double *) malloc (sizeof(double) * n_pts);
      PDM_box_tree_min_dist_max_box (bt_shared,
                                     n_pts,
                                     pts_coord,
                                     rank_pt,
                                     node_min_dist);
      /*PDM_box_tree_min_dist_max_box_disjoint (bt_shared,
        n_pts,
        pts_coord,
        rank_pt,
        node_min_dist);*/
      free (node_min_dist);

      for (int i = 0; i < n_pts; i++) {
        int inode = rank_pt[i];

        int l = 0;
        int r = n_rank;
        while (l + 1 < r) {
          int m = l + (r - l)/2;
          if (inode < octree->shared_rank_idx[m])
            r = m;
          else
            l = m;
        }
        int rank = l;
        rank_pt[i] = rank;
        send_count[rank]++;
      }
    }

    else {
      /*   1) Encode the coordinates of every target point */
      pts_code = malloc (sizeof(PDM_morton_code_t) * n_pts);
      _morton_encode_coords (dim,
                             PDM_morton_max_level,
                             octree->global_extents,
                             (size_t) n_pts,
                             pts_coord,
                             pts_code,
                             d,
                             s);

      /*   2) Use binary search to associate each target point to the appropriate process */
      for (int i = 0; i < n_pts; i++) {
        rank_pt[i] = PDM_morton_binary_search (n_rank,
                                               pts_code[i],
                                               octree->rank_octants_index);
        send_count[rank_pt[i]]++;
      }
      free (pts_code);
    }

    /*   3) Exchange send/recv counts */
    recv_count = malloc (sizeof(int) * n_rank);
    PDM_MPI_Alltoall (send_count, 1, PDM_MPI_INT,
                      recv_count, 1, PDM_MPI_INT,
                      octree->comm);

    send_shift = malloc (sizeof(int) * (n_rank + 1));
    recv_shift = malloc (sizeof(int) * (n_rank + 1));
    send_shift[0] = 0;
    recv_shift[0] = 0;
    for (int i = 0; i < n_rank; i++) {
      send_shift[i+1] = send_shift[i] + send_count[i];
      recv_shift[i+1] = recv_shift[i] + recv_count[i];
    }

    n_recv_pts = recv_shift[n_rank];

    int *n_recv_pts_copied_ranks = NULL;
    int mean_n_recv_pts;
    _prepare_copies (octree->comm,
                     f_copy_threshold,
                     f_max_copy,
                     n_recv_pts,
                     &n_copied_ranks1,
                     &copied_ranks1,
                     &n_recv_pts_copied_ranks,
                     &mean_n_recv_pts);
    if (n_recv_pts_copied_ranks != NULL) {
      free (n_recv_pts_copied_ranks);
    }

    if (n_copied_ranks1 > 0) {
      if (i_rank == 0) {
        if (n_copied_ranks1 == 1) {
          printf("phase 1: 1 copied rank: %d\n", copied_ranks1[0]);
        }
        else {
          printf("phase 1: %d copied ranks:", n_copied_ranks1);
          for (int i = 0; i < n_copied_ranks1; i++) {
            printf(" %d", copied_ranks1[i]);
          }
          printf("\n");
        }
      }

      PDM_para_octree_copy_ranks (id,
                                  n_copied_ranks1,
                                  copied_ranks1);
    } else {
      if (i_rank == 0) printf("phase 1: 0 copied ranks\n");
    }

    int *i_copied_rank1 = PDM_array_const_int(n_rank, -1);
    int *copied_count = malloc (sizeof(int) * octree->n_copied_ranks);

    for (int i = 0; i < octree->n_copied_ranks; i++) {
      i_copied_rank1[octree->copied_ranks[i]] = i;
      copied_count[i] = 0;
    }



    n_pts_local1 = 0;
    for (int i = 0; i < n_rank; i++) {
      send_shift[i+1] = send_shift[i];

      if (i == i_rank) {
        n_pts_local1 += send_count[i];
        send_count[i] = 0;
      } else if (i_copied_rank1[i] >= 0) {
        copied_count[i_copied_rank1[i]] = send_count[i];
        send_count[i] = 0;
      } else {
        send_shift[i+1] += send_count[i];
      }
    }

    copied_shift1 = malloc (sizeof(int) * (octree->n_copied_ranks + 1));
    copied_shift1[0] = 0;
    for (int i = 0; i < octree->n_copied_ranks; i++) {
      copied_shift1[i+1] = copied_shift1[i] + copied_count[i];
      copied_count[i] = 0;
    }
    n_pts_copied1 = copied_shift1[octree->n_copied_ranks];

    /*   3bis) Exchange new send/recv counts */
    PDM_MPI_Alltoall (send_count, 1, PDM_MPI_INT,
                      recv_count, 1, PDM_MPI_INT,
                      octree->comm);
    for (int i = 0; i < n_rank; i++) {
      recv_shift[i+1] = recv_shift[i] + recv_count[i];
      send_count[i] = 0;
    }
    n_pts_recv1 = recv_shift[n_rank];


    idx_pts1[1] = n_pts_local1;
    idx_pts1[2] = idx_pts1[1] + n_pts_recv1;
    idx_pts1[3] = idx_pts1[2] + n_pts_copied1;
    n_pts1 = idx_pts1[3];

    pts_g_num1 = malloc (sizeof(PDM_g_num_t) * n_pts1);
    pts_coord1 = malloc (sizeof(double)      * n_pts1 * dim);

    /*   4) Fill send buffers */
    n_pts_local1 = 0;
    send_g_num = malloc (sizeof(PDM_g_num_t) * send_shift[n_rank]);
    send_coord = malloc (sizeof(double)      * send_shift[n_rank]*dim);
    recv_g_num = pts_g_num1 + idx_pts1[1];
    recv_coord = pts_coord1 + idx_pts1[1] * dim;

    PDM_g_num_t *local_g_num = pts_g_num1 + idx_pts1[0];
    double      *local_coord = pts_coord1 + idx_pts1[0] * dim;

    PDM_g_num_t *copied_g_num = pts_g_num1 + idx_pts1[2];
    double      *copied_coord = pts_coord1 + idx_pts1[2] * dim;

    for (int i = 0; i < n_pts; i++) {
      int rank = rank_pt[i];

      if (rank == i_rank) {
        local_g_num[n_pts_local1] = pts_g_num[i];
        for (int j = 0; j < dim; j++) {
          local_coord[dim*n_pts_local1 + j] = pts_coord[dim*i + j];
        }
        n_pts_local1++;
      }

      else if (i_copied_rank1[rank] >= 0) {
        rank = i_copied_rank1[rank];
        int k = copied_shift1[rank] + copied_count[rank];
        copied_g_num[k] = pts_g_num[i];
        for (int j = 0; j < dim; j++) {
          copied_coord[dim*k + j] = pts_coord[dim*i + j];
        }
        copied_count[rank]++;
      }

      else {
        int k = send_shift[rank] + send_count[rank];
        send_g_num[k] = pts_g_num[i];
        for (int j = 0; j < dim; j++) {
          send_coord[dim*k + j] = pts_coord[dim*i + j];
        }
        send_count[rank]++;
      }
    }
    if (copied_count != NULL) {
      free (copied_count);
    }
    if (i_copied_rank1 != NULL) {
      free (i_copied_rank1);
    }
    free (rank_pt);

    /*   5) Send gnum buffer */
    PDM_MPI_Alltoallv (send_g_num, send_count, send_shift, PDM__PDM_MPI_G_NUM,
                       recv_g_num, recv_count, recv_shift, PDM__PDM_MPI_G_NUM,
                       octree->comm);

    /*   6) Send coord buffer */
    for (int i = 0; i < n_rank; i++) {
      send_count[i] *= dim;
      recv_count[i] *= dim;
      send_shift[i+1] *= dim;
      recv_shift[i+1] *= dim;
    }
    PDM_MPI_Alltoallv (send_coord, send_count, send_shift, PDM_MPI_DOUBLE,
                       recv_coord, recv_count, recv_shift, PDM_MPI_DOUBLE,
                       octree->comm);
  }

  /* Single proc */
  else {
    n_recv_pts = n_pts;
    n_pts_local1 = n_pts;
    n_pts_recv1 = 0;
    n_pts_copied1 = 0;

    idx_pts1[1] = n_pts_local1;
    idx_pts1[2] = idx_pts1[1] + n_pts_recv1;
    idx_pts1[3] = idx_pts1[2] + n_pts_copied1;
    n_pts1 = idx_pts1[3];

    pts_g_num1 = pts_g_num;
    pts_coord1 = pts_coord;
  }



  /********************************************
   * First guess : closest source points in the
   * sense of Morton codes
   ********************************************/
  int s_closest = n_closest_points * n_pts1;
  double      *_closest_pts_dist2 = NULL;
  PDM_g_num_t *_closest_pts_g_num = NULL;

  if (n_rank == 1) {
    _closest_pts_g_num = closest_octree_pts_g_num;
    _closest_pts_dist2 = closest_octree_pts_dist2;
  }
  else {
    _closest_pts_dist2 = malloc (sizeof(double)      * s_closest);
    _closest_pts_g_num = malloc (sizeof(PDM_g_num_t) * s_closest);
  }

  /* Encode the coordinates of the received target points */
  pts_code = malloc (sizeof(PDM_morton_code_t) * n_pts1);
  _morton_encode_coords (dim,
                         PDM_morton_max_level,
                         octree->global_extents,
                         (size_t) n_pts1,
                         pts_coord1,
                         pts_code,
                         d,
                         s);

  for (int i = 0; i < s_closest; i++) {
    _closest_pts_dist2[i] = HUGE_VAL;
    _closest_pts_g_num[i] = -1;
  }

  /* First guess in local octree */
  _l_octant_t       *_octants   = octree->octants;
  double            *_src_coord = octree->points;
  PDM_g_num_t       *_src_g_num = octree->points_gnum;
  //PDM_morton_code_t *_src_codes = octree->points_code;

  for (int i = 0; i < idx_pts1[2]; i++) {
    double *last_closest_pt_dist2 = _closest_pts_dist2 + (n_closest_points*(i+1) - 1);
    double *_coord = pts_coord1 + dim * i;

    /* Find base leaf */
    int base = PDM_morton_binary_search (_octants->n_nodes,
                                         pts_code[i],
                                         _octants->codes);

    /* Inspect source points inside base leaf */
    for (int k = 0; k < _octants->n_points[base]; k++) {
      int j = _octants->range[base] + k;
      double dist2 = _pt_to_pt_dist2 (dim,
                                      _coord,
                                      _src_coord + dim*j);
      if (dist2 < *last_closest_pt_dist2) {
        _insertion_sort (dist2,
                         _src_g_num[j],
                         n_closest_points,
                         _closest_pts_dist2 + n_closest_points*i,
                         _closest_pts_g_num + n_closest_points*i);
      }
    }
  }

  /* First guess in copied ranks octree */
  double *_pts_coord1 = pts_coord1 + idx_pts1[2] * dim;
  PDM_morton_code_t *_pts_code = pts_code + idx_pts1[2];
  double      *__closest_pts_dist2 = _closest_pts_dist2 + idx_pts1[2] * n_closest_points;
  PDM_g_num_t *__closest_pts_g_num = _closest_pts_g_num + idx_pts1[2] * n_closest_points;

  for (int rank = 0; rank < octree->n_copied_ranks; rank++) {
    _octants   = octree->copied_octants[rank];
    _src_coord = octree->copied_points[rank];
    _src_g_num = octree->copied_points_gnum[rank];
    //_src_codes = octree->copied_points_code[rank];

    for (int i = copied_shift1[rank]; i < copied_shift1[rank+1]; i++) {
      double *last_closest_pt_dist2 = __closest_pts_dist2 + (n_closest_points*(i+1) - 1);
      double *_coord = _pts_coord1 + dim * i;

      /* Find base leaf */
      int base = PDM_morton_binary_search (_octants->n_nodes,
                                           _pts_code[i],
                                           _octants->codes);

      /* Inspect source points inside base leaf */
      for (int k = 0; k < _octants->n_points[base]; k++) {
        int j = _octants->range[base] + k;
        double dist2 = _pt_to_pt_dist2 (dim,
                                        _coord,
                                        _src_coord + dim*j);
        if (dist2 < *last_closest_pt_dist2) {
          _insertion_sort (dist2,
                           _src_g_num[j],
                           n_closest_points,
                           __closest_pts_dist2 + n_closest_points*i,
                           __closest_pts_g_num + n_closest_points*i);
        }
      }
    }
  } // End of loops on copied ranks
  free (pts_code);


  /*
   *  Search closest points
   */
  if (octree->explicit_nodes_to_build) {
    _closest_points_explicit (n_closest_points,
                              octree,
                              -1,
                              idx_pts1[2],
                              pts_coord1,
                              _closest_pts_g_num,
                              _closest_pts_dist2);
  }
  else {
  _closest_points (n_closest_points,
                   dim,
                   octree->d,
                   octree->s,
                   octree->octants,
                   octree->points_gnum,
                   octree->points,
                   idx_pts1[2],
                   pts_coord1,
                   _closest_pts_g_num,
                   _closest_pts_dist2);
  }

  for (int i = 0; i < octree->n_copied_ranks; i++) {
    if (octree->explicit_nodes_to_build) {
      _closest_points_explicit (n_closest_points,
                                octree,
                                i,
                                copied_shift1[i+1] - copied_shift1[i],
                                _pts_coord1 + copied_shift1[i]*dim,
                                __closest_pts_g_num + n_closest_points*copied_shift1[i],
                                __closest_pts_dist2 + n_closest_points*copied_shift1[i]);
    }
    else {
      _closest_points (n_closest_points,
                       dim,
                       octree->d,
                       octree->s,
                       octree->copied_octants[i],
                       octree->copied_points_gnum[i],
                       octree->copied_points[i],
                       copied_shift1[i+1] - copied_shift1[i],
                       _pts_coord1 + copied_shift1[i]*dim,
                       __closest_pts_g_num + n_closest_points*copied_shift1[i],
                       __closest_pts_dist2 + n_closest_points*copied_shift1[i]);
    }
  }


  if (n_rank == 1) {
    return;
  }

  /*
   *  Fill block data
   */
  PDM_g_num_t *block_distrib_idx =
    PDM_compute_uniform_entity_distribution_from_partition (octree->comm,
                                                            1,
                                                            &n_pts,
<<<<<<< HEAD
                                                            &pts_g_num);
=======
                                                            (const PDM_g_num_t **) &pts_g_num);
>>>>>>> e5373e54

  PDM_part_to_block_t *ptb1 = PDM_part_to_block_create2 (PDM_PART_TO_BLOCK_DISTRIB_ALL_PROC,
                                                         PDM_PART_TO_BLOCK_POST_MERGE,
                                                         1.,
                                                         &pts_g_num1,
                                                         block_distrib_idx,
                                                         &n_pts1,
                                                         1,
                                                         octree->comm);

  int *part_stride = PDM_array_const_int(n_pts1, n_closest_points);

  int *block_stride = NULL;
  double *block_closest_pts_dist2 = NULL;
  PDM_part_to_block_exch (ptb1,
                          sizeof(double),
                          PDM_STRIDE_VAR,
                          1,
                          &part_stride,
                          (void **) &_closest_pts_dist2,
                          &block_stride,
                          (void **) &block_closest_pts_dist2);
  free (block_stride);

  PDM_g_num_t *block_closest_pts_g_num = NULL;
  PDM_part_to_block_exch (ptb1,
                          sizeof(PDM_g_num_t),
                          PDM_STRIDE_VAR,
                          1,
                          &part_stride,
                          (void **) &_closest_pts_g_num,
                          &block_stride,
                          (void **) &block_closest_pts_g_num);
  free (block_stride);
  free (part_stride);

  ptb1 = PDM_part_to_block_free (ptb1);



  /*
   *  Find ranks that may contain closer points
   */
  int *close_ranks_idx = NULL;
  int *close_ranks = NULL;

  double *upper_bound_dist2 = malloc (sizeof(double) * n_pts1);
  for (int i = 0; i < n_pts1; i++) {
    upper_bound_dist2[i] = _closest_pts_dist2[n_closest_points*(i+1) - 1];
  }

  if (USE_SHARED_OCTREE) {
    assert (octree->shared_rank_idx != NULL);

    int *close_nodes_idx = NULL;
    int *close_nodes     = NULL;
    PDM_box_tree_closest_upper_bound_dist_boxes_get (bt_shared,
                                                     n_pts1,
                                                     pts_coord1,
                                                     upper_bound_dist2,
                                                     &close_nodes_idx,
                                                     &close_nodes);
    int *tag_rank = PDM_array_zeros_int (n_rank);

    int tmp_size = 4 * n_pts1;
    close_ranks = malloc (sizeof(int) * tmp_size);
    close_ranks_idx = malloc (sizeof(int) * (n_pts1 + 1));
    close_ranks_idx[0] = 0;

    for (int i = 0; i < n_pts1; i++) {
      close_ranks_idx[i+1] = close_ranks_idx[i];

      for (int j = close_nodes_idx[i]; j < close_nodes_idx[i+1]; j++) {
        int inode = close_nodes[j];
        if (octree->shared_pts_n[inode] == 0) continue;

        int l = 0;
        int r = n_rank;
        while (l + 1 < r) {
          int m = l + (r - l)/2;
          if (inode < octree->shared_rank_idx[m])
            r = m;
          else
            l = m;
        }
        int rank = l;

        if (tag_rank[rank]) continue;

        if (tmp_size <= close_ranks_idx[i+1]) {
          tmp_size *= 2;
          close_ranks = realloc (close_ranks, sizeof(int) * tmp_size);
        }

        close_ranks[close_ranks_idx[i+1]++] = rank;
        tag_rank[rank] = 1;
      }

      for (int j = close_ranks_idx[i]; j < close_ranks_idx[i+1]; j++) {
        tag_rank[close_ranks[j]] = 0;
      }
    }

    free (close_nodes_idx);
    free (close_nodes);
    free (tag_rank);

  }

  else {
    PDM_box_tree_closest_upper_bound_dist_boxes_get (octree->bt_shared,
                                                     n_pts1,
                                                     pts_coord1,
                                                     upper_bound_dist2,
                                                     &close_ranks_idx,
                                                     &close_ranks);
    if (octree->n_used_rank < n_rank) {
      for (int i = 0; i < close_ranks_idx[n_pts1]; i++) {
        int j = close_ranks[i];
        close_ranks[i] = octree->used_rank[j];
      }
    }
  }

  PDM_array_reset_int(send_count, n_rank, 0);

  for (int i = 0; i < idx_pts1[2]; i++) {
    for (int j = close_ranks_idx[i]; j < close_ranks_idx[i+1]; j++) {
      int rank = close_ranks[j];
      if (rank != i_rank) {
        send_count[rank]++;
      }
    }
  }

  int *_close_ranks_idx = close_ranks_idx + idx_pts1[2];
  for (int c = 0; c < octree->n_copied_ranks; c++) {
    int _rank = octree->copied_ranks[c];

    for (int i = copied_shift1[c]; i < copied_shift1[c+1]; i++) {
      for (int j = _close_ranks_idx[i]; j < _close_ranks_idx[i+1]; j++) {
        int rank = close_ranks[j];
        if (rank != _rank) {
          send_count[rank]++;
        }
      }
    }
  }

  PDM_MPI_Alltoall (send_count, 1, PDM_MPI_INT,
                    recv_count, 1, PDM_MPI_INT,
                    octree->comm);

  for (int i = 0; i < n_rank; i++) {
    send_shift[i+1] = send_shift[i] + send_count[i];
    recv_shift[i+1] = recv_shift[i] + recv_count[i];
  }

  n_recv_pts = recv_shift[n_rank];

  PDM_para_octree_free_copies (id);

  int n_copied_ranks2;
  int *copied_ranks2 = NULL;
  int *n_recv_pts_copied_ranks = NULL;
  int mean_n_recv_pts;
  _prepare_copies (octree->comm,
                   f_copy_threshold,
                   f_max_copy,
                   n_recv_pts,
                   &n_copied_ranks2,
                   &copied_ranks2,
                   &n_recv_pts_copied_ranks,
                   &mean_n_recv_pts);

  if (n_copied_ranks2 > 0) {
    if (i_rank == 0) {
      if (n_copied_ranks2 == 1) {
        printf("phase 2: 1 copied rank: %d\n", copied_ranks2[0]);
      }
      else {
        printf("phase 2: %d copied ranks:", n_copied_ranks2);
        for (int i = 0; i < n_copied_ranks2; i++) {
          printf(" %d", copied_ranks2[i]);
        }
        printf("\n");
      }
    }

    PDM_para_octree_copy_ranks (id,
                                n_copied_ranks2,
                                copied_ranks2);
  } else {
    if (i_rank == 0) printf("phase 2: 0 copied ranks\n");
  }

  int *i_copied_rank2 = PDM_array_const_int(n_rank,-1);
  int *copied_count = malloc (sizeof(int) * octree->n_copied_ranks);

  for (int i = 0; i < octree->n_copied_ranks; i++) {
    i_copied_rank2[octree->copied_ranks[i]] = i;
    copied_count[i] = 0;
  }


  int n_pts_local2 = 0;
  int n_pts_recv2 = 0;
  int n_pts_copied2 = 0;
  for (int i = 0; i < octree->n_copied_ranks; i++) {
    int rank = octree->copied_ranks[i];
    if (rank != i_rank) {
      int si = send_count[rank];

      si = PDM_MIN (si, PDM_MAX (0, (n_recv_pts_copied_ranks[i] - n_recv_pts)/2));
      if (i_copied_rank2[i_rank] < 0) {
        si = PDM_MIN (si, PDM_MAX (0, mean_n_recv_pts - n_recv_pts));
      }

      copied_count[i] = si;
      n_recv_pts += si;
    }
  }

  for (int i = 0; i < n_rank; i++) {
    send_shift[i+1] = send_shift[i];

    if (i == i_rank) {
      n_pts_local2 += send_count[i];
      send_count[i] = 0;
    }
    else if (i_copied_rank2[i] >= 0) {
      send_count[i] -= copied_count[i_copied_rank2[i]];
    }

    send_shift[i+1] += send_count[i];
  }

  if (n_recv_pts_copied_ranks != NULL) {
    free (n_recv_pts_copied_ranks);
  }

  int *copied_shift2 = malloc (sizeof(int) * (octree->n_copied_ranks + 1));
  int *copied_count_tmp = malloc (sizeof(int) * octree->n_copied_ranks);
  copied_shift2[0] = 0;
  for (int i = 0; i < octree->n_copied_ranks; i++) {
    copied_shift2[i+1] = copied_shift2[i] + copied_count[i];
    copied_count_tmp[i] = 0;
  }
  n_pts_copied2 = copied_shift2[octree->n_copied_ranks];


  /* Exchange new send/recv counts */
  PDM_MPI_Alltoall (send_count, 1, PDM_MPI_INT,
                    recv_count, 1, PDM_MPI_INT,
                    octree->comm);

  for (int i = 0; i < n_rank; i++) {
    recv_shift[i+1] = recv_shift[i] + recv_count[i];
    send_count[i] = 0;
  }
  n_pts_recv2 = recv_shift[n_rank];

  int idx_pts2[4];
  idx_pts2[0] = 0;
  idx_pts2[1] = n_pts_local2;
  idx_pts2[2] = idx_pts2[1] + n_pts_recv2;
  idx_pts2[3] = idx_pts2[2] + n_pts_copied2;
  int n_pts2 = idx_pts2[3];

  PDM_g_num_t *pts_g_num2 = malloc (sizeof(PDM_g_num_t) * n_pts2);
  double      *pts_coord2 = malloc (sizeof(double)      * n_pts2 * dim);
  double      *_closest_pts_dist22 = malloc (sizeof(double) * n_pts2 * n_closest_points);

  send_g_num = realloc (send_g_num, sizeof(PDM_g_num_t) * send_shift[n_rank]);
  int s_data = dim + 1;
  send_coord = realloc (send_coord, sizeof(double) * send_shift[n_rank] * s_data);

  recv_g_num = pts_g_num2 + idx_pts2[1];
  recv_coord = pts_coord2 + idx_pts2[1] * dim;

  PDM_g_num_t *local_g_num = pts_g_num2 + idx_pts2[0];
  double      *local_coord = pts_coord2 + idx_pts2[0] * dim;
  double      *local_closest_pts_dist2 = _closest_pts_dist22 + idx_pts2[0] * n_closest_points;

  PDM_g_num_t *copied_g_num = pts_g_num2 + idx_pts2[2];
  double      *copied_coord = pts_coord2 + idx_pts2[2] * dim;
  double      *copied_closest_pts_dist2 = _closest_pts_dist22 + idx_pts2[2] * n_closest_points;

  n_pts_local2 = 0;
  for (int i = 0; i < idx_pts1[2]; i++) {
    for (int j = close_ranks_idx[i]; j < close_ranks_idx[i+1]; j++) {
      int rank = close_ranks[j];
      if (rank != i_rank) {

        if (i_copied_rank2[rank] >= 0) {
          int rank2 = i_copied_rank2[rank];

          if (copied_count_tmp[rank2] < copied_count[rank2]) {
            int k = copied_shift2[rank2] + copied_count_tmp[rank2];
            copied_g_num[k] = pts_g_num1[i];
            for (int l = 0; l < dim; l++) {
              copied_coord[dim*k+l] = pts_coord1[dim*i+l];
            }
            for (int l = 0; l < n_closest_points; l++) {
              copied_closest_pts_dist2[k*n_closest_points + l] = upper_bound_dist2[i];
            }
            copied_count_tmp[rank2]++;
          }
          else {
            int k = send_shift[rank] + send_count[rank];
            send_g_num[k] = pts_g_num1[i];
            for (int l = 0; l < dim; l++) {
              send_coord[s_data*k+l] = pts_coord1[dim*i+l];
            }
            send_coord[s_data*k+dim] = upper_bound_dist2[i];
            send_count[rank]++;
          }
        }

        else {
          int k = send_shift[rank] + send_count[rank];
          send_g_num[k] = pts_g_num1[i];
          for (int l = 0; l < dim; l++) {
            send_coord[s_data*k+l] = pts_coord1[dim*i+l];
          }
          send_coord[s_data*k+dim] = upper_bound_dist2[i];
          send_count[rank]++;
        }

      }
    }
  }

  PDM_g_num_t *_pts_g_num1 = pts_g_num1 + idx_pts1[2];
  double *_upper_bound_dist2 = upper_bound_dist2 + idx_pts1[2];
  for (int c = 0; c < n_copied_ranks1; c++) {
    int rank1 = copied_ranks1[c];

    for (int i = copied_shift1[c]; i < copied_shift1[c+1]; i++) {
      for (int j = _close_ranks_idx[i]; j < _close_ranks_idx[i+1]; j++) {
        int rank = close_ranks[j];
        if (rank != rank1) {

          if (rank == i_rank) {
            local_g_num[n_pts_local2] = _pts_g_num1[i];
            for (int l = 0; l < dim; l++) {
              local_coord[dim*n_pts_local2 + l] = _pts_coord1[dim*i + l];
            }
            for (int l = 0; l < n_closest_points; l++) {
              local_closest_pts_dist2[n_pts_local2*n_closest_points + l] = _upper_bound_dist2[i];
            }
            n_pts_local2++;
          }

          else if (i_copied_rank2[rank] >= 0) {
            int rank2 = i_copied_rank2[rank];

            if (copied_count_tmp[rank2] < copied_count[rank2]) {
              int k = copied_shift2[rank2] + copied_count_tmp[rank2];
              copied_g_num[k] = _pts_g_num1[i];
              for (int l = 0; l < dim; l++) {
                copied_coord[dim*k+l] = _pts_coord1[dim*i+l];
              }
              for (int l = 0; l < n_closest_points; l++) {
                copied_closest_pts_dist2[k*n_closest_points + l] = _upper_bound_dist2[i];
              }
              copied_count_tmp[rank2]++;
            }
            else {
              int k = send_shift[rank] + send_count[rank];
              send_g_num[k] = _pts_g_num1[i];
              for (int l = 0; l < dim; l++) {
                send_coord[s_data*k+l] = _pts_coord1[dim*i+l];
              }
              send_coord[s_data*k+dim] = _upper_bound_dist2[i];
              send_count[rank]++;
            }
          }

          else {
            int k = send_shift[rank] + send_count[rank];
            send_g_num[k] = _pts_g_num1[i];
            for (int l = 0; l < dim; l++) {
              send_coord[s_data*k+l] = _pts_coord1[dim*i+l];
            }
            send_coord[s_data*k+dim] = _upper_bound_dist2[i];
            send_count[rank]++;
          }
        }
      }
    }
  }
  free (upper_bound_dist2);


  if (copied_shift1 != NULL) {
    free (copied_shift1);
  }
  if (copied_count != NULL) {
    free (copied_count);
  }
  if (copied_count_tmp != NULL) {
    free (copied_count_tmp);
  }
  if (i_copied_rank2 != NULL) {
    free (i_copied_rank2);
  }
  free (close_ranks_idx);
  free (close_ranks);
  free (pts_coord1);
  free (pts_g_num1);
  free (_closest_pts_dist2);

  PDM_MPI_Alltoallv (send_g_num, send_count, send_shift, PDM__PDM_MPI_G_NUM,
                     recv_g_num, recv_count, recv_shift, PDM__PDM_MPI_G_NUM,
                     octree->comm);
  free (send_g_num);

  //printf ("[%4d] phase 2: n_recv_pts = %8d (wihtout copies: %8d)\n", i_rank, n_pts2, n_recv_pts_no_copies);

  for (int i = 0; i < n_rank; i++) {
    send_count[i] *= s_data;
    recv_count[i] *= s_data;
    send_shift[i+1] *= s_data;
    recv_shift[i+1] *= s_data;
  }
  double *recv_double = malloc (sizeof(double) * recv_shift[n_rank]);
  PDM_MPI_Alltoallv (send_coord,  send_count, send_shift, PDM_MPI_DOUBLE,
                     recv_double, recv_count, recv_shift, PDM_MPI_DOUBLE,
                     octree->comm);
  free (send_coord);

  double *recv_closest_pt_dist2 = _closest_pts_dist22 + idx_pts2[1] * n_closest_points;
  int idx1 = 0, idx2 = 0;
  for (int i = 0; i < n_pts_recv2; i++) {
    for (int j = 0; j < dim; j++) {
      recv_coord[idx1++] = recv_double[idx2++];
    }
    for (int j = 0; j < n_closest_points; j++) {
      recv_closest_pt_dist2[i*n_closest_points + j] = recv_double[idx2];
    }
    idx2++;
  }
  free (recv_double);
  free (send_count);
  free (send_shift);
  free (recv_count);
  free (recv_shift);


  _closest_pts_g_num = realloc (_closest_pts_g_num, sizeof(PDM_g_num_t) * n_pts2 * n_closest_points);
  PDM_array_reset_gnum(_closest_pts_g_num, n_pts2 * n_closest_points, -1);

  if (octree->explicit_nodes_to_build) {
    _closest_points_explicit (n_closest_points,
                              octree,
                              -1,
                              idx_pts2[2],
                              pts_coord2,
                              _closest_pts_g_num,
                              _closest_pts_dist22);
  }
  else {
      _closest_points (n_closest_points,
                       dim,
                       octree->d,
                       octree->s,
                       octree->octants,
                       octree->points_gnum,
                       octree->points,
                       idx_pts2[2],
                       pts_coord2,
                       _closest_pts_g_num,
                       _closest_pts_dist22);
  }

  double *_pts_coord2 = pts_coord2 + idx_pts2[2] * dim;
  __closest_pts_dist2 = _closest_pts_dist22 + idx_pts2[2] * n_closest_points;
  __closest_pts_g_num = _closest_pts_g_num  + idx_pts2[2] * n_closest_points;
  for (int i = 0; i < octree->n_copied_ranks; i++) {
    if (octree->explicit_nodes_to_build) {
      _closest_points_explicit (n_closest_points,
                                octree,
                                i,
                                copied_shift2[i+1] - copied_shift2[i],
                                _pts_coord2 + copied_shift2[i]*dim,
                                __closest_pts_g_num + copied_shift2[i] * n_closest_points,
                                __closest_pts_dist2 + copied_shift2[i] * n_closest_points);
    }
    else {
      _closest_points (n_closest_points,
                       dim,
                       octree->d,
                       octree->s,
                       octree->copied_octants[i],
                       octree->copied_points_gnum[i],
                       octree->copied_points[i],
                       copied_shift2[i+1] - copied_shift2[i],
                       _pts_coord2 + copied_shift2[i]*dim,
                       __closest_pts_g_num + copied_shift2[i] * n_closest_points,
                       __closest_pts_dist2 + copied_shift2[i] * n_closest_points);
    }
  }
  free (pts_coord2);

  if (copied_ranks2 != NULL) {
    free (copied_ranks2);
  }
  free (copied_shift2);


  /*
   *  Back to original partitioning
   */
  /* 1) Part-to-block */
  ptb1 = PDM_part_to_block_create2 (PDM_PART_TO_BLOCK_DISTRIB_ALL_PROC,
                                    PDM_PART_TO_BLOCK_POST_MERGE,
                                    1.,
                                    &pts_g_num2,
                                    block_distrib_idx,
                                    &n_pts2,
                                    1,
                                    octree->comm);
  part_stride = PDM_array_const_int(n_pts2, n_closest_points);

  double *tmp_block_closest_pts_dist2 = NULL;
  PDM_part_to_block_exch (ptb1,
                          sizeof(double),
                          PDM_STRIDE_VAR,
                          1,
                          &part_stride,
                          (void **) &_closest_pts_dist22,
                          &block_stride,
                          (void **) &tmp_block_closest_pts_dist2);
  free (block_stride);
  free (_closest_pts_dist22);

  PDM_g_num_t *tmp_block_closest_pts_g_num = NULL;
  PDM_part_to_block_exch (ptb1,
                          sizeof(PDM_g_num_t),
                          PDM_STRIDE_VAR,
                          1,
                          &part_stride,
                          (void **) &_closest_pts_g_num,
                          &block_stride,
                          (void **) &tmp_block_closest_pts_g_num);
  free (_closest_pts_g_num);
  free (part_stride);

  /* Merge block data */
  PDM_g_num_t *block_g_num1 = PDM_part_to_block_block_gnum_get (ptb1);
  const int n_pts_block1 = PDM_part_to_block_n_elt_block_get (ptb1);

  int idx = 0;
  for (int i1 = 0; i1 < n_pts_block1; i1++) {
    int i = (int) (block_g_num1[i1] - block_distrib_idx[i_rank] - 1);
    double *last_closest_pt_dist2 = block_closest_pts_dist2 + (n_closest_points*(i+1) - 1);

    // use more efficient method?
    for (int j = 0; j < block_stride[i1]; j++) {
      if (tmp_block_closest_pts_dist2[idx] < *last_closest_pt_dist2) {
        assert (tmp_block_closest_pts_g_num[idx] > 0);//
        _insertion_sort (tmp_block_closest_pts_dist2[idx],
                         tmp_block_closest_pts_g_num[idx],
                         n_closest_points,
                         block_closest_pts_dist2 + n_closest_points*i,
                         block_closest_pts_g_num + n_closest_points*i);
      }
      idx++;
    }
  }
  free (block_stride);
  free (tmp_block_closest_pts_dist2);
  free (tmp_block_closest_pts_g_num);


  /* 2) Block-to-part */
  PDM_block_to_part_t *btp = PDM_block_to_part_create (block_distrib_idx,
                                                       (const PDM_g_num_t **) &pts_g_num,
                                                       &n_pts,
                                                       1,
                                                       octree->comm);
  int stride = n_closest_points;
  PDM_block_to_part_exch (btp,
                          sizeof(double),
                          PDM_STRIDE_CST,
                          &stride,
                          block_closest_pts_dist2,
                          NULL,
                          (void **) &closest_octree_pts_dist2);
  free (block_closest_pts_dist2);

  PDM_block_to_part_exch (btp,
                          sizeof(PDM_g_num_t),
                          PDM_STRIDE_CST,
                          &stride,
                          block_closest_pts_g_num,
                          NULL,
                          (void **) &closest_octree_pts_g_num);
  free (block_closest_pts_g_num);
  free (pts_g_num2);

  ptb1 = PDM_part_to_block_free (ptb1);
  btp = PDM_block_to_part_free (btp);
  free (block_distrib_idx);

  if (copied_ranks1 != NULL) {
    free (copied_ranks1);
  }

  if (USE_SHARED_OCTREE) {
    PDM_box_set_destroy (&box_set);
    PDM_MPI_Comm_free (&bt_comm);
    PDM_box_tree_destroy (&bt_shared);
  }
}


/**
 *
 * Look for single closest point stored inside an octree
 *
 * \param [in]   id                     Identifier
 * \param [in]   n_pts                  Number of points
 * \param [in]   pts                    Point coordinates
 * \param [in]   pts_g_num              Point global numbers
 * \param [out]  closest_octree_pt_id   Closest point in octree global number
 * \param [out]  closest_octree_pt_dist Closest point in octree distance
 *
 */

void
PDM_para_octree_single_closest_point
(
 const int    id,
 const int    n_pts,
 double      *pts_coord,
 PDM_g_num_t *pts_g_num,
 PDM_g_num_t *closest_octree_pt_g_num,
 double      *closest_octree_pt_dist2
 )
{
  _octree_t *octree = _get_from_id (id);
  const int dim = octree->dim;

  float f_copy_threshold = 1.1;
  float f_max_copy = 0.1;

  char *env_var = NULL;
  env_var = getenv ("OCTREE_COPY_THRESHOLD");
  if (env_var != NULL) {
    f_copy_threshold = (float) atof(env_var);
  }

  env_var = getenv ("OCTREE_MAX_COPY");
  if (env_var != NULL) {
    f_max_copy = (float) atof(env_var);
  }

  int USE_SHARED_OCTREE = 0;
  env_var = getenv ("USE_SHARED_OCTREE");
  if (env_var != NULL) {
    USE_SHARED_OCTREE = (int) atoi(env_var);
  }

  int DETAIL_TIMER = 0;
  env_var = getenv ("DETAIL_TIMER");
  if (env_var != NULL) {
    DETAIL_TIMER = (int) atoi(env_var);
  }

  const int ntimer=15;
  PDM_timer_t *timer; /*!< Timer */
  if (DETAIL_TIMER) {
    timer = PDM_timer_create ();
    PDM_timer_init (timer);
  }
  double times_elapsed[ntimer]; /*!< Elapsed time */

  double times_cpu[ntimer];     /*!< CPU time */

  double times_cpu_u[ntimer];  /*!< User CPU time */

  double times_cpu_s[ntimer];  /*!< System CPU time */

  double b_t_elapsed;
  double b_t_cpu;
  double b_t_cpu_u;
  double b_t_cpu_s;

  double e_t_elapsed;
  double e_t_cpu;
  double e_t_cpu_u;
  double e_t_cpu_s;

  if (DETAIL_TIMER) {
    for (int i = 0; i < ntimer; i++) {
      times_elapsed[i] = 0;
      times_cpu[i]     = 0;
      times_cpu_u[i]   = 0;
      times_cpu_s[i]   = 0;
    }

    //PDM_timer_hang_on(timer);
    times_elapsed[0] = PDM_timer_elapsed(timer);
    times_cpu[0]     = PDM_timer_cpu(timer);
    times_cpu_u[0]   = PDM_timer_cpu_user(timer);
    times_cpu_s[0]   = PDM_timer_cpu_sys(timer);

    b_t_elapsed = times_elapsed[0];
    b_t_cpu     = times_cpu[0];
    b_t_cpu_u   = times_cpu_u[0];
    b_t_cpu_s   = times_cpu_s[0];

    PDM_timer_resume(timer);
  }


  /* Compute rank extents and build shared bounding-box tree */
  if (octree->used_rank_extents == NULL && !USE_SHARED_OCTREE) {
    _compute_rank_extents (octree);
  }


  int i_rank, n_rank;
  PDM_MPI_Comm_rank (octree->comm, &i_rank);
  PDM_MPI_Comm_size (octree->comm, &n_rank);

  if (i_rank == 0) {
    printf("USE_SHARED_OCTREE = %d\n", USE_SHARED_OCTREE);
  }


  PDM_MPI_Comm    bt_comm;
  PDM_box_set_t  *box_set   = NULL;
  PDM_box_tree_t *bt_shared = NULL;
  int   max_boxes_leaf_shared = 10; // Max number of boxes in a leaf for coarse shared BBTree
  int   max_tree_depth_shared = 6; // Max tree depth for coarse shared BBTree
  float max_box_ratio_shared  = 5; // Max ratio for local BBTree (nConnectedBoxe < ratio * nBoxes)
  if (USE_SHARED_OCTREE && n_rank > 1) {
    assert (octree->shared_rank_idx != NULL);

    PDM_MPI_Comm_split (octree->comm, i_rank, 0, &bt_comm);

    int n_boxes = octree->shared_rank_idx[n_rank];

    const int n_info_location = 3;
    int *init_location_proc = PDM_array_zeros_int (n_info_location * n_boxes);
    PDM_g_num_t *gnum_proc = (PDM_g_num_t *) malloc (sizeof(PDM_g_num_t) * n_boxes);
    for (int i = 0; i < n_boxes; i++) {
      gnum_proc[i] = i + 1;
    }

    box_set = PDM_box_set_create (3,
                                  1,
                                  0,
                                  n_boxes,
                                  gnum_proc,
                                  octree->shared_pts_extents,
                                  1,
                                  &n_boxes,
                                  init_location_proc,
                                  bt_comm);

    bt_shared = PDM_box_tree_create (max_tree_depth_shared,
                                     max_boxes_leaf_shared,
                                     max_box_ratio_shared);

    PDM_box_tree_set_boxes (bt_shared,
                            box_set,
                            PDM_BOX_TREE_ASYNC_LEVEL);

    free (gnum_proc);
    free (init_location_proc);
  }


  if (DETAIL_TIMER) {
    PDM_MPI_Barrier(octree->comm);
    PDM_timer_hang_on(timer);
    e_t_elapsed = PDM_timer_elapsed(timer);
    e_t_cpu     = PDM_timer_cpu(timer);
    e_t_cpu_u   = PDM_timer_cpu_user(timer);
    e_t_cpu_s   = PDM_timer_cpu_sys(timer);

    times_elapsed[1] += e_t_elapsed - b_t_elapsed;
    times_cpu[1]     += e_t_cpu - b_t_cpu;
    times_cpu_u[1]   += e_t_cpu_u - b_t_cpu_u;
    times_cpu_s[1]   += e_t_cpu_s - b_t_cpu_s;

    b_t_elapsed = e_t_elapsed;
    b_t_cpu     = e_t_cpu;
    b_t_cpu_u   = e_t_cpu_u;
    b_t_cpu_s   = e_t_cpu_s;

    PDM_timer_resume(timer);
  }


  /********************************************
   * Distribute target points
   ********************************************/
  int *send_count = NULL;
  int *recv_count = NULL;
  int *send_shift = NULL;
  int *recv_shift = NULL;

  PDM_g_num_t *send_g_num = NULL;
  PDM_g_num_t *recv_g_num = NULL;
  double      *send_coord = NULL;
  double      *recv_coord = NULL;

  int n_recv_pts;
  double d[3], s[3];
  PDM_morton_code_t *pts_code = NULL;


  int n_copied_ranks1 = 0;
  int *copied_ranks1 = NULL;


  int *copied_shift1 = NULL;
  int n_pts_local1 = 0;
  int n_pts_copied1 = 0;
  int n_pts_recv1 = 0;
  int n_pts1;
  int idx_pts1[4];
  idx_pts1[0] = 0;

  PDM_g_num_t *pts_g_num1 = NULL;
  double      *pts_coord1 = NULL;

  if (n_rank > 1) {
    send_count = PDM_array_zeros_int (n_rank);
    int *rank_pt = malloc (sizeof(int) * n_pts);

    if (USE_SHARED_OCTREE) {
      double *node_min_dist = (double *) malloc (sizeof(double) * n_pts);
      PDM_box_tree_min_dist_max_box (bt_shared,
                                     n_pts,
                                     pts_coord,
                                     rank_pt,
                                     node_min_dist);
      /*PDM_box_tree_min_dist_max_box_disjoint (bt_shared,
                                              n_pts,
                                              pts_coord,
                                              rank_pt,
                                              node_min_dist);*/
      free (node_min_dist);

      for (int i = 0; i < n_pts; i++) {
        int inode = rank_pt[i];

        int l = 0;
        int r = n_rank;
        while (l + 1 < r) {
          int m = l + (r - l)/2;
          if (inode < octree->shared_rank_idx[m])
            r = m;
          else
            l = m;
        }
        int rank = l;
        rank_pt[i] = rank;
        send_count[rank]++;
      }
    }

    else {
      /*   1) Encode the coordinates of every target point */
      pts_code = malloc (sizeof(PDM_morton_code_t) * n_pts);
      _morton_encode_coords (dim,
                             PDM_morton_max_level,
                             octree->global_extents,
                             (size_t) n_pts,
                             pts_coord,
                             pts_code,
                             d,
                             s);

      /*   2) Use binary search to associate each target point to the appropriate process */
      for (int i = 0; i < n_pts; i++) {
        rank_pt[i] = PDM_morton_binary_search (n_rank,
                                               pts_code[i],
                                               octree->rank_octants_index);
        send_count[rank_pt[i]]++;
      }
      free (pts_code);
    }

    /*   3) Exchange send/recv counts */
    recv_count = malloc (sizeof(int) * n_rank);
    PDM_MPI_Alltoall (send_count, 1, PDM_MPI_INT,
                      recv_count, 1, PDM_MPI_INT,
                      octree->comm);

    send_shift = malloc (sizeof(int) * (n_rank + 1));
    recv_shift = malloc (sizeof(int) * (n_rank + 1));
    send_shift[0] = 0;
    recv_shift[0] = 0;
    for (int i = 0; i < n_rank; i++) {
      send_shift[i+1] = send_shift[i] + send_count[i];
      recv_shift[i+1] = recv_shift[i] + recv_count[i];
    }

    n_recv_pts = recv_shift[n_rank];

    int *n_recv_pts_copied_ranks = NULL;
    int mean_n_recv_pts;
    _prepare_copies (octree->comm,
                     f_copy_threshold,
                     f_max_copy,
                     n_recv_pts,
                     &n_copied_ranks1,
                     &copied_ranks1,
                     &n_recv_pts_copied_ranks,
                     &mean_n_recv_pts);
    if (n_recv_pts_copied_ranks != NULL) {
      free (n_recv_pts_copied_ranks);
    }

    if (n_copied_ranks1 > 0) {
      if (i_rank == 0) {
        if (n_copied_ranks1 == 1) {
          printf("phase 1: 1 copied rank: %d\n", copied_ranks1[0]);
        }
        else {
          printf("phase 1: %d copied ranks:", n_copied_ranks1);
          for (int i = 0; i < n_copied_ranks1; i++) {
            printf(" %d", copied_ranks1[i]);
          }
          printf("\n");
        }
      }

      PDM_para_octree_copy_ranks (id,
                                  n_copied_ranks1,
                                  copied_ranks1);
    } else {
      if (i_rank == 0) printf("phase 1: 0 copied ranks\n");
    }

    int *i_copied_rank1 = PDM_array_const_int(n_rank, -1);
    int *copied_count = malloc (sizeof(int) * octree->n_copied_ranks);

    for (int i = 0; i < octree->n_copied_ranks; i++) {
      i_copied_rank1[octree->copied_ranks[i]] = i;
      copied_count[i] = 0;
    }



    n_pts_local1 = 0;
    for (int i = 0; i < n_rank; i++) {
      send_shift[i+1] = send_shift[i];

      if (i == i_rank) {
        n_pts_local1 += send_count[i];
        send_count[i] = 0;
      } else if (i_copied_rank1[i] >= 0) {
        copied_count[i_copied_rank1[i]] = send_count[i];
        send_count[i] = 0;
      } else {
        send_shift[i+1] += send_count[i];
      }
    }

    copied_shift1 = malloc (sizeof(int) * (octree->n_copied_ranks + 1));
    copied_shift1[0] = 0;
    for (int i = 0; i < octree->n_copied_ranks; i++) {
      copied_shift1[i+1] = copied_shift1[i] + copied_count[i];
      copied_count[i] = 0;
    }
    n_pts_copied1 = copied_shift1[octree->n_copied_ranks];

    /*   3bis) Exchange new send/recv counts */
    PDM_MPI_Alltoall (send_count, 1, PDM_MPI_INT,
                      recv_count, 1, PDM_MPI_INT,
                      octree->comm);
    for (int i = 0; i < n_rank; i++) {
      recv_shift[i+1] = recv_shift[i] + recv_count[i];
      send_count[i] = 0;
    }
    n_pts_recv1 = recv_shift[n_rank];


    idx_pts1[1] = n_pts_local1;
    idx_pts1[2] = idx_pts1[1] + n_pts_recv1;
    idx_pts1[3] = idx_pts1[2] + n_pts_copied1;
    n_pts1 = idx_pts1[3];

    pts_g_num1 = malloc (sizeof(PDM_g_num_t) * n_pts1);
    pts_coord1 = malloc (sizeof(double)      * n_pts1 * dim);

    /*   4) Fill send buffers */
    n_pts_local1 = 0;
    send_g_num = malloc (sizeof(PDM_g_num_t) * send_shift[n_rank]);
    send_coord = malloc (sizeof(double)      * send_shift[n_rank]*dim);
    recv_g_num = pts_g_num1 + idx_pts1[1];
    recv_coord = pts_coord1 + idx_pts1[1] * dim;

    PDM_g_num_t *local_g_num = pts_g_num1 + idx_pts1[0];
    double      *local_coord = pts_coord1 + idx_pts1[0] * dim;

    PDM_g_num_t *copied_g_num = pts_g_num1 + idx_pts1[2];
    double      *copied_coord = pts_coord1 + idx_pts1[2] * dim;

    for (int i = 0; i < n_pts; i++) {
      int rank = rank_pt[i];

      if (rank == i_rank) {
        local_g_num[n_pts_local1] = pts_g_num[i];
        for (int j = 0; j < dim; j++) {
          local_coord[dim*n_pts_local1 + j] = pts_coord[dim*i + j];
        }
        n_pts_local1++;
      }

      else if (i_copied_rank1[rank] >= 0) {
        rank = i_copied_rank1[rank];
        int k = copied_shift1[rank] + copied_count[rank];
        copied_g_num[k] = pts_g_num[i];
        for (int j = 0; j < dim; j++) {
          copied_coord[dim*k + j] = pts_coord[dim*i + j];
        }
        copied_count[rank]++;
      }

      else {
        int k = send_shift[rank] + send_count[rank];
        send_g_num[k] = pts_g_num[i];
        for (int j = 0; j < dim; j++) {
          send_coord[dim*k + j] = pts_coord[dim*i + j];
        }
        send_count[rank]++;
      }
    }
    if (copied_count != NULL) {
      free (copied_count);
    }
    if (i_copied_rank1 != NULL) {
      free (i_copied_rank1);
    }
    free (rank_pt);

    /*   5) Send gnum buffer */
    PDM_MPI_Alltoallv (send_g_num, send_count, send_shift, PDM__PDM_MPI_G_NUM,
                       recv_g_num, recv_count, recv_shift, PDM__PDM_MPI_G_NUM,
                       octree->comm);

    /*   6) Send coord buffer */
    for (int i = 0; i < n_rank; i++) {
      send_count[i] *= dim;
      recv_count[i] *= dim;
      send_shift[i+1] *= dim;
      recv_shift[i+1] *= dim;
    }
    PDM_MPI_Alltoallv (send_coord, send_count, send_shift, PDM_MPI_DOUBLE,
                       recv_coord, recv_count, recv_shift, PDM_MPI_DOUBLE,
                       octree->comm);
  }

  /* Single proc */
  else {
    n_recv_pts = n_pts;
    n_pts_local1 = n_pts;
    n_pts_recv1 = 0;
    n_pts_copied1 = 0;

    idx_pts1[1] = n_pts_local1;
    idx_pts1[2] = idx_pts1[1] + n_pts_recv1;
    idx_pts1[3] = idx_pts1[2] + n_pts_copied1;
    n_pts1 = idx_pts1[3];

    pts_g_num1 = pts_g_num;
    pts_coord1 = pts_coord;
  }
  printf ("[%4d] phase 1: n_recv_pts = %8d (wihtout copies: %8d)\n", i_rank, n_pts1, n_recv_pts);

  if (DETAIL_TIMER) {
    PDM_MPI_Barrier(octree->comm);
    PDM_timer_hang_on(timer);
    e_t_elapsed = PDM_timer_elapsed(timer);
    e_t_cpu     = PDM_timer_cpu(timer);
    e_t_cpu_u   = PDM_timer_cpu_user(timer);
    e_t_cpu_s   = PDM_timer_cpu_sys(timer);

    times_elapsed[2] += e_t_elapsed - b_t_elapsed;
    times_cpu[2]     += e_t_cpu - b_t_cpu;
    times_cpu_u[2]   += e_t_cpu_u - b_t_cpu_u;
    times_cpu_s[2]   += e_t_cpu_s - b_t_cpu_s;

    b_t_elapsed = e_t_elapsed;
    b_t_cpu     = e_t_cpu;
    b_t_cpu_u   = e_t_cpu_u;
    b_t_cpu_s   = e_t_cpu_s;

    PDM_timer_resume(timer);
  }

  /********************************************
   * First guess : closest source point in the
   * sense of Morton code
   ********************************************/
  double      *_closest_pt_dist2 = NULL;
  PDM_g_num_t *_closest_pt_g_num = NULL;

  if (n_rank == 1) {
    _closest_pt_g_num = closest_octree_pt_g_num;
    _closest_pt_dist2 = closest_octree_pt_dist2;
  }
  else {
    _closest_pt_dist2 = malloc (sizeof(double)      * n_pts1);
    _closest_pt_g_num = malloc (sizeof(PDM_g_num_t) * n_pts1);
  }

  /* Encode the coordinates of the received target points */
  pts_code = malloc (sizeof(PDM_morton_code_t) * n_pts1);
  _morton_encode_coords (dim,
                         PDM_morton_max_level,
                         octree->global_extents,
                         (size_t) n_pts1,
                         pts_coord1,
                         pts_code,
                         d,
                         s);

  int _n_src = octree->n_points;

  if (_n_src == 0) {
    for (int i = 0; i < idx_pts1[2]; i++) {
      _closest_pt_dist2[i] = HUGE_VAL;
      _closest_pt_g_num[i] = -1;
    }
  }

  else {
    _l_octant_t       *_octants   = octree->octants;
    double            *_src_coord = octree->points;
    PDM_g_num_t       *_src_g_num = octree->points_gnum;
    PDM_morton_code_t *_src_codes = octree->points_code;

    for (int i = 0; i < idx_pts1[2]; i++) {

      double *_coord = pts_coord1 + dim * i;

      /* Find base leaf */
      int base = PDM_morton_binary_search (_octants->n_nodes,
                                           pts_code[i],
                                           _octants->codes);

      if (_octants->n_points[base] > 0) {
        _closest_pt_dist2[i] = HUGE_VAL;
        for (int k = 0; k < _octants->n_points[base]; k++) {
          int j = _octants->range[base] + k;
          double dist2 = _pt_to_pt_dist2 (dim,
                                          _coord,
                                          _src_coord + dim*j);
          if (dist2 < _closest_pt_dist2[i]) {
            _closest_pt_dist2[i] = dist2;
            _closest_pt_g_num[i] = _src_g_num[j];
          }
        }
      }

      else {
        /* Last source point with Morton code lower than current target point's code */
        int j = PDM_morton_binary_search (_n_src,
                                          pts_code[i],
                                          _src_codes);

        _closest_pt_dist2[i] = _pt_to_pt_dist2 (dim,
                                                _coord,
                                                _src_coord + dim*j);
        _closest_pt_g_num[i] = _src_g_num[j];
        /* Check next source point as well (if in same rank) */
        if (j+1 < _n_src) {
          double dist2 =  _pt_to_pt_dist2 (dim,
                                           _coord,
                                           _src_coord + dim*(j+1));
          if (dist2 < _closest_pt_dist2[i]) {
            _closest_pt_dist2[i] = dist2;
            _closest_pt_g_num[i] = _src_g_num[j+1];
          }
        }
      }

    }
  }



  double *_pts_coord1 = pts_coord1 + idx_pts1[2] * dim;
  PDM_morton_code_t *_pts_code = pts_code + idx_pts1[2];
  double      *__closest_pt_dist2 = _closest_pt_dist2 + idx_pts1[2];
  PDM_g_num_t *__closest_pt_g_num = _closest_pt_g_num + idx_pts1[2];

  for (int rank = 0; rank < octree->n_copied_ranks; rank++) {

    _n_src = octree->n_copied_points[rank];

    if (_n_src == 0) {
      for (int i = copied_shift1[rank]; i < copied_shift1[rank+1]; i++) {
        __closest_pt_dist2[i] = HUGE_VAL;
        __closest_pt_g_num[i] = -1;
      }
    }

    else {
      _l_octant_t       *_octants   = octree->copied_octants[rank];
      double            *_src_coord = octree->copied_points[rank];
      PDM_g_num_t       *_src_g_num = octree->copied_points_gnum[rank];
      PDM_morton_code_t *_src_codes = octree->copied_points_code[rank];

      for (int i = copied_shift1[rank]; i < copied_shift1[rank+1]; i++) {
        double *_coord = _pts_coord1 + dim * i;

        /* Find base leaf */
        int base = PDM_morton_binary_search (_octants->n_nodes,
                                             _pts_code[i],
                                             _octants->codes);

        if (_octants->n_points[base] > 0) {
          __closest_pt_dist2[i] = HUGE_VAL;
          for (int k = 0; k < _octants->n_points[base]; k++) {
            int j = _octants->range[base] + k;
            double dist2 = _pt_to_pt_dist2 (dim,
                                            _coord,
                                            _src_coord + dim*j);
            if (dist2 < _closest_pt_dist2[i]) {
              __closest_pt_dist2[i] = dist2;
              __closest_pt_g_num[i] = _src_g_num[j];
            }
          }
        }

        else {
          /* Last source point with Morton code lower than current target point's code */
          int j = PDM_morton_binary_search (_n_src,
                                            _pts_code[i],
                                            _src_codes);

          __closest_pt_dist2[i] = _pt_to_pt_dist2 (dim,
                                                   _coord,
                                                   _src_coord + dim*j);
          __closest_pt_g_num[i] = _src_g_num[j];
          /* Check next source point as well (if in same rank) */
          if (j+1 < _n_src) {
            double dist2 =  _pt_to_pt_dist2 (dim,
                                             _coord,
                                             _src_coord + dim*(j+1));
            if (dist2 < _closest_pt_dist2[i]) {
              __closest_pt_dist2[i] = dist2;
              __closest_pt_g_num[i] = _src_g_num[j+1];
            }
          }
        }
      }
    }
  }
  free (pts_code);

  if (DETAIL_TIMER) {
    PDM_MPI_Barrier(octree->comm);
    PDM_timer_hang_on(timer);
    e_t_elapsed = PDM_timer_elapsed(timer);
    e_t_cpu     = PDM_timer_cpu(timer);
    e_t_cpu_u   = PDM_timer_cpu_user(timer);
    e_t_cpu_s   = PDM_timer_cpu_sys(timer);

    times_elapsed[3] += e_t_elapsed - b_t_elapsed;
    times_cpu[3]     += e_t_cpu - b_t_cpu;
    times_cpu_u[3]   += e_t_cpu_u - b_t_cpu_u;
    times_cpu_s[3]   += e_t_cpu_s - b_t_cpu_s;

    b_t_elapsed = e_t_elapsed;
    b_t_cpu     = e_t_cpu;
    b_t_cpu_u   = e_t_cpu_u;
    b_t_cpu_s   = e_t_cpu_s;

    PDM_timer_resume(timer);
  }

  /*
   *  Search closest point
   */
  if (octree->explicit_nodes_to_build) {
    _single_closest_point_explicit (octree,
                                    -1,
                                    idx_pts1[2],
                                    pts_coord1,
                                    _closest_pt_g_num,
                                    _closest_pt_dist2);
  }
  else {
    _single_closest_point (dim,
                           octree->d,
                           octree->s,
                           octree->octants,
                           octree->points_gnum,
                           octree->points,
                           idx_pts1[2],
                           pts_coord1,
                           _closest_pt_g_num,
                           _closest_pt_dist2);
  }

  if (DETAIL_TIMER) {
    PDM_MPI_Barrier(octree->comm);
    PDM_timer_hang_on(timer);
    e_t_elapsed = PDM_timer_elapsed(timer);
    e_t_cpu     = PDM_timer_cpu(timer);
    e_t_cpu_u   = PDM_timer_cpu_user(timer);
    e_t_cpu_s   = PDM_timer_cpu_sys(timer);

    times_elapsed[4] += e_t_elapsed - b_t_elapsed;
    times_cpu[4]     += e_t_cpu - b_t_cpu;
    times_cpu_u[4]   += e_t_cpu_u - b_t_cpu_u;
    times_cpu_s[4]   += e_t_cpu_s - b_t_cpu_s;

    b_t_elapsed = e_t_elapsed;
    b_t_cpu     = e_t_cpu;
    b_t_cpu_u   = e_t_cpu_u;
    b_t_cpu_s   = e_t_cpu_s;

    PDM_timer_resume(timer);
  }

  for (int i = 0; i < octree->n_copied_ranks; i++) {
    if (octree->explicit_nodes_to_build) {
      _single_closest_point_explicit (octree,
                                      i,
                                      copied_shift1[i+1] - copied_shift1[i],
                                      _pts_coord1 + copied_shift1[i]*dim,
                                      __closest_pt_g_num + copied_shift1[i],
                                      __closest_pt_dist2 + copied_shift1[i]);
    }
    else {
      _single_closest_point (dim,
                             octree->d,
                             octree->s,
                             octree->copied_octants[i],
                             octree->copied_points_gnum[i],
                             octree->copied_points[i],
                             copied_shift1[i+1] - copied_shift1[i],
                             _pts_coord1 + copied_shift1[i]*dim,
                             __closest_pt_g_num + copied_shift1[i],
                             __closest_pt_dist2 + copied_shift1[i]);
    }
  }

  if (n_rank == 1) {
    if (DETAIL_TIMER)
      PDM_timer_free (timer);
    return;
  }

  if (DETAIL_TIMER) {
    PDM_MPI_Barrier(octree->comm);
    PDM_timer_hang_on(timer);
    e_t_elapsed = PDM_timer_elapsed(timer);
    e_t_cpu     = PDM_timer_cpu(timer);
    e_t_cpu_u   = PDM_timer_cpu_user(timer);
    e_t_cpu_s   = PDM_timer_cpu_sys(timer);

    times_elapsed[5] += e_t_elapsed - b_t_elapsed;
    times_cpu[5]     += e_t_cpu - b_t_cpu;
    times_cpu_u[5]   += e_t_cpu_u - b_t_cpu_u;
    times_cpu_s[5]   += e_t_cpu_s - b_t_cpu_s;

    b_t_elapsed = e_t_elapsed;
    b_t_cpu     = e_t_cpu;
    b_t_cpu_u   = e_t_cpu_u;
    b_t_cpu_s   = e_t_cpu_s;

    PDM_timer_resume(timer);
  }

  /*
   *  Fill block data
   */
  PDM_g_num_t *block_distrib_idx =
    PDM_compute_uniform_entity_distribution_from_partition (octree->comm,
                                                            1,
                                                            &n_pts,
<<<<<<< HEAD
                                                            &pts_g_num);
=======
                                                            (const PDM_g_num_t **) &pts_g_num);
>>>>>>> e5373e54

  PDM_part_to_block_t *ptb1 = PDM_part_to_block_create2 (PDM_PART_TO_BLOCK_DISTRIB_ALL_PROC,
                                                         PDM_PART_TO_BLOCK_POST_MERGE,
                                                         1.,
                                                         &pts_g_num1,
                                                         block_distrib_idx,
                                                         &n_pts1,
                                                         1,
                                                         octree->comm);

  int *part_stride = PDM_array_const_int(n_pts1, 1);

  int *block_stride = NULL;
  double *block_closest_pt_dist2 = NULL;
  PDM_part_to_block_exch (ptb1,
                          sizeof(double),
                          PDM_STRIDE_VAR,
                          1,
                          &part_stride,
                          (void **) &_closest_pt_dist2,
                          &block_stride,
                          (void **) &block_closest_pt_dist2);
  free (block_stride);

  PDM_g_num_t *block_closest_pt_g_num = NULL;
  PDM_part_to_block_exch (ptb1,
                          sizeof(PDM_g_num_t),
                          PDM_STRIDE_VAR,
                          1,
                          &part_stride,
                          (void **) &_closest_pt_g_num,
                          &block_stride,
                          (void **) &block_closest_pt_g_num);
  free (block_stride);
  free (part_stride);

  ptb1 = PDM_part_to_block_free (ptb1);

  if (DETAIL_TIMER) {
    PDM_MPI_Barrier(octree->comm);
    PDM_timer_hang_on(timer);
    e_t_elapsed = PDM_timer_elapsed(timer);
    e_t_cpu     = PDM_timer_cpu(timer);
    e_t_cpu_u   = PDM_timer_cpu_user(timer);
    e_t_cpu_s   = PDM_timer_cpu_sys(timer);

    times_elapsed[6] += e_t_elapsed - b_t_elapsed;
    times_cpu[6]     += e_t_cpu - b_t_cpu;
    times_cpu_u[6]   += e_t_cpu_u - b_t_cpu_u;
    times_cpu_s[6]   += e_t_cpu_s - b_t_cpu_s;

    b_t_elapsed = e_t_elapsed;
    b_t_cpu     = e_t_cpu;
    b_t_cpu_u   = e_t_cpu_u;
    b_t_cpu_s   = e_t_cpu_s;

    PDM_timer_resume(timer);
  }

  /*
   *  Find ranks that may contain closer points
   */
  int *close_ranks_idx = NULL;
  int *close_ranks = NULL;

  if (USE_SHARED_OCTREE) {
    assert (octree->shared_rank_idx != NULL);

    int *close_nodes_idx = NULL;
    int *close_nodes     = NULL;
    PDM_box_tree_closest_upper_bound_dist_boxes_get (bt_shared,
                                                     n_pts1,
                                                     pts_coord1,
                                                     _closest_pt_dist2,
                                                     &close_nodes_idx,
                                                     &close_nodes);
    int *tag_rank = PDM_array_zeros_int (n_rank);

    int tmp_size = 4 * n_pts1;
    close_ranks = malloc (sizeof(int) * tmp_size);
    close_ranks_idx = malloc (sizeof(int) * (n_pts1 + 1));
    close_ranks_idx[0] = 0;

    for (int i = 0; i < n_pts1; i++) {
      close_ranks_idx[i+1] = close_ranks_idx[i];

      for (int j = close_nodes_idx[i]; j < close_nodes_idx[i+1]; j++) {
        int inode = close_nodes[j];
        if (octree->shared_pts_n[inode] == 0) continue;

        int l = 0;
        int r = n_rank;
        while (l + 1 < r) {
          int m = l + (r - l)/2;
          if (inode < octree->shared_rank_idx[m])
            r = m;
          else
            l = m;
        }
        int rank = l;

        if (tag_rank[rank]) continue;

        if (tmp_size <= close_ranks_idx[i+1]) {
          tmp_size *= 2;
          close_ranks = realloc (close_ranks, sizeof(int) * tmp_size);
        }

        close_ranks[close_ranks_idx[i+1]++] = rank;
        tag_rank[rank] = 1;
      }

      for (int j = close_ranks_idx[i]; j < close_ranks_idx[i+1]; j++) {
        tag_rank[close_ranks[j]] = 0;
      }
    }

    free (close_nodes_idx);
    free (close_nodes);
    free (tag_rank);

  }

  else {
    PDM_box_tree_closest_upper_bound_dist_boxes_get (octree->bt_shared,
                                                     n_pts1,
                                                     pts_coord1,
                                                     _closest_pt_dist2,
                                                     &close_ranks_idx,
                                                     &close_ranks);
    if (octree->n_used_rank < n_rank) {
      for (int i = 0; i < close_ranks_idx[n_pts1]; i++) {
        int j = close_ranks[i];
        close_ranks[i] = octree->used_rank[j];
      }
    }
  }

  if (DETAIL_TIMER) {
    PDM_MPI_Barrier(octree->comm);
    PDM_timer_hang_on(timer);
    e_t_elapsed = PDM_timer_elapsed(timer);
    e_t_cpu     = PDM_timer_cpu(timer);
    e_t_cpu_u   = PDM_timer_cpu_user(timer);
    e_t_cpu_s   = PDM_timer_cpu_sys(timer);

    times_elapsed[7] += e_t_elapsed - b_t_elapsed;
    times_cpu[7]     += e_t_cpu - b_t_cpu;
    times_cpu_u[7]   += e_t_cpu_u - b_t_cpu_u;
    times_cpu_s[7]   += e_t_cpu_s - b_t_cpu_s;

    b_t_elapsed = e_t_elapsed;
    b_t_cpu     = e_t_cpu;
    b_t_cpu_u   = e_t_cpu_u;
    b_t_cpu_s   = e_t_cpu_s;

    PDM_timer_resume(timer);
  }

  PDM_array_reset_int(send_count, n_rank, 0);

  for (int i = 0; i < idx_pts1[2]; i++) {
    for (int j = close_ranks_idx[i]; j < close_ranks_idx[i+1]; j++) {
      int rank = close_ranks[j];
      if (rank != i_rank) {
        send_count[rank]++;
      }
    }
  }

  int *_close_ranks_idx = close_ranks_idx + idx_pts1[2];
  for (int c = 0; c < octree->n_copied_ranks; c++) {
    int _rank = octree->copied_ranks[c];

    for (int i = copied_shift1[c]; i < copied_shift1[c+1]; i++) {
      for (int j = _close_ranks_idx[i]; j < _close_ranks_idx[i+1]; j++) {
        int rank = close_ranks[j];
        if (rank != _rank) {
          send_count[rank]++;
        }
      }
    }
  }

  PDM_MPI_Alltoall (send_count, 1, PDM_MPI_INT,
                    recv_count, 1, PDM_MPI_INT,
                    octree->comm);

  for (int i = 0; i < n_rank; i++) {
    send_shift[i+1] = send_shift[i] + send_count[i];
    recv_shift[i+1] = recv_shift[i] + recv_count[i];
  }

  n_recv_pts = recv_shift[n_rank];
  int n_recv_pts_no_copies = n_recv_pts;

  PDM_para_octree_free_copies (id);

  int n_copied_ranks2;
  int *copied_ranks2 = NULL;
  int *n_recv_pts_copied_ranks = NULL;
  int mean_n_recv_pts;
  _prepare_copies (octree->comm,
                   f_copy_threshold,
                   f_max_copy,
                   n_recv_pts,
                   &n_copied_ranks2,
                   &copied_ranks2,
                   &n_recv_pts_copied_ranks,
                   &mean_n_recv_pts);

  if (DETAIL_TIMER) {
    PDM_MPI_Barrier(octree->comm);
    PDM_timer_hang_on(timer);
    e_t_elapsed = PDM_timer_elapsed(timer);
    e_t_cpu     = PDM_timer_cpu(timer);
    e_t_cpu_u   = PDM_timer_cpu_user(timer);
    e_t_cpu_s   = PDM_timer_cpu_sys(timer);

    times_elapsed[8] += e_t_elapsed - b_t_elapsed;
    times_cpu[8]     += e_t_cpu - b_t_cpu;
    times_cpu_u[8]   += e_t_cpu_u - b_t_cpu_u;
    times_cpu_s[8]   += e_t_cpu_s - b_t_cpu_s;

    b_t_elapsed = e_t_elapsed;
    b_t_cpu     = e_t_cpu;
    b_t_cpu_u   = e_t_cpu_u;
    b_t_cpu_s   = e_t_cpu_s;

    PDM_timer_resume(timer);
  }

  if (n_copied_ranks2 > 0) {
    if (i_rank == 0) {
      if (n_copied_ranks2 == 1) {
        printf("phase 2: 1 copied rank: %d\n", copied_ranks2[0]);
      }
      else {
        printf("phase 2: %d copied ranks:", n_copied_ranks2);
        for (int i = 0; i < n_copied_ranks2; i++) {
          printf(" %d", copied_ranks2[i]);
        }
        printf("\n");
      }
    }

    PDM_para_octree_copy_ranks (id,
                                n_copied_ranks2,
                                copied_ranks2);
  } else {
    if (i_rank == 0) printf("phase 2: 0 copied ranks\n");
  }

  int *i_copied_rank2 = PDM_array_const_int(n_rank, -1);
  int *copied_count = malloc (sizeof(int) * octree->n_copied_ranks);

  for (int i = 0; i < octree->n_copied_ranks; i++) {
    i_copied_rank2[octree->copied_ranks[i]] = i;
    copied_count[i] = 0;
  }

  if (DETAIL_TIMER) {
    PDM_MPI_Barrier(octree->comm);
    PDM_timer_hang_on(timer);
    e_t_elapsed = PDM_timer_elapsed(timer);
    e_t_cpu     = PDM_timer_cpu(timer);
    e_t_cpu_u   = PDM_timer_cpu_user(timer);
    e_t_cpu_s   = PDM_timer_cpu_sys(timer);

    times_elapsed[9] += e_t_elapsed - b_t_elapsed;
    times_cpu[9]     += e_t_cpu - b_t_cpu;
    times_cpu_u[9]   += e_t_cpu_u - b_t_cpu_u;
    times_cpu_s[9]   += e_t_cpu_s - b_t_cpu_s;

    b_t_elapsed = e_t_elapsed;
    b_t_cpu     = e_t_cpu;
    b_t_cpu_u   = e_t_cpu_u;
    b_t_cpu_s   = e_t_cpu_s;

    PDM_timer_resume(timer);
  }

  int n_pts_local2 = 0;
  int n_pts_recv2 = 0;
  int n_pts_copied2 = 0;
  for (int i = 0; i < octree->n_copied_ranks; i++) {
    int rank = octree->copied_ranks[i];
    if (rank != i_rank) {
      int si = send_count[rank];

      si = PDM_MIN (si, PDM_MAX (0, (n_recv_pts_copied_ranks[i] - n_recv_pts)/2));
      if (i_copied_rank2[i_rank] < 0) {
        si = PDM_MIN (si, PDM_MAX (0, mean_n_recv_pts - n_recv_pts));
      }

      copied_count[i] = si;
      n_recv_pts += si;
    }
  }

  for (int i = 0; i < n_rank; i++) {
    send_shift[i+1] = send_shift[i];

    if (i == i_rank) {
      n_pts_local2 += send_count[i];
      send_count[i] = 0;
    }
    else if (i_copied_rank2[i] >= 0) {
      send_count[i] -= copied_count[i_copied_rank2[i]];
    }

    send_shift[i+1] += send_count[i];
  }

  if (n_recv_pts_copied_ranks != NULL) {
    free (n_recv_pts_copied_ranks);
  }

  int *copied_shift2 = malloc (sizeof(int) * (octree->n_copied_ranks + 1));
  int *copied_count_tmp = malloc (sizeof(int) * octree->n_copied_ranks);
  copied_shift2[0] = 0;
  for (int i = 0; i < octree->n_copied_ranks; i++) {
    copied_shift2[i+1] = copied_shift2[i] + copied_count[i];
    copied_count_tmp[i] = 0;
  }
  n_pts_copied2 = copied_shift2[octree->n_copied_ranks];


  /* Exchange new send/recv counts */
  PDM_MPI_Alltoall (send_count, 1, PDM_MPI_INT,
                    recv_count, 1, PDM_MPI_INT,
                    octree->comm);

  for (int i = 0; i < n_rank; i++) {
    recv_shift[i+1] = recv_shift[i] + recv_count[i];
    send_count[i] = 0;
  }
  n_pts_recv2 = recv_shift[n_rank];

  int idx_pts2[4];
  idx_pts2[0] = 0;
  idx_pts2[1] = n_pts_local2;
  idx_pts2[2] = idx_pts2[1] + n_pts_recv2;
  idx_pts2[3] = idx_pts2[2] + n_pts_copied2;
  int n_pts2 = idx_pts2[3];

  PDM_g_num_t *pts_g_num2 = malloc (sizeof(PDM_g_num_t) * n_pts2);
  double      *pts_coord2 = malloc (sizeof(double)      * n_pts2 * dim);
  double      *_closest_pt_dist22 = malloc (sizeof(double) * n_pts2);

  send_g_num = realloc (send_g_num, sizeof(PDM_g_num_t) * send_shift[n_rank]);
  int s_data = dim + 1;
  send_coord = realloc (send_coord, sizeof(double) * send_shift[n_rank] * s_data);

  recv_g_num = pts_g_num2 + idx_pts2[1];
  recv_coord = pts_coord2 + idx_pts2[1] * dim;

  PDM_g_num_t *local_g_num = pts_g_num2 + idx_pts2[0];
  double      *local_coord = pts_coord2 + idx_pts2[0] * dim;
  double      *local_closest_pt_dist2 = _closest_pt_dist22 + idx_pts2[0];

  PDM_g_num_t *copied_g_num = pts_g_num2 + idx_pts2[2];
  double      *copied_coord = pts_coord2 + idx_pts2[2] * dim;
  double      *copied_closest_pt_dist2 = _closest_pt_dist22 + idx_pts2[2];

  n_pts_local2 = 0;
  for (int i = 0; i < idx_pts1[2]; i++) {
    for (int j = close_ranks_idx[i]; j < close_ranks_idx[i+1]; j++) {
      int rank = close_ranks[j];
      if (rank != i_rank) {

        if (i_copied_rank2[rank] >= 0) {
          int rank2 = i_copied_rank2[rank];

          if (copied_count_tmp[rank2] < copied_count[rank2]) {
            int k = copied_shift2[rank2] + copied_count_tmp[rank2];
            copied_g_num[k] = pts_g_num1[i];
            for (int l = 0; l < dim; l++) {
              copied_coord[dim*k+l] = pts_coord1[dim*i+l];
            }
            copied_closest_pt_dist2[k] = _closest_pt_dist2[i];
            copied_count_tmp[rank2]++;
          }
          else {
            int k = send_shift[rank] + send_count[rank];
            send_g_num[k] = pts_g_num1[i];
            for (int l = 0; l < dim; l++) {
              send_coord[s_data*k+l] = pts_coord1[dim*i+l];
            }
            send_coord[s_data*k+dim] = _closest_pt_dist2[i];
            send_count[rank]++;
          }
        }

        else {
          int k = send_shift[rank] + send_count[rank];
          send_g_num[k] = pts_g_num1[i];
          for (int l = 0; l < dim; l++) {
            send_coord[s_data*k+l] = pts_coord1[dim*i+l];
          }
          send_coord[s_data*k+dim] = _closest_pt_dist2[i];
          send_count[rank]++;
        }

      }
    }
  }

  if (DETAIL_TIMER) {
    PDM_MPI_Barrier(octree->comm);
    PDM_timer_hang_on(timer);
    e_t_elapsed = PDM_timer_elapsed(timer);
    e_t_cpu     = PDM_timer_cpu(timer);
    e_t_cpu_u   = PDM_timer_cpu_user(timer);
    e_t_cpu_s   = PDM_timer_cpu_sys(timer);

    times_elapsed[10] += e_t_elapsed - b_t_elapsed;
    times_cpu[10]     += e_t_cpu - b_t_cpu;
    times_cpu_u[10]   += e_t_cpu_u - b_t_cpu_u;
    times_cpu_s[10]   += e_t_cpu_s - b_t_cpu_s;

    b_t_elapsed = e_t_elapsed;
    b_t_cpu     = e_t_cpu;
    b_t_cpu_u   = e_t_cpu_u;
    b_t_cpu_s   = e_t_cpu_s;

    PDM_timer_resume(timer);
  }

  PDM_g_num_t *_pts_g_num1 = pts_g_num1 + idx_pts1[2];
  for (int c = 0; c < n_copied_ranks1; c++) {
    int rank1 = copied_ranks1[c];

    for (int i = copied_shift1[c]; i < copied_shift1[c+1]; i++) {
      for (int j = _close_ranks_idx[i]; j < _close_ranks_idx[i+1]; j++) {
        int rank = close_ranks[j];
        if (rank != rank1) {

          if (rank == i_rank) {
            local_g_num[n_pts_local2] = _pts_g_num1[i];
            for (int l = 0; l < dim; l++) {
              local_coord[dim*n_pts_local2 + l] = _pts_coord1[dim*i + l];
            }
            local_closest_pt_dist2[n_pts_local2] = __closest_pt_dist2[i];
            n_pts_local2++;
          }

          else if (i_copied_rank2[rank] >= 0) {
            int rank2 = i_copied_rank2[rank];

            if (copied_count_tmp[rank2] < copied_count[rank2]) {
              int k = copied_shift2[rank2] + copied_count_tmp[rank2];
              copied_g_num[k] = _pts_g_num1[i];
              for (int l = 0; l < dim; l++) {
                copied_coord[dim*k+l] = _pts_coord1[dim*i+l];
              }
              copied_closest_pt_dist2[k] = __closest_pt_dist2[i];
              copied_count_tmp[rank2]++;
            }
            else {
              int k = send_shift[rank] + send_count[rank];
              send_g_num[k] = _pts_g_num1[i];
              for (int l = 0; l < dim; l++) {
                send_coord[s_data*k+l] = _pts_coord1[dim*i+l];
              }
              send_coord[s_data*k+dim] = __closest_pt_dist2[i];
              send_count[rank]++;
            }
          }

          else {
            int k = send_shift[rank] + send_count[rank];
            send_g_num[k] = _pts_g_num1[i];
            for (int l = 0; l < dim; l++) {
              send_coord[s_data*k+l] = _pts_coord1[dim*i+l];
            }
            send_coord[s_data*k+dim] = __closest_pt_dist2[i];
            send_count[rank]++;
          }
        }
      }
    }
  }

  if (DETAIL_TIMER) {
    PDM_MPI_Barrier(octree->comm);
    PDM_timer_hang_on(timer);
    e_t_elapsed = PDM_timer_elapsed(timer);
    e_t_cpu     = PDM_timer_cpu(timer);
    e_t_cpu_u   = PDM_timer_cpu_user(timer);
    e_t_cpu_s   = PDM_timer_cpu_sys(timer);

    times_elapsed[11] += e_t_elapsed - b_t_elapsed;
    times_cpu[11]     += e_t_cpu - b_t_cpu;
    times_cpu_u[11]   += e_t_cpu_u - b_t_cpu_u;
    times_cpu_s[11]   += e_t_cpu_s - b_t_cpu_s;

    b_t_elapsed = e_t_elapsed;
    b_t_cpu     = e_t_cpu;
    b_t_cpu_u   = e_t_cpu_u;
    b_t_cpu_s   = e_t_cpu_s;

    PDM_timer_resume(timer);
  }

  if (copied_shift1 != NULL) {
    free (copied_shift1);
  }
  if (copied_count != NULL) {
    free (copied_count);
  }
  if (copied_count_tmp != NULL) {
    free (copied_count_tmp);
  }
  if (i_copied_rank2 != NULL) {
    free (i_copied_rank2);
  }
  free (close_ranks_idx);
  free (close_ranks);
  free (pts_coord1);
  free (pts_g_num1);
  free (_closest_pt_dist2);

  PDM_MPI_Alltoallv (send_g_num, send_count, send_shift, PDM__PDM_MPI_G_NUM,
                     recv_g_num, recv_count, recv_shift, PDM__PDM_MPI_G_NUM,
                     octree->comm);
  free (send_g_num);

  printf ("[%4d] phase 2: n_recv_pts = %8d (wihtout copies: %8d)\n", i_rank, n_pts2, n_recv_pts_no_copies);

  for (int i = 0; i < n_rank; i++) {
    send_count[i] *= s_data;
    recv_count[i] *= s_data;
    send_shift[i+1] *= s_data;
    recv_shift[i+1] *= s_data;
  }
  double *recv_double = malloc (sizeof(double) * recv_shift[n_rank]);
  PDM_MPI_Alltoallv (send_coord,  send_count, send_shift, PDM_MPI_DOUBLE,
                     recv_double, recv_count, recv_shift, PDM_MPI_DOUBLE,
                     octree->comm);
  free (send_coord);

  double *recv_closest_pt_dist2 = _closest_pt_dist22 + idx_pts2[1];
  int idx1 = 0, idx2 = 0;
  for (int i = 0; i < n_pts_recv2; i++) {
    for (int j = 0; j < dim; j++) {
      recv_coord[idx1++] = recv_double[idx2++];
    }
    recv_closest_pt_dist2[i] = recv_double[idx2++];
  }
  free (recv_double);
  free (send_count);
  free (send_shift);
  free (recv_count);
  free (recv_shift);

  _closest_pt_g_num = realloc (_closest_pt_g_num, sizeof(PDM_g_num_t) * n_pts2);
  PDM_array_reset_gnum(_closest_pt_g_num, n_pts2, -1);

  if (octree->explicit_nodes_to_build) {
    _single_closest_point_explicit (octree,
                                    -1,
                                    idx_pts2[2],
                                    pts_coord2,
                                    _closest_pt_g_num,
                                    _closest_pt_dist22);
  }
  else {
    _single_closest_point (dim,
                           octree->d,
                           octree->s,
                           octree->octants,
                           octree->points_gnum,
                           octree->points,
                           idx_pts2[2],
                           pts_coord2,
                           _closest_pt_g_num,
                           _closest_pt_dist22);
  }

  if (DETAIL_TIMER) {
    PDM_MPI_Barrier(octree->comm);
    PDM_timer_hang_on(timer);
    e_t_elapsed = PDM_timer_elapsed(timer);
    e_t_cpu     = PDM_timer_cpu(timer);
    e_t_cpu_u   = PDM_timer_cpu_user(timer);
    e_t_cpu_s   = PDM_timer_cpu_sys(timer);

    times_elapsed[12] += e_t_elapsed - b_t_elapsed;
    times_cpu[12]     += e_t_cpu - b_t_cpu;
    times_cpu_u[12]   += e_t_cpu_u - b_t_cpu_u;
    times_cpu_s[12]   += e_t_cpu_s - b_t_cpu_s;

    b_t_elapsed = e_t_elapsed;
    b_t_cpu     = e_t_cpu;
    b_t_cpu_u   = e_t_cpu_u;
    b_t_cpu_s   = e_t_cpu_s;

    PDM_timer_resume(timer);
  }

  double *_pts_coord2 = pts_coord2 + idx_pts2[2] * dim;
  __closest_pt_dist2 = _closest_pt_dist22 + idx_pts2[2];
  __closest_pt_g_num = _closest_pt_g_num + idx_pts2[2];
  for (int i = 0; i < octree->n_copied_ranks; i++) {
    if (octree->explicit_nodes_to_build) {
      _single_closest_point_explicit (octree,
                                      i,
                                      copied_shift2[i+1] - copied_shift2[i],
                                      _pts_coord2 + copied_shift2[i]*dim,
                                      __closest_pt_g_num + copied_shift2[i],
                                      __closest_pt_dist2 + copied_shift2[i]);
    }
    else {
      _single_closest_point (dim,
                             octree->d,
                             octree->s,
                             octree->copied_octants[i],
                             octree->copied_points_gnum[i],
                             octree->copied_points[i],
                             copied_shift2[i+1] - copied_shift2[i],
                             _pts_coord2 + copied_shift2[i]*dim,
                             __closest_pt_g_num + copied_shift2[i],
                             __closest_pt_dist2 + copied_shift2[i]);
    }
  }
  free (pts_coord2);

  if (copied_ranks2 != NULL) {
    free (copied_ranks2);
  }
  free (copied_shift2);

  if (DETAIL_TIMER) {
    PDM_MPI_Barrier(octree->comm);

    PDM_timer_hang_on(timer);
    e_t_elapsed = PDM_timer_elapsed(timer);
    e_t_cpu     = PDM_timer_cpu(timer);
    e_t_cpu_u   = PDM_timer_cpu_user(timer);
    e_t_cpu_s   = PDM_timer_cpu_sys(timer);

    times_elapsed[13] += e_t_elapsed - b_t_elapsed;
    times_cpu[13]     += e_t_cpu - b_t_cpu;
    times_cpu_u[13]   += e_t_cpu_u - b_t_cpu_u;
    times_cpu_s[13]   += e_t_cpu_s - b_t_cpu_s;

    b_t_elapsed = e_t_elapsed;
    b_t_cpu     = e_t_cpu;
    b_t_cpu_u   = e_t_cpu_u;
    b_t_cpu_s   = e_t_cpu_s;

    PDM_timer_resume(timer);
  }

  /*
   *  End of phase 2 -- Back to original partitioning
   */
  /* 1) Part-to-block */
  ptb1 = PDM_part_to_block_create2 (PDM_PART_TO_BLOCK_DISTRIB_ALL_PROC,
                                    PDM_PART_TO_BLOCK_POST_MERGE,
                                    1.,
                                    &pts_g_num2,
                                    block_distrib_idx,
                                    &n_pts2,
                                    1,
                                    octree->comm);
  part_stride = PDM_array_const_int(n_pts2, 1);

  double *tmp_block_closest_pt_dist2 = NULL;
  PDM_part_to_block_exch (ptb1,
                          sizeof(double),
                          PDM_STRIDE_VAR,
                          1,
                          &part_stride,
                          (void **) &_closest_pt_dist22,
                          &block_stride,
                          (void **) &tmp_block_closest_pt_dist2);
  free (block_stride);
  free (_closest_pt_dist22);

  PDM_g_num_t *tmp_block_closest_pt_g_num = NULL;
  PDM_part_to_block_exch (ptb1,
                          sizeof(PDM_g_num_t),
                          PDM_STRIDE_VAR,
                          1,
                          &part_stride,
                          (void **) &_closest_pt_g_num,
                          &block_stride,
                          (void **) &tmp_block_closest_pt_g_num);
  free (_closest_pt_g_num);
  free (part_stride);

  /* Merge block data (keep closest point if multiple candidates) */
  PDM_g_num_t *block_g_num1 = PDM_part_to_block_block_gnum_get (ptb1);
  const int n_pts_block1 = PDM_part_to_block_n_elt_block_get (ptb1);

  int k = 0;
  for (int i = 0; i < n_pts_block1; i++) {
    int l = (int) (block_g_num1[i] - block_distrib_idx[i_rank] - 1);

    for (int j = 0; j < block_stride[i]; j++) {
      if (tmp_block_closest_pt_g_num[k] > 0 &&
          tmp_block_closest_pt_dist2[k] < block_closest_pt_dist2[l]) {
        block_closest_pt_dist2[l] = tmp_block_closest_pt_dist2[k];
        block_closest_pt_g_num[l] = tmp_block_closest_pt_g_num[k];
      }
      k++;
    }
  }

  free (block_stride);
  free (tmp_block_closest_pt_dist2);
  free (tmp_block_closest_pt_g_num);


  /* 2) Block-to-part */
  PDM_block_to_part_t *btp = PDM_block_to_part_create (block_distrib_idx,
                                                       (const PDM_g_num_t **) &pts_g_num,
                                                       &n_pts,
                                                       1,
                                                       octree->comm);
  int stride = 1;
  PDM_block_to_part_exch (btp,
                          sizeof(double),
                          PDM_STRIDE_CST,
                          &stride,
                          block_closest_pt_dist2,
                          NULL,
                          (void **) &closest_octree_pt_dist2);
  free (block_closest_pt_dist2);

  PDM_block_to_part_exch (btp,
                          sizeof(PDM_g_num_t),
                          PDM_STRIDE_CST,
                          &stride,
                          block_closest_pt_g_num,
                          NULL,
                          (void **) &closest_octree_pt_g_num);
  free (block_closest_pt_g_num);
  free (pts_g_num2);

  ptb1 = PDM_part_to_block_free (ptb1);
  btp = PDM_block_to_part_free (btp);
  free (block_distrib_idx);

  if (copied_ranks1 != NULL) {
    free (copied_ranks1);
  }

  if (USE_SHARED_OCTREE) {
    PDM_box_set_destroy (&box_set);
    PDM_MPI_Comm_free (&bt_comm);
    PDM_box_tree_destroy (&bt_shared);
  }

  if (DETAIL_TIMER) {
    PDM_MPI_Barrier(octree->comm);
    PDM_timer_hang_on(timer);
    e_t_elapsed = PDM_timer_elapsed(timer);
    e_t_cpu     = PDM_timer_cpu(timer);
    e_t_cpu_u   = PDM_timer_cpu_user(timer);
    e_t_cpu_s   = PDM_timer_cpu_sys(timer);

    times_elapsed[14] += e_t_elapsed - b_t_elapsed;
    times_cpu[14]     += e_t_cpu - b_t_cpu;
    times_cpu_u[14]   += e_t_cpu_u - b_t_cpu_u;
    times_cpu_s[14]   += e_t_cpu_s - b_t_cpu_s;

    if (i_rank == 0) {
      for (int i = 0; i < ntimer; i++) {
        printf("timer single point step %d : %12.5e\n",i,times_elapsed[i]);

      }
    }

    PDM_timer_free(timer);
  }
}


/**
 *
 * \brief  Dump elapsed an CPU time
 *
 * \param [in]  id       Identifier
 *
 */

void
PDM_para_octree_dump_times
(
 const int id
 )
{
  _octree_t *octree = _get_from_id (id);

  double t1 = octree->times_elapsed[END] - octree->times_elapsed[BEGIN];
  double t2 = octree->times_cpu[END] - octree->times_cpu[BEGIN];

  double t1max;
  PDM_MPI_Allreduce (&t1, &t1max, 1, PDM_MPI_DOUBLE, PDM_MPI_MAX, octree->comm);

  double t2max;
  PDM_MPI_Allreduce (&t2, &t2max, 1, PDM_MPI_DOUBLE, PDM_MPI_MAX, octree->comm);

  double t_elaps_max[NTIMER];
  PDM_MPI_Allreduce (octree->times_elapsed, t_elaps_max, NTIMER, PDM_MPI_DOUBLE, PDM_MPI_MAX, octree->comm);

  double t_cpu_max[NTIMER];
  PDM_MPI_Allreduce (octree->times_cpu, t_cpu_max, NTIMER, PDM_MPI_DOUBLE, PDM_MPI_MAX, octree->comm);

  int rank;
  PDM_MPI_Comm_rank (octree->comm, &rank);

  if (rank == 0) {

    PDM_printf( "PDM_para_octree timer : all (elapsed and cpu)                                           :"
                " %12.5es %12.5es\n",
                t1max, t2max);
    PDM_printf( "PDM_para_octree timer : build octree : total (elapsed and cpu)                          :"
                " %12.5es %12.5es\n",
                t_elaps_max[BUILD_TOTAL],
                t_cpu_max[BUILD_TOTAL]);
    PDM_printf( "PDM_para_octree timer : build octree : step order points (elapsed and cpu)              :"
                " %12.5es %12.5es\n",
                t_elaps_max[BUILD_ORDER_POINTS],
                t_cpu_max[BUILD_ORDER_POINTS]);
    PDM_printf( "PDM_para_octree timer : build octree : step block partition (elapsed and cpu)           :"
                " %12.5es %12.5es\n",
                t_elaps_max[BUILD_BLOCK_PARTITION],
                t_cpu_max[BUILD_BLOCK_PARTITION]);
    PDM_printf( "PDM_para_octree timer : build octree : step local nodes (elapsed and cpu)               :"
                " %12.5es %12.5es\n",
                t_elaps_max[BUILD_LOCAL_NODES],
                t_cpu_max[BUILD_LOCAL_NODES]);
    PDM_printf( "PDM_para_octree timer : build octree : step local neighbours (elapsed and cpu)          :"
                " %12.5es %12.5es\n",
                t_elaps_max[BUILD_LOCAL_NEIGHBOURS],
                t_cpu_max[BUILD_LOCAL_NEIGHBOURS]);
    PDM_printf( "PDM_para_octree timer : build octree : step local neighbours - step 1 (elapsed and cpu) :"
                " %12.5es %12.5es\n",
                t_elaps_max[BUILD_LOCAL_NEIGHBOURS_STEP1],
                t_cpu_max[BUILD_LOCAL_NEIGHBOURS_STEP1]);
    PDM_printf( "PDM_para_octree timer : build octree : step local neighbours - step 2 (elapsed and cpu) :"
                " %12.5es %12.5es\n",
                t_elaps_max[BUILD_LOCAL_NEIGHBOURS_STEP2],
                t_cpu_max[BUILD_LOCAL_NEIGHBOURS_STEP2]);
    PDM_printf( "PDM_para_octree timer : build octree : step local neighbours - step 3 (elapsed and cpu) :"
                " %12.5es %12.5es\n",
                t_elaps_max[BUILD_LOCAL_NEIGHBOURS_STEP3],
                t_cpu_max[BUILD_LOCAL_NEIGHBOURS_STEP3]);
    PDM_printf( "PDM_para_octree timer : build octree : step distant neighbours (elapsed and cpu)        :"
                " %12.5es %12.5es\n",
                t_elaps_max[BUILD_DISTANT_NEIGHBOURS],
                t_cpu_max[BUILD_DISTANT_NEIGHBOURS]);

    PDM_printf( "PDM_para_octree timer : build octree : build explicit nodes (elapsed and cpu)           :"
                " %12.5es %12.5es\n",
                t_elaps_max[BUILD_EXPLICIT_NODES],
                t_cpu_max[BUILD_EXPLICIT_NODES]);

  }

}


/**
 *
 * Get points located inside a set of boxes
 *
 * \param [in]   id                     Identifier
 * \param [in]   n_boxes                Number of boxes
 * \param [in]   box_extents            Extents of boxes
 * \param [in]   box_g_num              Global numbers of boxes
 * \param [out]  pts_in_box_idx         Index of points located in boxes
 * \param [out]  pts_in_box_g_num       Global numbers of points located in boxes
 * \param [out]  pts_in_box_coord       Coordinates of points located in boxes
 *
 */

void
PDM_para_octree_points_inside_boxes
(
 const int           octree_id,
 const int           n_boxes,
 const double       *box_extents,
 const PDM_g_num_t  *box_g_num,
 int               **pts_in_box_idx,
 PDM_g_num_t       **pts_in_box_g_num,
 double            **pts_in_box_coord
 )
{
  const int DEBUG = 0;
  const int VISU = 0;

  int n_recv_boxes = 0;
  PDM_morton_code_t *box_corners = NULL;
  double *recv_box_extents       = NULL;
  const PDM_g_num_t *recv_box_g_num;
  PDM_g_num_t *_recv_box_g_num   = NULL;
  PDM_g_num_t *block_distrib_idx = NULL;
  double s[3], d[3];


  _octree_t *octree = _get_from_id (octree_id);
  const int dim = octree->dim;
  const int two_dim = 2 * dim;

  const _l_octant_t *octants = octree->octants;

  int my_rank;
  PDM_MPI_Comm_rank (octree->comm, &my_rank);

  int n_ranks;
  PDM_MPI_Comm_size (octree->comm, &n_ranks);

  if (VISU) {
    char filename[999];
    sprintf(filename, "octree_points_%3.3d.vtk", my_rank);
    _export_octree_points (filename, octree, 0);
  }

  if (DEBUG) {
    if (my_rank == 0) {
      printf("octree extents = %f %f %f %f %f %f\n",
             octree->global_extents[0], octree->global_extents[1],
             octree->global_extents[2], octree->global_extents[3],
             octree->global_extents[4], octree->global_extents[5]);
    }
  }

  int NEW_PTS_IN_BOXES = 0;
  char *env_var = NULL;
  env_var = getenv ("NEW_PTS_IN_BOXES");
  if (env_var != NULL) {
    NEW_PTS_IN_BOXES = atoi(env_var);
  }
  if (my_rank == 0) {
    printf("NEW_PTS_IN_BOXES = %d\n", NEW_PTS_IN_BOXES);
  }

  /* Multiple ranks */
  if (n_ranks > 1) {
    block_distrib_idx = PDM_compute_uniform_entity_distribution_from_partition(octree->comm,
                                                                               1,
                                                                               &n_boxes,
                                                                               &box_g_num);


    /***************************************
     * Redistribute bounding boxes
     ***************************************/
    int *send_count = PDM_array_zeros_int(n_ranks);

    /* Encode box corners */
    box_corners = malloc (sizeof(PDM_morton_code_t) * 2 * n_boxes);
    _morton_encode_coords (dim,
                           PDM_morton_max_level,
                           octree->global_extents,
                           2 * n_boxes,
                           box_extents,
                           box_corners,
                           d,
                           s);

    size_t *box_rank = malloc (sizeof(int *) * 2 * n_boxes);

    /* Find which ranks possibly intersect each box */
    size_t start, end, tmp;
    for (int ibox = 0; ibox < n_boxes; ibox++) {
      PDM_morton_quantile_intersect (n_ranks,
                                     box_corners[2*ibox],
                                     octree->rank_octants_index,
                                     &start,
                                     &tmp);

      PDM_morton_quantile_intersect (n_ranks - start,
                                     box_corners[2*ibox+1],
                                     octree->rank_octants_index + start,
                                     &tmp,
                                     &end);
      end += start;

      box_rank[2*ibox]   = start;
      box_rank[2*ibox+1] = end;

      for (size_t irank = start; irank < end; irank++) {
        send_count[irank]++;
      }
    }
    free (box_corners);

    int *recv_count = malloc (sizeof(int) * n_ranks);
    PDM_MPI_Alltoall (send_count, 1, PDM_MPI_INT,
                      recv_count, 1, PDM_MPI_INT,
                      octree->comm);

    int *send_shift = malloc (sizeof(int) * (n_ranks+1));
    int *recv_shift = malloc (sizeof(int) * (n_ranks+1));
    send_shift[0] = 0;
    recv_shift[0] = 0;
    for (int i = 0; i < n_ranks; i++) {
      send_shift[i+1] = send_shift[i] + send_count[i];
      recv_shift[i+1] = recv_shift[i] + recv_count[i];
      send_count[i] = 0;
    }
    n_recv_boxes = recv_shift[n_ranks];

    printf("[%d] octree->n_pts = %d, n_recv_boxes = %d\n", my_rank, octree->n_points, n_recv_boxes);

    /* Fill send buffers */
    PDM_g_num_t *send_box_g_num = malloc (sizeof(PDM_g_num_t) * send_shift[n_ranks]);
    _recv_box_g_num = malloc (sizeof(PDM_g_num_t) * recv_shift[n_ranks]);
    recv_box_g_num = _recv_box_g_num;
    double *send_box_extents = malloc (sizeof(double) * send_shift[n_ranks] * two_dim);
    recv_box_extents = malloc (sizeof(double) * recv_shift[n_ranks] * two_dim);

    for (int ibox = 0; ibox < n_boxes; ibox++) {
      for (size_t irank = box_rank[2*ibox]; irank < box_rank[2*ibox+1]; irank++) {
        int idx = send_shift[irank] + send_count[irank];
        send_box_g_num[idx] = box_g_num[ibox];

        for (int k = 0; k < two_dim; k++) {
          send_box_extents[two_dim*idx + k] = box_extents[two_dim*ibox + k];
        }

        send_count[irank]++;
      }
    }
    free (box_rank);

    /* Send boxes g_num buffer */
    PDM_MPI_Alltoallv (send_box_g_num,  send_count, send_shift, PDM__PDM_MPI_G_NUM,
                       _recv_box_g_num, recv_count, recv_shift, PDM__PDM_MPI_G_NUM,
                       octree->comm);

    /* Send boxes extents buffer */
    for (int i = 0; i < n_ranks; i++) {
      send_shift[i+1] *= two_dim;
      recv_shift[i+1] *= two_dim;
      send_count[i]   *= two_dim;
      recv_count[i]   *= two_dim;
    }
    PDM_MPI_Alltoallv (send_box_extents, send_count, send_shift, PDM_MPI_DOUBLE,
                       recv_box_extents, recv_count, recv_shift, PDM_MPI_DOUBLE,
                       octree->comm);

    free (send_count);
    free (recv_count);
    free (send_shift);
    free (recv_shift);
    free (send_box_g_num);
    free (send_box_extents);

  }

  /* Single rank */
  else {
    n_recv_boxes     = n_boxes;
    recv_box_extents = (double *) box_extents;
    recv_box_g_num   = box_g_num;
  }


  /***************************************
   * Intersect redistributed boxes with local octree
   ***************************************/
  if (VISU) {
    char filename[999];
    sprintf(filename, "recv_boxes0_%3.3d.vtk", my_rank);
    _export_boxes (filename, n_recv_boxes, recv_box_extents, recv_box_g_num);
  }

  /* Encode corners of redistributed boxes */
  box_corners = malloc (sizeof(PDM_morton_code_t) * 2 * n_recv_boxes);
  _morton_encode_coords (dim,
                         PDM_morton_max_level,
                         octree->global_extents,
                         2 * n_recv_boxes,
                         recv_box_extents,
                         box_corners,
                         d,
                         s);

  int *box_pts_n = NULL;
  int *box_pts_idx = NULL;
  int *box_pts = NULL;
  if (NEW_PTS_IN_BOXES) {
    _points_inside_boxes (octree,
                          -1,
                          n_recv_boxes,
                          recv_box_extents,
                          box_corners,
                          &box_pts_idx,
                          &box_pts);
    box_pts_n = malloc (sizeof(int) * n_recv_boxes);
    for (int i = 0; i < n_recv_boxes; i++) {
      box_pts_n[i] = box_pts_idx[i+1] - box_pts_idx[i];
    }

  } else {
    /* Root node of octree */
    PDM_morton_code_t root;
    root.L = 0;
    root.X[0] = 0;
    root.X[1] = 0;
    root.X[2] = 0;

    if (octants->n_nodes > 0) {
      PDM_morton_nearest_common_ancestor (octants->codes[0],
                                          octants->codes[octants->n_nodes - 1],
                                          &root);
    }

    int *intersect_nodes = malloc (sizeof(int) * octants->n_nodes);
    size_t n_intersect_nodes;

    size_t s_box_pts = octree->n_points;
    box_pts = malloc (sizeof(int) * s_box_pts);
    box_pts_n = malloc (sizeof(int) * n_recv_boxes);

    box_pts_idx = malloc (sizeof(int) * (n_recv_boxes+1));
    box_pts_idx[0] = 0;

    size_t min_intersect = 100000000;
    size_t max_intersect = 0;
    size_t mean_intersect = 0;
    /* Loop over redistributed boxes */
    for (int ibox = 0; ibox < n_recv_boxes; ibox++) {
      n_intersect_nodes = 0;
      box_pts_n[ibox] = 0;
      box_pts_idx[ibox+1] = box_pts_idx[ibox];

      /* Get list of all nodes (octants) that intersect the box */
      PDM_morton_intersect_box (dim,
                                root,
                                box_corners[2*ibox],
                                box_corners[2*ibox+1],
                                octants->codes,
                                octants->n_points,
                                0,
                                octants->n_nodes,
                                &n_intersect_nodes,
                                intersect_nodes);

      if (DEBUG) {
        printf("[%d]\tbox %d ("PDM_FMT_G_NUM") nodes:", my_rank, ibox, recv_box_g_num[ibox]);
        for (int j = 0; j < (int) n_intersect_nodes; j++) {
          printf(" %d", intersect_nodes[j]);
        }
        printf("\n");
      }

      // printf("n_intersect_nodes =%li \n", n_intersect_nodes);
      min_intersect = PDM_MIN(min_intersect, n_intersect_nodes);
      max_intersect = PDM_MAX(max_intersect, n_intersect_nodes);
      mean_intersect += n_intersect_nodes;
      //size_t new_max_size = box_pts_idx[ibox] + n_intersect_nodes * octree->points_in_leaf_max;
      size_t new_max_size = box_pts_idx[ibox];
      for (size_t i = 0; i < n_intersect_nodes; i++) {
        new_max_size += octants->n_points[intersect_nodes[i]];
      }

      if (s_box_pts <= new_max_size) {
        s_box_pts = PDM_MAX (2*s_box_pts, new_max_size);
        box_pts = realloc (box_pts, sizeof(int) * s_box_pts);
      }

      /* Inspect nodes (octants) which intersect the box */
      double *box_min = recv_box_extents + two_dim*ibox;
      double *box_max = box_min + dim;

      for (size_t i = 0; i < n_intersect_nodes; i++) {
        int inode = intersect_nodes[i];

        /* Inspect points inside current node */
        for (int j = 0; j < octants->n_points[inode]; j++) {
          int ipt = octants->range[inode] + j;
          double *_pt = octree->points + ipt * dim;

          /* check whether current point lies inside the box */
          int inside = 1;
          for (int idim = 0; idim < dim; idim++) {
            if (_pt[idim] < box_min[idim] || _pt[idim] > box_max[idim]) {
              inside = 0;
              break;
            }
          }

          if (inside) {
            box_pts[box_pts_idx[ibox+1]] = ipt;
            box_pts_idx[ibox+1]++;
            box_pts_n[ibox]++;
          }
        }
      }

      if (DEBUG) {
        printf("[%d]\tbox %d ("PDM_FMT_G_NUM") pts:", my_rank, ibox, recv_box_g_num[ibox]);
        for (int j = box_pts_idx[ibox]; j < box_pts_idx[ibox+1]; j++) {
          printf(" %d", box_pts[j]);
        }
        printf("\n");
      }

    } // Loop over redistributed boxes
    free (intersect_nodes);
  }
  free (box_corners);
  if (recv_box_extents != box_extents) free (recv_box_extents);


  /* Get gnum and coords of points inside boxes */
  PDM_g_num_t *box_pts_g_num = malloc (sizeof(PDM_g_num_t) * box_pts_idx[n_recv_boxes]);
  double      *box_pts_coord = malloc (sizeof(double)      * box_pts_idx[n_recv_boxes] * dim);

  for (int i = 0; i < box_pts_idx[n_recv_boxes]; i++) {
    int ipt = box_pts[i];

    box_pts_g_num[i] = octree->points_gnum[ipt];

    for (int j = 0; j < dim; j++) {
      box_pts_coord[dim*i + j] = octree->points[dim*ipt + j];
    }
  }
  free (box_pts);

  /* Multiple ranks */
  if (n_ranks > 1) {
    free (box_pts_idx);

    /* Part#2 to Block */
    // PDM_MPI_Barrier(octree->comm);
    double t1 = PDM_MPI_Wtime();
    PDM_part_to_block_t *ptb2 = PDM_part_to_block_create (PDM_PART_TO_BLOCK_DISTRIB_ALL_PROC,
                                                          PDM_PART_TO_BLOCK_POST_MERGE,
                                                          1.,
                                                          (PDM_g_num_t **) (&recv_box_g_num),
                                                          NULL,
                                                          &n_recv_boxes,
                                                          1,
                                                          octree->comm);
    double dt = PDM_MPI_Wtime() - t1;
    log_debug(" dt = %12.5e \n",  dt);
    if (_recv_box_g_num != box_g_num) free (_recv_box_g_num);

    int *block_pts_in_box_n = NULL;
    PDM_g_num_t *block_pts_in_box_g_num = NULL;
    PDM_part_to_block_exch (ptb2,
                            sizeof(PDM_g_num_t),
                            PDM_STRIDE_VAR,
                            1,
                            &box_pts_n,
                            (void **) &box_pts_g_num,
                            &block_pts_in_box_n,
                            (void **) &block_pts_in_box_g_num);
    free (box_pts_g_num);

    int *box_pts_n_coord = malloc (sizeof(int) * n_recv_boxes); // overwrite box_pts_n?
    for (int ibox = 0; ibox < n_recv_boxes; ibox++) {
      box_pts_n_coord[ibox] = box_pts_n[ibox] * dim;
    }

    int *block_pts_in_box_n_coord = NULL;
    double *block_pts_in_box_coord = NULL;
    PDM_part_to_block_exch (ptb2,
                            sizeof(double),
                            PDM_STRIDE_VAR,
                            1,
                            &box_pts_n_coord,
                            (void **) &box_pts_coord,
                            &block_pts_in_box_n_coord,
                            (void **) &block_pts_in_box_coord);
    free (box_pts_coord);
    free (box_pts_n);
    //free (box_pts_n_coord);

    /* Block to Part#1 */
    PDM_block_to_part_t *btp = PDM_block_to_part_create (block_distrib_idx,
                                                         (const PDM_g_num_t **) &box_g_num,
                                                         &n_boxes,
                                                         1,
                                                         octree->comm);

    int *pts_in_box_n = malloc (sizeof(int) * n_boxes);
    int one = 1;
    PDM_block_to_part_exch (btp,
                            sizeof(int),
                            PDM_STRIDE_CST,
                            &one,
                            (void *) block_pts_in_box_n,
                            NULL,
                            (void **) &pts_in_box_n);

    *pts_in_box_idx = PDM_array_new_idx_from_sizes_int(pts_in_box_n, n_boxes);
    *pts_in_box_g_num = malloc (sizeof(PDM_g_num_t) * (*pts_in_box_idx)[n_boxes]);

    PDM_block_to_part_exch (btp,
                            sizeof(PDM_g_num_t),
                            PDM_STRIDE_VAR,
                            block_pts_in_box_n,
                            (void *) block_pts_in_box_g_num,
                            &pts_in_box_n,
                            (void **) pts_in_box_g_num);

    int *pts_in_box_n_coord = malloc (sizeof(int) * n_boxes); // overwrite pts_in_box_n?
    for (int ibox = 0; ibox < n_boxes; ibox++) {
      pts_in_box_n_coord[ibox] = pts_in_box_n[ibox] * dim;
    }

    *pts_in_box_coord = malloc (sizeof(double) * (*pts_in_box_idx)[n_boxes] * dim);

    PDM_block_to_part_exch (btp,
                            sizeof(double),
                            PDM_STRIDE_VAR,
                            block_pts_in_box_n_coord,
                            (void *) block_pts_in_box_coord,
                            &pts_in_box_n_coord,
                            (void **) pts_in_box_coord);

    free (block_distrib_idx);
    PDM_part_to_block_free (ptb2);
    PDM_block_to_part_free (btp);

    free (pts_in_box_n);
    free (pts_in_box_n_coord);
    free (block_pts_in_box_n);
    free (block_pts_in_box_n_coord);
    free (block_pts_in_box_g_num);
    free (block_pts_in_box_coord);

  }

  /* Single rank */
  else {
    free (box_pts_n);

    *pts_in_box_idx   = box_pts_idx;
    *pts_in_box_g_num = box_pts_g_num;
    *pts_in_box_coord = box_pts_coord;
  }
}



#define NTIMER_PIB 8

typedef enum {
  PIB_BEGIN,
  PIB_REDISTRIBUTE,
  PIB_COPIES,
  PIB_EXCHANGE,
  PIB_LOCAL,
  PIB_PTB,
  PIB_BTP,
  PIB_TOTAL
} _pib_step_t;

#define PIB_TIME_FMT "%f" //"12.5e"



void
PDM_para_octree_points_inside_boxes_with_copies
(
 const int           octree_id,
 const int           n_boxes,
 const double       *box_extents,
 const PDM_g_num_t  *box_g_num,
 int               **pts_in_box_idx,
 PDM_g_num_t       **pts_in_box_g_num,
 double            **pts_in_box_coord
 )
{
  int DEBUG = 0;
  float f_copy_threshold = 1.05;
  float f_max_copy = 0.05;

  char *env_var = NULL;
  env_var = getenv ("OCTREE_COPY_THRESHOLD");
  if (env_var != NULL) {
    f_copy_threshold = (float) atof(env_var);
  }

  env_var = getenv ("OCTREE_MAX_COPY");
  if (env_var != NULL) {
    f_max_copy = (float) atof(env_var);
  }


  int USE_SHARED_OCTREE = 1;
  env_var = getenv ("USE_SHARED_OCTREE");
  if (env_var != NULL) {
    USE_SHARED_OCTREE = (float) atof(env_var);
  }

  _octree_t *octree = _get_from_id (octree_id);
  const int dim = octree->dim;
  const int two_dim = 2 * dim;


  int i_rank, n_rank;
  PDM_MPI_Comm_rank (octree->comm, &i_rank);
  PDM_MPI_Comm_size (octree->comm, &n_rank);

  if (i_rank == 0) {
    printf("USE_SHARED_OCTREE = %d\n", USE_SHARED_OCTREE);
  }

  printf("[%d] n_boxes = %d\n", i_rank, n_boxes);

  double times_elapsed[NTIMER_PIB], b_t_elapsed, e_t_elapsed;
  for (_pib_step_t step = PIB_BEGIN; step <= PIB_TOTAL; step++) {
    times_elapsed[step] = 0.;
  }

  PDM_timer_hang_on (octree->timer);
  times_elapsed[PIB_BEGIN] = PDM_timer_elapsed (octree->timer);
  b_t_elapsed = times_elapsed[PIB_BEGIN];
  PDM_timer_resume (octree->timer);


  PDM_morton_code_t *box_corners = NULL;
  double d[3], s[3];

  int n_copied_ranks = 0;
  int *copied_ranks = NULL;

  int n_box_local;
  int n_box_recv;
  int n_box_copied;
  int n_box1;

  int *copied_shift = NULL;

  PDM_g_num_t *box_g_num1   = NULL;
  double      *box_extents1 = NULL;

  if (n_rank > 1) {
    /*
     *  Redistribute boxes
     */
    /* Encode box corners */
    box_corners = malloc (sizeof(PDM_morton_code_t) * 2 * n_boxes);
    _morton_encode_coords (dim,
                           PDM_morton_max_level,
                           octree->global_extents,
                           2 * n_boxes,
                           box_extents,
                           box_corners,
                           d,
                           s);


    /* Find which ranks possibly intersect each box */
    int *send_count = PDM_array_zeros_int (n_rank);

    int tmp_size = 4 * n_boxes;
    int *box_rank = malloc (sizeof(int) * tmp_size);
    int *box_rank_idx = malloc (sizeof(int) * (n_boxes + 1));
    box_rank_idx[0] = 0;

    if (USE_SHARED_OCTREE) {
      assert (octree->shared_rank_idx != NULL);

      size_t n_intersect_nodes;
      int *intersect_nodes = malloc (sizeof(int) * octree->shared_rank_idx[n_rank]);

      PDM_morton_code_t root;
      root.L    = 0;
      root.X[0] = 0;
      root.X[1] = 0;
      root.X[2] = 0;

      int *tag_rank = PDM_array_zeros_int (n_rank);

      for (int ibox = 0; ibox < n_boxes; ibox++) {
        box_rank_idx[ibox+1] = box_rank_idx[ibox];

        const double *box_min = box_extents + two_dim*ibox;
        const double *box_max = box_min + dim;
        if (DEBUG) {
          printf("\n[%d] box %d ("PDM_FMT_G_NUM") extents %f %f %f %f %f %f\n",
                 i_rank, ibox, box_g_num[ibox],
                 box_min[0], box_min[1], box_min[2],
                 box_max[0], box_max[1], box_max[2]);
          printf("[%d] code min/max: L = %u, X = %u %u %u / L = %u, X = %u %u %u\n",
                 i_rank,
                 box_corners[2*ibox].L, box_corners[2*ibox].X[0], box_corners[2*ibox].X[1], box_corners[2*ibox].X[2],
                 box_corners[2*ibox+1].L, box_corners[2*ibox+1].X[0], box_corners[2*ibox+1].X[1], box_corners[2*ibox+1].X[2]);

        }

        n_intersect_nodes = 0;
        PDM_morton_intersect_box (dim,
                                  root,
                                  box_corners[2*ibox],
                                  box_corners[2*ibox+1],
                                  octree->shared_codes,
                                  octree->shared_pts_n,
                                  0,
                                  octree->shared_rank_idx[n_rank],
                                  &n_intersect_nodes,
                                  intersect_nodes);

        for (size_t i = 0; i < n_intersect_nodes; i++) {
          int inode = intersect_nodes[i];

          int l = 0;
          int r = n_rank;
          while (l + 1 < r) {
            int m = l + (r - l)/2;
            if (inode < octree->shared_rank_idx[m])
              r = m;
            else
              l = m;
          }
          int rank = l;
          if (DEBUG) {
            printf("[%d]  intersects shared node %d (rank %d)\n", i_rank, inode, rank);
          }

          if (tag_rank[rank]) continue;

          int intersect = 1;
          double *node_min = octree->shared_pts_extents + 6*inode;
          double *node_max = node_min + 3;

          for (int j = 0; j < dim; j++) {
            if (box_min[j] > node_max[j] || box_max[j] < node_min[j]) {
              intersect = 0;
              break;
            }
          }

          if (DEBUG) {
            printf("[%d]    intersects node pts extents? %d\n", i_rank, intersect);
          }

          if (intersect) {
            if (tmp_size <= box_rank_idx[ibox+1]) {
              tmp_size *= 2;
              box_rank = realloc (box_rank, sizeof(int) * tmp_size);
            }
            box_rank[box_rank_idx[ibox+1]++] = rank;
            tag_rank[rank] = 1;
            send_count[rank]++;
          }
        }

        for (int i = box_rank_idx[ibox]; i < box_rank_idx[ibox+1]; i++) {
          tag_rank[box_rank[i]] = 0;
        }
      }
      free (tag_rank);
      free (intersect_nodes);
    }

    else {
      size_t start, end, tmp;
      for (int ibox = 0; ibox < n_boxes; ibox++) {
        PDM_morton_quantile_intersect (n_rank,
                                       box_corners[2*ibox],
                                       octree->rank_octants_index,
                                       &start,
                                       &tmp);

        PDM_morton_quantile_intersect (n_rank - start,
                                       box_corners[2*ibox+1],
                                       octree->rank_octants_index + start,
                                       &tmp,
                                       &end);
        end += start;

        int new_size = box_rank_idx[ibox] + (int) (end - start);
        if (tmp_size <= new_size) {
          tmp_size = PDM_MAX (2*tmp_size, new_size);
          box_rank = realloc (box_rank, sizeof(int) * tmp_size);
        }

        box_rank_idx[ibox+1] = box_rank_idx[ibox];
        for (size_t irank = start; irank < end; irank++) {
          box_rank[box_rank_idx[ibox+1]++] = (int) irank;
          send_count[irank]++;
        }
      }

    }
    free (box_corners);


    PDM_timer_hang_on (octree->timer);
    e_t_elapsed = PDM_timer_elapsed (octree->timer);
    times_elapsed[PIB_REDISTRIBUTE] = e_t_elapsed - b_t_elapsed;
    b_t_elapsed = e_t_elapsed;
    PDM_timer_resume (octree->timer);

    //-->>
    if (0) {
      printf("[%d] --- Box Rank ---\n", i_rank);
      for (int i = 0; i < n_boxes; i++) {
        printf("[%d] %d ("PDM_FMT_G_NUM") : ", i_rank, i, box_g_num[i]);
        for (int j = box_rank_idx[i]; j < box_rank_idx[i+1]; j++) {
          printf("%d ", box_rank[j]);
        }
        printf("\n");
      }
      printf("[%d] ------------------\n", i_rank);
    }
    //<<--

    /* Exchange provisional send/recv counts */
    int *recv_count = malloc (sizeof(int) * n_rank);
    PDM_MPI_Alltoall (send_count, 1, PDM_MPI_INT,
                      recv_count, 1, PDM_MPI_INT,
                      octree->comm);

    int n_recv_box = 0;
    for (int i = 0; i < n_rank; i++) {
      n_recv_box += recv_count[i];
    }
    int n_recv_box_no_copies = n_recv_box;

    int *n_recv_box_copied_ranks = NULL;
    int avg_n_recv_box;
    _prepare_copies (octree->comm,
                     f_copy_threshold,
                     f_max_copy,
                     n_recv_box,
                     &n_copied_ranks,
                     &copied_ranks,
                     &n_recv_box_copied_ranks,
                     &avg_n_recv_box);

    if (n_copied_ranks > 0) {
      if (i_rank == 0) {
        if (n_copied_ranks == 1) {
          printf("1 copied rank: %d\n", copied_ranks[0]);
        }
        else {
          printf("%d copied ranks:", n_copied_ranks);
          for (int i = 0; i < n_copied_ranks; i++) {
            printf(" %d", copied_ranks[i]);
          }
          printf("\n");
        }
      }

      PDM_para_octree_copy_ranks (octree_id,
                                  n_copied_ranks,
                                  copied_ranks);
      free (copied_ranks);
    } else {
      if (i_rank == 0) printf("0 copied ranks\n");
    }

    int *i_copied_rank = PDM_array_const_int (n_rank, -1);
    int *copied_count = malloc (sizeof(int) * octree->n_copied_ranks);

    for (int i = 0; i < octree->n_copied_ranks; i++) {
      i_copied_rank[octree->copied_ranks[i]] = i;
      copied_count[i] = 0;
    }

    int *send_shift = PDM_array_new_idx_from_sizes_int (send_count, n_rank);

    n_box_local = 0;
    for (int i = 0; i < octree->n_copied_ranks; i++) {
      int rank = octree->copied_ranks[i];
      if (rank != i_rank) {
        int si = send_count[rank];

        si = PDM_MIN (si, PDM_MAX (0, (n_recv_box_copied_ranks[i] - n_recv_box)/2));
        if (i_copied_rank[i_rank] < 0) {
          si = PDM_MIN (si, PDM_MAX (0, avg_n_recv_box - n_recv_box));
        }

        copied_count[i] = si;
        n_recv_box += si;
      }
    }

    if (n_recv_box_copied_ranks != NULL) {
      free (n_recv_box_copied_ranks);
    }

    for (int i = 0; i < n_rank; i++) {

      send_shift[i+1] = send_shift[i];

      if (i == i_rank) {
        n_box_local += send_count[i];
        send_count[i] = 0;
      }
      else if (i_copied_rank[i] >= 0) {
        send_count[i] -= copied_count[i_copied_rank[i]];
      }

      send_shift[i+1] += send_count[i];
    }

    copied_shift = PDM_array_new_idx_from_sizes_int (copied_count, octree->n_copied_ranks);
    int *copied_count_tmp = PDM_array_zeros_int (octree->n_copied_ranks);
    n_box_copied = copied_shift[octree->n_copied_ranks];

    PDM_timer_hang_on (octree->timer);
    e_t_elapsed = PDM_timer_elapsed (octree->timer);
    times_elapsed[PIB_COPIES] = e_t_elapsed - b_t_elapsed;
    b_t_elapsed = e_t_elapsed;
    PDM_timer_resume (octree->timer);

    /* Exchange new send/recv counts */
    PDM_MPI_Alltoall (send_count, 1, PDM_MPI_INT,
                      recv_count, 1, PDM_MPI_INT,
                      octree->comm);

    int *recv_shift = PDM_array_new_idx_from_sizes_int (recv_count, n_rank);
    PDM_array_reset_int (send_count, n_rank, 0);

    n_box_recv = recv_shift[n_rank];

    n_box1 = n_box_local + n_box_recv + n_box_copied;
    printf("[%d] octree->n_pts = %d, n_recv_boxes = %d (without copies : %d)\n", i_rank, octree->n_points, n_box1, n_recv_box_no_copies);

    box_g_num1   = malloc (sizeof(PDM_g_num_t) * n_box1);
    box_extents1 = malloc (sizeof(double)      * n_box1 * two_dim);

    /* Fill send buffers */
    PDM_g_num_t *send_g_num   = malloc (sizeof(PDM_g_num_t) * send_shift[n_rank]);
    double      *send_extents = malloc (sizeof(double)      * send_shift[n_rank] * two_dim);
    PDM_g_num_t *recv_g_num   = box_g_num1 + n_box_local;
    double      *recv_extents = box_extents1 + n_box_local * two_dim;

    int idx_copied = n_box_local + n_box_recv;
    PDM_g_num_t *copied_g_num   = box_g_num1   + idx_copied;
    double      *copied_extents = box_extents1 + idx_copied * two_dim;

    n_box_local = 0;
    for (int ibox = 0; ibox < n_boxes; ibox++) {
      for (int i = box_rank_idx[ibox]; i < box_rank_idx[ibox+1]; i++) {
        int rank = box_rank[i];

        if ((int) rank == i_rank) {
          box_g_num1[n_box_local] = box_g_num[ibox];
          for (int j = 0; j < two_dim; j++) {
            box_extents1[two_dim*n_box_local + j] = box_extents[two_dim*ibox + j];
          }
          n_box_local++;
        }

        else if (i_copied_rank[rank] >= 0) {
          int _rank = i_copied_rank[rank];

          if (copied_count_tmp[_rank] < copied_count[_rank]) {
            int k = copied_shift[_rank] + copied_count_tmp[_rank];
            copied_g_num[k] = box_g_num[ibox];
            for (int j = 0; j < two_dim; j++) {
              copied_extents[two_dim*k + j] = box_extents[two_dim*ibox + j];
            }
            copied_count_tmp[_rank]++;
          }
          else {
            int k = send_shift[rank] + send_count[rank];
            send_g_num[k] = box_g_num[ibox];
            for (int j = 0; j < two_dim; j++) {
              send_extents[two_dim*k + j] = box_extents[two_dim*ibox + j];
            }
            send_count[rank]++;
          }
        }

        else {
          int k = send_shift[rank] + send_count[rank];
          send_g_num[k] = box_g_num[ibox];
          for (int j = 0; j < two_dim; j++) {
            send_extents[two_dim*k + j] = box_extents[two_dim*ibox + j];
          }
          send_count[rank]++;
        }
      }
    }
    if (copied_count != NULL) {
      free (copied_count);
    }
    if (copied_count_tmp != NULL) {
      free (copied_count_tmp);
    }
    if (i_copied_rank != NULL) {
      free (i_copied_rank);
    }
    free (box_rank);
    free (box_rank_idx);

    /* Send boxes g_num buffer */
    PDM_MPI_Alltoallv (send_g_num, send_count, send_shift, PDM__PDM_MPI_G_NUM,
                       recv_g_num, recv_count, recv_shift, PDM__PDM_MPI_G_NUM,
                       octree->comm);

    /* Send boxes extents buffer */
    for (int i = 0; i < n_rank; i++) {
      send_shift[i+1] *= two_dim;
      recv_shift[i+1] *= two_dim;
      send_count[i]   *= two_dim;
      recv_count[i]   *= two_dim;
    }
    PDM_MPI_Alltoallv (send_extents, send_count, send_shift, PDM_MPI_DOUBLE,
                       recv_extents, recv_count, recv_shift, PDM_MPI_DOUBLE,
                       octree->comm);

    free (send_count);
    free (recv_count);
    free (send_shift);
    free (recv_shift);
    free (send_g_num);
    free (send_extents);

    PDM_timer_hang_on (octree->timer);
    e_t_elapsed = PDM_timer_elapsed (octree->timer);
    times_elapsed[PIB_EXCHANGE] = e_t_elapsed - b_t_elapsed;
    b_t_elapsed = e_t_elapsed;
    PDM_timer_resume (octree->timer);
  }

  /* Single proc */
  else {
    n_box_local  = n_boxes;
    n_box_recv   = 0;
    n_box_copied = 0;

    n_box1 = n_boxes;

    box_g_num1 = (PDM_g_num_t *) box_g_num;
    box_extents1 = (double *) box_extents;
  }


  /***************************************
   * Intersect redistributed boxes with local octree
   ***************************************/
  /* Encode corners of redistributed boxes */
  box_corners = malloc (sizeof(PDM_morton_code_t) * 2 * n_box1);
  _morton_encode_coords (dim,
                         PDM_morton_max_level,
                         octree->global_extents,
                         2 * n_box1,
                         box_extents1,
                         box_corners,
                         d,
                         s);

  /*
   *  Get points inside boxes
   */
  int n_part = 1 + octree->n_copied_ranks;
  int *part_n_box = malloc (sizeof(int) * n_part);
  part_n_box[0] = n_box_local + n_box_recv;

  int **box_pts_idx = malloc (sizeof(int *) * n_part);
  int **box_pts_l_num = malloc (sizeof(int *) * n_part);

  int size_box_pts = 0;

  /*
   *  Search in local tree
   */
  if (octree->explicit_nodes_to_build) {
    _points_inside_boxes_explicit (octree,
                                   -1,
                                   part_n_box[0],
                                   box_extents1,
                                   //box_corners,
                                   &(box_pts_idx[0]),
                                   &(box_pts_l_num[0]));
  }
  else {
    _points_inside_boxes (octree,
                          -1,
                          part_n_box[0],
                          box_extents1,
                          box_corners,
                          &(box_pts_idx[0]),
                          &(box_pts_l_num[0]));
  }
  size_box_pts += box_pts_idx[0][part_n_box[0]];

  /*
   *  Search in copied trees
   */
  if (octree->n_copied_ranks > 0) {
    double            *box_extents_copied = box_extents1 + part_n_box[0] * two_dim;
    PDM_morton_code_t *box_corners_copied = box_corners  + part_n_box[0] * 2;
    for (int i = 0; i < octree->n_copied_ranks; i++) {
      part_n_box[i+1] = copied_shift[i+1] - copied_shift[i];

      if (octree->explicit_nodes_to_build) {
        _points_inside_boxes_explicit (octree,
                                       i,
                                       part_n_box[i+1],
                                       box_extents_copied + copied_shift[i] * two_dim,
                                       //box_corners_copied + copied_shift[i] * 2,
                                       &(box_pts_idx[i+1]),
                                       &(box_pts_l_num[i+1]));
      }
      else {
        _points_inside_boxes (octree,
                              i,
                              part_n_box[i+1],
                              box_extents_copied + copied_shift[i] * two_dim,
                              box_corners_copied + copied_shift[i] * 2,
                              &(box_pts_idx[i+1]),
                              &(box_pts_l_num[i+1]));
      }

      size_box_pts += box_pts_idx[i+1][part_n_box[i+1]];
    }
  }
  if (copied_shift != NULL) free (copied_shift);
  if (box_extents1 != box_extents) free (box_extents1);
  free (box_corners);

  PDM_g_num_t *box_pts_g_num = malloc (sizeof(PDM_g_num_t) * size_box_pts);
  double      *box_pts_coord = malloc (sizeof(double)      * size_box_pts * dim);
  int idx = 0;
  for (int j = 0; j < box_pts_idx[0][part_n_box[0]]; j++) {
    box_pts_g_num[idx] = octree->points_gnum[box_pts_l_num[0][j]];
    for (int k = 0; k < 3; k++) {
      box_pts_coord[3*idx + k] = octree->points[3*box_pts_l_num[0][j] + k];
    }
    idx++;
  }

  for (int i = 0; i < octree->n_copied_ranks; i++) {
    for (int j = 0; j < box_pts_idx[i+1][part_n_box[i+1]]; j++) {
      box_pts_g_num[idx] = octree->copied_points_gnum[i][box_pts_l_num[i+1][j]];
      for (int k = 0; k < 3; k++) {
        box_pts_coord[3*idx + k] = octree->copied_points[i][3*box_pts_l_num[i+1][j] + k];
      }
      idx++;
    }
  }

  PDM_para_octree_free_copies (octree_id);

  PDM_timer_hang_on (octree->timer);
  e_t_elapsed = PDM_timer_elapsed (octree->timer);
  times_elapsed[PIB_LOCAL] = e_t_elapsed - b_t_elapsed;
  b_t_elapsed = e_t_elapsed;
  PDM_timer_resume (octree->timer);


  if (n_rank == 1) {
    *pts_in_box_g_num = box_pts_g_num;
    *pts_in_box_coord = box_pts_coord;

    *pts_in_box_idx   = malloc (sizeof(int) * (n_boxes + 1));
    memcpy (*pts_in_box_idx, box_pts_idx[0], sizeof(int) * (n_boxes + 1));

    free (box_pts_idx[0]);
    free (box_pts_l_num[0]);
    free (box_pts_idx);
    free (box_pts_l_num);
    free (part_n_box);
  }

  else {
    int *part_stride = malloc (sizeof(int) * n_box1);
    double *weight = malloc (sizeof(double) * n_box1);
    idx = 0;
    for (int i = 0; i < n_part; i++) {
      for (int j = 0; j < part_n_box[i]; j++) {
        part_stride[idx] = box_pts_idx[i][j+1] - box_pts_idx[i][j];
        weight[idx] = (double) part_stride[idx];
        idx++;
      }
      free (box_pts_idx[i]);
      free (box_pts_l_num[i]);
    }
    free (part_n_box);
    free (box_pts_idx);
    free (box_pts_l_num);

    /* Part#2 to Block */
    PDM_part_to_block_t *ptb = PDM_part_to_block_create (PDM_PART_TO_BLOCK_DISTRIB_ALL_PROC,
                                                         PDM_PART_TO_BLOCK_POST_MERGE,
                                                         1.,
                                                         (PDM_g_num_t **) &box_g_num1,
                                                         &weight,
                                                         &n_box1,
                                                         1,
                                                         octree->comm);

    PDM_g_num_t l_max_box_g_num = 0;
    for (int i = 0; i < n_boxes; i++) {
      l_max_box_g_num = PDM_MAX (l_max_box_g_num, box_g_num[i]);
    }
    PDM_g_num_t g_max_box_g_num;
    PDM_MPI_Allreduce (&l_max_box_g_num, &g_max_box_g_num, 1,
                       PDM__PDM_MPI_G_NUM, PDM_MPI_MAX, octree->comm);
    //printf("g_max_box_g_num = "PDM_FMT_G_NUM"\n", g_max_box_g_num);
    free (weight);

    int *block_pts_in_box_n = NULL;
    PDM_g_num_t *block_pts_in_box_g_num = NULL;
    PDM_part_to_block_exch (ptb,
                            sizeof(PDM_g_num_t),
                            PDM_STRIDE_VAR,
                            1,
                            &part_stride,
                            (void **) &box_pts_g_num,
                            &block_pts_in_box_n,
                            (void **) &block_pts_in_box_g_num);
    free (box_pts_g_num);

    /*for (int i = 0; i < n_box1; i++) {
      part_stride[i] *= dim;
      }*/

    int *block_stride = NULL;
    double *block_pts_in_box_coord = NULL;
    PDM_part_to_block_exch (ptb,
                            dim*sizeof(double),
                            PDM_STRIDE_VAR,
                            1,
                            &part_stride,
                            (void **) &box_pts_coord,
                            &block_stride,
                            (void **) &block_pts_in_box_coord);
    free (box_pts_coord);
    free (part_stride);
    free (block_stride);

    PDM_g_num_t *block_distrib_idx = PDM_part_to_block_distrib_index_get (ptb);
    PDM_g_num_t *_block_distrib_idx = block_distrib_idx;
    if (block_distrib_idx[n_rank] < g_max_box_g_num) {
      _block_distrib_idx = malloc (sizeof(PDM_g_num_t) * (n_rank + 1));
      for (int i = 0; i < n_rank; i++) {
        _block_distrib_idx[i] = block_distrib_idx[i];
      }
      _block_distrib_idx[n_rank] = g_max_box_g_num;
    }

    int n_elt_block = PDM_part_to_block_n_elt_block_get (ptb);
    int n_elt_block_full = (int) (_block_distrib_idx[i_rank+1] - _block_distrib_idx[i_rank]);

    if (n_elt_block < n_elt_block_full) {

      PDM_g_num_t *block_g_num = PDM_part_to_block_block_gnum_get (ptb);
      int *block_pts_in_box_n_full = PDM_array_zeros_int (n_elt_block_full);

      int i1 = 0;
      for (int i = 0; i < n_elt_block; i++) {
        while (_block_distrib_idx[i_rank] + 1 + i1 < block_g_num[i]) {
          i1++;
        }

        block_pts_in_box_n_full[i1] = block_pts_in_box_n[i];
      }

      free (block_pts_in_box_n);
      block_pts_in_box_n = block_pts_in_box_n_full;
    }
    free (box_g_num1);

    PDM_timer_hang_on (octree->timer);
    e_t_elapsed = PDM_timer_elapsed (octree->timer);
    times_elapsed[PIB_PTB] = e_t_elapsed - b_t_elapsed;
    b_t_elapsed = e_t_elapsed;
    PDM_timer_resume (octree->timer);

    /*
     *  Block to part
     */
    PDM_block_to_part_t *btp = PDM_block_to_part_create (_block_distrib_idx,
                                                         (const PDM_g_num_t **) &box_g_num,
                                                         &n_boxes,
                                                         1,
                                                         octree->comm);

    int *pts_in_box_n = malloc (sizeof(int) * n_boxes);
    int one = 1;
    PDM_block_to_part_exch (btp,
                            sizeof(int),
                            PDM_STRIDE_CST,
                            &one,
                            (void *) block_pts_in_box_n,
                            NULL,
                            (void **) &pts_in_box_n);

    *pts_in_box_idx = PDM_array_new_idx_from_sizes_int(pts_in_box_n, n_boxes);
    *pts_in_box_g_num = malloc (sizeof(PDM_g_num_t) * (*pts_in_box_idx)[n_boxes]);

    PDM_block_to_part_exch (btp,
                            sizeof(PDM_g_num_t),
                            PDM_STRIDE_VAR,
                            block_pts_in_box_n,
                            (void *) block_pts_in_box_g_num,
                            &pts_in_box_n,
                            (void **) pts_in_box_g_num);
    free (block_pts_in_box_g_num);


    /*for (int i = 0; i < n_elt_block_full; i++) {
      block_pts_in_box_n[i] *= dim;
    }

    for (int i = 0; i < n_boxes; i++) {
      pts_in_box_n[i] *= dim;
      }*/

    *pts_in_box_coord = malloc (sizeof(double) * (*pts_in_box_idx)[n_boxes] * dim);

    PDM_block_to_part_exch (btp,
                            dim*sizeof(double),
                            PDM_STRIDE_VAR,
                            block_pts_in_box_n,
                            (void *) block_pts_in_box_coord,
                            &pts_in_box_n,
                            (void **) pts_in_box_coord);
    free (block_pts_in_box_n);
    free (block_pts_in_box_coord);
    free (pts_in_box_n);

    if (_block_distrib_idx != block_distrib_idx) free (_block_distrib_idx);
    PDM_part_to_block_free (ptb);
    PDM_block_to_part_free (btp);

    PDM_timer_hang_on (octree->timer);
    e_t_elapsed = PDM_timer_elapsed (octree->timer);
    times_elapsed[PIB_BTP] = e_t_elapsed - b_t_elapsed;
    times_elapsed[PIB_TOTAL] = e_t_elapsed - times_elapsed[PIB_BEGIN];
    PDM_timer_resume (octree->timer);
  }

  printf ("[%d] PiB timers: "PIB_TIME_FMT" "PIB_TIME_FMT" "PIB_TIME_FMT" "PIB_TIME_FMT" "PIB_TIME_FMT" "PIB_TIME_FMT" "PIB_TIME_FMT"\n",
          i_rank,
          times_elapsed[PIB_TOTAL],
          times_elapsed[PIB_REDISTRIBUTE],
          times_elapsed[PIB_COPIES],
          times_elapsed[PIB_EXCHANGE],
          times_elapsed[PIB_LOCAL],
          times_elapsed[PIB_PTB],
          times_elapsed[PIB_BTP]);
}













void
PDM_para_octree_points_inside_boxes2
(
 const int           octree_id,
 const int           n_boxes,
 const double       *box_extents,
 const PDM_g_num_t  *box_g_num,
 int               **pts_in_box_idx,
 PDM_g_num_t       **pts_in_box_g_num,
 double            **pts_in_box_coord
 )
{
  const int DEBUG = 0;
  const int VISU = 0;

  int n_recv_boxes = 0;
  double *recv_box_extents       = NULL;
  const PDM_g_num_t *recv_box_g_num;
  PDM_g_num_t *_recv_box_g_num   = NULL;
  PDM_part_to_block_t *ptb1      = NULL;
  PDM_g_num_t *block_distrib_idx = NULL;
  double s[3], d[3];


  _octree_t *octree = _get_from_id (octree_id);
  const int dim = octree->dim;
  const int two_dim = 2 * dim;

  const _l_octant_t *octants = octree->octants;


  int i_rank, n_rank;
  PDM_MPI_Comm_rank (octree->comm, &i_rank);
  PDM_MPI_Comm_size (octree->comm, &n_rank);

  if (VISU) {
    char filename[999];
    sprintf(filename, "octree_points_%3.3d.vtk", i_rank);
    _export_octree_points (filename, octree, 0);

    sprintf(filename, "octree_points_normalized_%3.3d.vtk", i_rank);
    _export_octree_points (filename, octree, 1);

    sprintf(filename, "boxes_%3.3d.vtk", i_rank);
    _export_boxes (filename, n_boxes, box_extents, box_g_num);
  }


  /* Multiple ranks */
  if (n_rank > 1) {
    /* Part-to-block create (only to get block distribution) */
    ptb1 = PDM_part_to_block_create (PDM_PART_TO_BLOCK_DISTRIB_ALL_PROC,
                                     PDM_PART_TO_BLOCK_POST_MERGE,
                                     1.,
                                     (PDM_g_num_t **) (&box_g_num),
                                     NULL,
                                     (int *) &n_boxes,
                                     1,
                                     octree->comm);

    block_distrib_idx = PDM_part_to_block_distrib_index_get (ptb1);



    /***************************************
     * Redistribute bounding boxes
     ***************************************/
    /* Compute rank extents and build shared bounding-box tree */
    if (octree->used_rank_extents == NULL) {
      _compute_rank_extents (octree);
    }

    int *init_location = malloc (sizeof(int) * n_boxes * 3);
    for (int i = 0; i < n_boxes; i++) {
      init_location[3*i]     = i_rank;
      init_location[3*i + 1] = 0;
      init_location[3*i + 2] = i;
    }

    // Normalize using octree extents
    double _s[3] = {octree->global_extents[0],
                    octree->global_extents[1],
                    octree->global_extents[2]};
    double _d[3] = {octree->global_extents[3] - octree->global_extents[0],
                    octree->global_extents[4] - octree->global_extents[1],
                    octree->global_extents[5] - octree->global_extents[2]};
    double invd[3] = {1. / _d[0],
                      1. / _d[1],
                      1. / _d[2]};
    double *_box_extents = malloc (sizeof(double) * two_dim * n_boxes);
    for (int i = 0; i < 2 * n_boxes; i++) {
      for (int j = 0; j < dim; j++) {
        _box_extents[dim*i + j] = (box_extents[dim*i + j] - _s[j]) * invd[j];
      }
    }
    if (VISU) {
      char filename[999];
      sprintf(filename, "boxes_normalized_%3.3d.vtk", i_rank);
      _export_boxes (filename, n_boxes, _box_extents, box_g_num);
    }

    PDM_box_set_t *box_set = PDM_box_set_create (dim,
                                                 0,
                                                 0,
                                                 n_boxes,
                                                 box_g_num,
                                                 _box_extents,
                                                 1,
                                                 &n_boxes,
                                                 init_location,
                                                 octree->comm);

    /* Find which ranks intersect each box */
    int *box_rank_index = NULL;
    int *box_rank = NULL;
    PDM_box_tree_get_boxes_intersects (octree->bt_shared,
                                       box_set,
                                       &box_rank_index,
                                       &box_rank);

    int *send_count = PDM_array_zeros_int (n_rank);
    for (int i = 0; i < octree->n_used_rank; i++) {
      int rank = octree->used_rank[i];
      send_count[rank] = box_rank_index[rank+1] - box_rank_index[rank];
    }

    int *recv_count = malloc (sizeof(int) * n_rank);
    PDM_MPI_Alltoall (send_count, 1, PDM_MPI_INT,
                      recv_count, 1, PDM_MPI_INT,
                      octree->comm);

    int *send_shift = PDM_array_new_idx_from_sizes_int (send_count, n_rank);
    int *recv_shift = PDM_array_new_idx_from_sizes_int (recv_count, n_rank);

    n_recv_boxes = recv_shift[n_rank];

    const double      *box_set_extents = PDM_box_set_get_extents (box_set);
    const PDM_g_num_t *box_set_g_num   = PDM_box_set_get_g_num (box_set);

    /* Fill send buffers */
    PDM_g_num_t *send_box_g_num   = malloc (sizeof(PDM_g_num_t) * send_shift[n_rank]);
    double      *send_box_extents = malloc (sizeof(double)      * send_shift[n_rank] * two_dim);
    for (int i = 0; i < octree->n_used_rank; i++) {
      int rank = octree->used_rank[i];
      int idx = send_shift[rank];
      for (int j = box_rank_index[i]; j < box_rank_index[i+1]; j++) {
        int ibox = box_rank[j];
        send_box_g_num[idx] = box_set_g_num[ibox];
        /*for (int k = 0; k < two_dim; k++) {
          send_box_extents[two_dim*idx + k] = _s[k] + _d[k]*box_set_extents[two_dim*ibox + k];
          }*/
        for (int k = 0; k < dim; k++) {
          send_box_extents[two_dim*idx + k] = _s[k] + _d[k]*box_set_extents[two_dim*ibox + k];
          send_box_extents[two_dim*idx + k + dim] = _s[k] + _d[k]*box_set_extents[two_dim*ibox + k + dim];
        }
        idx++;
      }
    }

    PDM_box_set_destroy (&box_set);
    free (init_location);
    free (box_rank_index);
    free (box_rank);


    /* Send boxes g_num buffer */
    _recv_box_g_num = malloc (sizeof(PDM_g_num_t) * recv_shift[n_rank]);
    recv_box_g_num = _recv_box_g_num;
    PDM_MPI_Alltoallv (send_box_g_num,  send_count, send_shift, PDM__PDM_MPI_G_NUM,
                       _recv_box_g_num, recv_count, recv_shift, PDM__PDM_MPI_G_NUM,
                       octree->comm);

    /* Send boxes extents buffer */
    for (int i = 0; i < n_rank; i++) {
      send_shift[i+1] *= two_dim;
      recv_shift[i+1] *= two_dim;
      send_count[i]   *= two_dim;
      recv_count[i]   *= two_dim;
    }
    recv_box_extents = malloc (sizeof(double) * recv_shift[n_rank]);
    PDM_MPI_Alltoallv (send_box_extents, send_count, send_shift, PDM_MPI_DOUBLE,
                       recv_box_extents, recv_count, recv_shift, PDM_MPI_DOUBLE,
                       octree->comm);

    free (send_count);
    free (recv_count);
    free (send_shift);
    free (recv_shift);
    free (send_box_g_num);
    free (send_box_extents);
  }

  /* Single rank */
  else {
    n_recv_boxes     = n_boxes;
    recv_box_extents = (double *) box_extents;
    recv_box_g_num   = box_g_num;
  }


  /***************************************
   * Intersect redistributed boxes with local octree
   ***************************************/
  if (VISU) {
    char filename[999];
    sprintf(filename, "recv_boxes1_%3.3d.vtk", i_rank);
    _export_boxes (filename, n_recv_boxes, recv_box_extents, recv_box_g_num);
  }

  /* Encode corners of redistributed boxes */
  PDM_morton_code_t *box_corners = malloc (sizeof(PDM_morton_code_t) * 2 * n_recv_boxes);
  _morton_encode_coords (dim,
                         PDM_morton_max_level,
                         octree->global_extents,
                         2 * n_recv_boxes,
                         recv_box_extents,
                         box_corners,
                         d,
                         s);

  /* Root node of octree */
  PDM_morton_code_t root;
  PDM_morton_nearest_common_ancestor (octants->codes[0],
                                      octants->codes[octants->n_nodes - 1],
                                      &root);

  int *intersect_nodes = malloc (sizeof(int) * octants->n_nodes);
  size_t n_intersect_nodes;

  size_t s_box_pts = octree->n_points;
  int *box_pts     = malloc (sizeof(int) * s_box_pts);
  int *box_pts_n   = malloc (sizeof(int) * n_recv_boxes);
  int *box_pts_idx = malloc (sizeof(int) * (n_recv_boxes + 1));
  box_pts_idx[0] = 0;

  size_t min_intersect = 100000000;
  size_t max_intersect = 0;
  size_t mean_intersect = 0;
  /* Loop over redistributed boxes */
  for (int ibox = 0; ibox < n_recv_boxes; ibox++) {
    n_intersect_nodes = 0;
    box_pts_n[ibox] = 0;
    box_pts_idx[ibox+1] = box_pts_idx[ibox];

    /* Get list of all nodes (octants) that intersect the box */
    PDM_morton_intersect_box (dim,
                              root,
                              box_corners[2*ibox],
                              box_corners[2*ibox+1],
                              octants->codes,
                              octants->n_points,
                              0,
                              octants->n_nodes,
                              &n_intersect_nodes,
                              intersect_nodes);

    if (DEBUG) {
      printf("[%d]\tbox %d ("PDM_FMT_G_NUM") nodes:", i_rank, ibox, recv_box_g_num[ibox]);
      for (int j = 0; j < (int) n_intersect_nodes; j++) {
        printf(" %d", intersect_nodes[j]);
      }
      printf("\n");
    }

    // printf("n_intersect_nodes =%li \n", n_intersect_nodes);
    min_intersect = PDM_MIN(min_intersect, n_intersect_nodes);
    max_intersect = PDM_MAX(max_intersect, n_intersect_nodes);
    mean_intersect += n_intersect_nodes;
    //size_t new_max_size = box_pts_idx[ibox] + n_intersect_nodes * octree->points_in_leaf_max;
    size_t new_max_size = box_pts_idx[ibox];
    for (size_t i = 0; i < n_intersect_nodes; i++) {
      new_max_size += octants->n_points[intersect_nodes[i]];
    }

    if (s_box_pts <= new_max_size) {
      s_box_pts = PDM_MAX (2*s_box_pts, new_max_size);
      box_pts = realloc (box_pts, sizeof(int) * s_box_pts);
    }

    /* Inspect nodes (octants) which intersect the box */
    double *box_min = recv_box_extents + two_dim*ibox;
    double *box_max = box_min + dim;

    for (size_t i = 0; i < n_intersect_nodes; i++) {
      int inode = intersect_nodes[i];

      /* Inspect points inside current node */
      for (int j = 0; j < octants->n_points[inode]; j++) {
        int ipt = octants->range[inode] + j;
        double *_pt = octree->points + ipt * dim;

        /* check whether current point lies inside the box */
        int inside = 1;
        for (int idim = 0; idim < dim; idim++) {
          if (_pt[idim] < box_min[idim] || _pt[idim] > box_max[idim]) {
            inside = 0;
            break;
          }
        }

        if (inside) {
          box_pts[box_pts_idx[ibox+1]] = ipt;
          box_pts_idx[ibox+1]++;
          box_pts_n[ibox]++;
        }
      }
    }

    if (DEBUG) {
      printf("[%d]\tbox %d ("PDM_FMT_G_NUM") pts:", i_rank, ibox, recv_box_g_num[ibox]);
      for (int j = box_pts_idx[ibox]; j < box_pts_idx[ibox+1]; j++) {
        printf(" %d", box_pts[j]);
      }
      printf("\n");
    }

  } // Loop over redistributed boxes
  if (recv_box_extents != box_extents) free (recv_box_extents);
  free (box_corners);
  free (intersect_nodes);
  //log_debug("approx_size = %i | TRUE s_box_pts = %i \n", approx_size, s_box_pts);

  box_pts = realloc (box_pts, sizeof(int) * box_pts_idx[n_recv_boxes]);

  if (n_recv_boxes != 0) mean_intersect /= n_recv_boxes;
  //log_debug("min_intersect = %li | max_intersect = %li | mean_intersect = %li \n", min_intersect, max_intersect, mean_intersect);
  //log_debug("box_pts_idx[%i] = %li \n", n_recv_boxes, box_pts_idx[n_recv_boxes]);


  /* Get gnum and coords of points inside boxes */
  PDM_g_num_t *box_pts_g_num = malloc (sizeof(PDM_g_num_t) * box_pts_idx[n_recv_boxes]);
  double      *box_pts_coord = malloc (sizeof(double)      * box_pts_idx[n_recv_boxes] * dim);

  for (int i = 0; i < box_pts_idx[n_recv_boxes]; i++) {
    int ipt = box_pts[i];

    box_pts_g_num[i] = octree->points_gnum[ipt];

    for (int j = 0; j < dim; j++) {
      box_pts_coord[dim*i + j] = octree->points[dim*ipt + j];
    }
  }
  free (box_pts);

  /* Multiple ranks */
  if (n_rank > 1) {
    free (box_pts_idx);

    /* Part#2 to Block */
    PDM_part_to_block_t *ptb2 = PDM_part_to_block_create (PDM_PART_TO_BLOCK_DISTRIB_ALL_PROC,
                                                          PDM_PART_TO_BLOCK_POST_MERGE,
                                                          1.,
                                                          (PDM_g_num_t **) (&recv_box_g_num),
                                                          NULL,
                                                          &n_recv_boxes,
                                                          1,
                                                          octree->comm);
    if (_recv_box_g_num != box_g_num) free (_recv_box_g_num);

    int *block_pts_in_box_n = NULL;
    PDM_g_num_t *block_pts_in_box_g_num = NULL;
    PDM_part_to_block_exch (ptb2,
                            sizeof(PDM_g_num_t),
                            PDM_STRIDE_VAR,
                            1,
                            &box_pts_n,
                            (void **) &box_pts_g_num,
                            &block_pts_in_box_n,
                            (void **) &block_pts_in_box_g_num);
    free (box_pts_g_num);

    for (int ibox = 0; ibox < n_recv_boxes; ibox++) {
      box_pts_n[ibox] *=  dim;
    }

    int *block_pts_in_box_n_coord = NULL;
    double *block_pts_in_box_coord = NULL;
    PDM_part_to_block_exch (ptb2,
                            sizeof(double),
                            PDM_STRIDE_VAR,
                            1,
                            &box_pts_n,
                            (void **) &box_pts_coord,
                            &block_pts_in_box_n_coord,
                            (void **) &block_pts_in_box_coord);
    free (box_pts_coord);
    free (box_pts_n);
    free (block_pts_in_box_n_coord);

    /* Fix partial block --> full block */
    int n_elt_block_full = PDM_part_to_block_n_elt_block_get (ptb1);
    PDM_g_num_t *block_elt_g_num_full = PDM_part_to_block_block_gnum_get (ptb1);

    int n_elt_block = PDM_part_to_block_n_elt_block_get (ptb2);
    PDM_g_num_t *block_elt_g_num = PDM_part_to_block_block_gnum_get (ptb2);

    int *block_pts_in_box_n_full = PDM_array_zeros_int (n_elt_block_full);
    int i1 = 0;
    for (int ielt = 0; ielt < n_elt_block; ielt++) {

      while (block_elt_g_num_full[i1] < block_elt_g_num[ielt]) {
        i1++;
      }

      block_pts_in_box_n_full[i1] = block_pts_in_box_n[ielt];
    }
    free (block_pts_in_box_n);


    /* Block to Part#1 */
    PDM_block_to_part_t *btp = PDM_block_to_part_create (block_distrib_idx,
                                                         (const PDM_g_num_t **) &box_g_num,
                                                         &n_boxes,
                                                         1,
                                                         octree->comm);

    int *pts_in_box_n = malloc (sizeof(int) * n_boxes);
    int one = 1;
    PDM_block_to_part_exch (btp,
                            sizeof(int),
                            PDM_STRIDE_CST,
                            &one,
                            (void *) block_pts_in_box_n_full,
                            NULL,
                            (void **) &pts_in_box_n);

    *pts_in_box_idx = PDM_array_new_idx_from_sizes_int (pts_in_box_n, n_boxes);
    *pts_in_box_g_num = malloc (sizeof(PDM_g_num_t) * (*pts_in_box_idx)[n_boxes]);

    PDM_block_to_part_exch (btp,
                            sizeof(PDM_g_num_t),
                            PDM_STRIDE_VAR,
                            block_pts_in_box_n_full,
                            (void *) block_pts_in_box_g_num,
                            &pts_in_box_n,
                            (void **) pts_in_box_g_num);

    for (int ibox = 0; ibox < n_boxes; ibox++) {
      pts_in_box_n[ibox] *= dim;
    }
    for (int i = 0; i < n_elt_block_full; i++) {
      block_pts_in_box_n_full[i] *= dim;
    }

    *pts_in_box_coord = malloc (sizeof(double) * (*pts_in_box_idx)[n_boxes] * dim);

    PDM_block_to_part_exch (btp,
                            sizeof(double),
                            PDM_STRIDE_VAR,
                            block_pts_in_box_n_full,
                            (void *) block_pts_in_box_coord,
                            &pts_in_box_n,
                            (void **) pts_in_box_coord);

    PDM_part_to_block_free (ptb1);
    PDM_part_to_block_free (ptb2);
    PDM_block_to_part_free (btp);

    free (pts_in_box_n);
    free (block_pts_in_box_n_full);
    free (block_pts_in_box_g_num);
    free (block_pts_in_box_coord);

  }

  /* Single rank */
  else {
    free (box_pts_n);

    *pts_in_box_idx   = box_pts_idx;
    *pts_in_box_g_num = box_pts_g_num;
    *pts_in_box_coord = box_pts_coord;
  }
}


/**
 *
 * \brief Copy octree data of some ranks into all ranks
 *
 * \param [in]   id                 Identifier
 * \param [in]   n_copied_ranks     Number of ranks to copy
 * \param [in]   copied_ranks       Array of ranks to copy
 *
 */

void
PDM_para_octree_copy_ranks
(
 const int  id,
 const int  n_copied_ranks,
 const int *copied_ranks
 )
{
  _octree_t *octree = _get_from_id (id);
  int dim = octree->dim;

  int i_rank, n_rank;
  PDM_MPI_Comm_rank (octree->comm, &i_rank);
  PDM_MPI_Comm_size (octree->comm, &n_rank);

  PDM_timer_hang_on (octree->timer);
  double b_t_elapsed = PDM_timer_elapsed (octree->timer);
  PDM_timer_resume (octree->timer);

  octree->n_copied_ranks = n_copied_ranks;

  octree->copied_ranks = malloc (sizeof(int) * n_copied_ranks);
  memcpy (octree->copied_ranks, copied_ranks, sizeof(int) * n_copied_ranks);

  octree->copied_octants     = malloc (sizeof(_l_octant_t *)       * n_copied_ranks);
  octree->n_copied_points    = malloc (sizeof(int)                 * n_copied_ranks);
  octree->copied_points      = malloc (sizeof(double *)            * n_copied_ranks);
  octree->copied_points_gnum = malloc (sizeof(PDM_g_num_t *)       * n_copied_ranks);
  octree->copied_points_code = malloc (sizeof(PDM_morton_code_t *) * n_copied_ranks);

  if (octree->explicit_nodes_to_build) {
    octree->copied_explicit_nodes = malloc (sizeof(_explicit_node_t *) * n_copied_ranks);
    octree->n_copied_explicit_nodes = malloc (sizeof(int) * n_copied_ranks);
  }

  int n[3];
  double      *pts_coord = NULL;
  PDM_g_num_t *pts_g_num = NULL;
  int         *codes     = NULL;
  int         *oct_n_pts = NULL;
  int         *ibuf      = NULL;
  double      *dbuf      = NULL;

  const int s_explicit_data = 16;

  for (int i = 0; i < n_copied_ranks; i++) {

    int rank = copied_ranks[i];

    if (rank == i_rank) {
      n[0] = octree->octants->n_nodes;
      n[1] = octree->n_points;
      n[2] = octree->n_explicit_nodes;
    }

    PDM_MPI_Bcast (n, 3, PDM_MPI_INT, rank, octree->comm);
    int n_copied_octants  = n[0];
    int n_copied_points   = n[1];
    int n_copied_explicit = n[2];

    int s_codes = (n_copied_octants + n_copied_points) * 4;
    codes     = malloc (sizeof(int) * s_codes);
    oct_n_pts = malloc (sizeof(int) * n_copied_octants * 2);
    if (octree->explicit_nodes_to_build) {
      ibuf = malloc (sizeof(int)    * n_copied_explicit * s_explicit_data);
      dbuf = malloc (sizeof(double) * n_copied_explicit * 6);
    }

    if (rank == i_rank) {
      octree->copied_octants[i]     = NULL;
      octree->n_copied_points[i]    = 0;
      octree->copied_points[i]      = NULL;
      octree->copied_points_gnum[i] = NULL;
      octree->copied_points_code[i] = NULL;

      for (int j = 0; j < n_copied_octants; j++) {
        codes[4*j] = (int) octree->octants->codes[j].L;
        for (int k = 0; k < 3; k++) {
          codes[4*j + k + 1] = (int) octree->octants->codes[j].X[k];
        }

        oct_n_pts[2*j]     = octree->octants->n_points[j];
        oct_n_pts[2*j + 1] = octree->octants->range[j];
      }

      int *_codes = codes + 4*n_copied_octants;
      for (int j = 0; j < n_copied_points; j++) {
        _codes[4*j] = octree->points_code[j].L;
        for (int k = 0; k < 3; k++) {
          _codes[4*j + k + 1] = octree->points_code[j].X[k];
        }
      }

      pts_coord = octree->points;
      pts_g_num = octree->points_gnum;

      if (octree->explicit_nodes_to_build) {
        octree->copied_explicit_nodes[i] = NULL;

        for (int j = 0; j < n_copied_explicit; j++) {
          ibuf[s_explicit_data*j] = (int) octree->explicit_nodes[j].code.L;
          for (int k = 0; k < 3; k++) {
            ibuf[s_explicit_data*j + 1 + k] = (int) octree->explicit_nodes[j].code.X[k];
          }
          ibuf[s_explicit_data*j + 4] = octree->explicit_nodes[j].n_points;
          ibuf[s_explicit_data*j + 5] = octree->explicit_nodes[j].range;
          ibuf[s_explicit_data*j + 6] = octree->explicit_nodes[j].ancestor_id;
          for (int k = 0; k < 8; k++) {
            ibuf[s_explicit_data*j + 7 + k] = octree->explicit_nodes[j].children_id[k];
          }
          ibuf[s_explicit_data*j + 15] = octree->explicit_nodes[j].leaf_id;

          for (int k = 0; k < 6; k++) {
            dbuf[6*j + k] = octree->explicit_nodes[j].pts_extents[k];
          }
        }
      }
    }

    else {
      octree->n_copied_points[i]    = n_copied_points;
      octree->copied_points[i]      = malloc (sizeof(double)      * dim * n_copied_points);
      octree->copied_points_gnum[i] = malloc (sizeof(PDM_g_num_t)       * n_copied_points);
      octree->copied_points_code[i] = malloc (sizeof(PDM_morton_code_t) * n_copied_points);

      pts_coord = octree->copied_points[i];
      pts_g_num = octree->copied_points_gnum[i];
    }

    PDM_MPI_Bcast (codes,     s_codes,               PDM_MPI_INT,        rank, octree->comm);
    PDM_MPI_Bcast (oct_n_pts, n_copied_octants * 2,  PDM_MPI_INT,        rank, octree->comm);
    PDM_MPI_Bcast (pts_coord, n_copied_points * dim, PDM_MPI_DOUBLE,     rank, octree->comm);
    PDM_MPI_Bcast (pts_g_num, n_copied_points,       PDM__PDM_MPI_G_NUM, rank, octree->comm);
    if (octree->explicit_nodes_to_build) {
      PDM_MPI_Bcast (ibuf, n_copied_explicit * s_explicit_data,
                     PDM_MPI_INT, rank, octree->comm);
      PDM_MPI_Bcast (dbuf, n_copied_explicit * 6,
                     PDM_MPI_DOUBLE, rank, octree->comm);
    }


    if (rank != i_rank) {

      octree->copied_octants[i] = malloc (sizeof(_l_octant_t));
      octree->copied_octants[i]->dim = dim;
      octree->copied_octants[i]->n_nodes = n_copied_octants;
      octree->copied_octants[i]->n_nodes_max = n_copied_octants;//?
      octree->copied_octants[i]->codes = malloc (sizeof(PDM_morton_code_t) * n_copied_octants);
      octree->copied_octants[i]->n_points = malloc (sizeof(int) * n_copied_octants);
      octree->copied_octants[i]->range    = malloc (sizeof(int) * n_copied_octants);
      octree->copied_octants[i]->neighbours    = NULL;
      octree->copied_octants[i]->neighbour_idx = NULL;

      for (int j = 0; j < n_copied_octants; j++) {
        octree->copied_octants[i]->codes[j].L = (PDM_morton_int_t) codes[4*j];
        for (int k = 0; k < 3; k++) {
          octree->copied_octants[i]->codes[j].X[k] = (PDM_morton_int_t) codes[4*j + k + 1];
        }

        octree->copied_octants[i]->n_points[j] = oct_n_pts[2*j];
        octree->copied_octants[i]->range[j]    = oct_n_pts[2*j + 1];
      }

      PDM_morton_code_t *_pts_codes = octree->copied_points_code[i];
      int *_codes = codes + 4*n_copied_octants;
      for (int j = 0; j < n_copied_points; j++) {
        _pts_codes[j].L = (PDM_morton_int_t) _codes[4*j];
        for (int k = 0; k < 3; k++) {
          _pts_codes[j].X[k] = (PDM_morton_int_t) _codes[4*j + k + 1];
        }
      }

      // TO DO: copy neighbours...


      /* Copy explicit nodes */
      if (octree->explicit_nodes_to_build) {
        octree->n_copied_explicit_nodes[i] = n_copied_explicit;
        octree->copied_explicit_nodes[i] = malloc (sizeof(_explicit_node_t) * n_copied_explicit);
        _explicit_node_t *cen = octree->copied_explicit_nodes[i];
        for (int j = 0; j < n_copied_explicit; j++) {
          cen[j].code.L = (PDM_morton_int_t) ibuf[s_explicit_data*j];
          for (int k = 0; k < 3; k++) {
            cen[j].code.X[k] = (PDM_morton_int_t) ibuf[s_explicit_data*j + 1 + k];
          }
          cen[j].n_points    = ibuf[s_explicit_data*j + 4];
          cen[j].range       = ibuf[s_explicit_data*j + 5];
          cen[j].ancestor_id = ibuf[s_explicit_data*j + 6];
          for (int k = 0; k < 8; k++) {
            cen[j].children_id[k] = ibuf[s_explicit_data*j + 7 + k];
          }
          cen[j].leaf_id = ibuf[s_explicit_data*j + 15];

          for (int k = 0; k < 6; k++) {
            cen[j].pts_extents[k] = dbuf[6*j + k];
          }
        }
      }

    }

    free (codes);
    free (oct_n_pts);
    if (ibuf != NULL) free (ibuf);
    if (dbuf != NULL) free (dbuf);
  }


  PDM_timer_hang_on (octree->timer);
  double e_t_elapsed = PDM_timer_elapsed (octree->timer);
  if (i_rank == 0) {
    printf("PDM_para_octree_copy_ranks: elapsed = %12.5es\n", e_t_elapsed - b_t_elapsed);
  }
  PDM_timer_resume (octree->timer);
}



/**
 *
 * \brief Free copied data in an octree structure
 *
 * \param [in]   id                 Identifier
 *
 */

void
PDM_para_octree_free_copies
(
 const int          id
 )
{
  _octree_t *octree = _get_from_id (id);

  if (octree->copied_ranks != NULL) {
    free (octree->copied_ranks);
    octree->copied_ranks = NULL;
  }

  if (octree->copied_octants != NULL) {
    for (int i = 0; i < octree->n_copied_ranks; i++) {
      if (octree->copied_octants[i] != NULL) {
        _octants_free (octree->copied_octants[i]);
      }
    }
    free (octree->copied_octants);
    octree->copied_octants = NULL;
  }

  if (octree->n_copied_points != NULL) {
    free (octree->n_copied_points);
    octree->n_copied_points = NULL;
  }

  if (octree->copied_points != NULL) {
    for (int i = 0; i < octree->n_copied_ranks; i++) {
      if (octree->copied_points[i] != NULL) {
        free (octree->copied_points[i]);
        octree->copied_points[i] = NULL;
      }
    }
    free (octree->copied_points);
    octree->copied_points = NULL;
  }

  if (octree->copied_points_gnum != NULL) {
    for (int i = 0; i < octree->n_copied_ranks; i++) {
      if (octree->copied_points_gnum[i] != NULL) {
        free (octree->copied_points_gnum[i]);
        octree->copied_points_gnum[i] = NULL;
      }
    }
    free (octree->copied_points_gnum);
    octree->copied_points_gnum = NULL;
  }

  if (octree->copied_points_code != NULL) {
    for (int i = 0; i < octree->n_copied_ranks; i++) {
      if (octree->copied_points_code[i] != NULL) {
        free (octree->copied_points_code[i]);
        octree->copied_points_code[i] = NULL;
      }
    }
    free (octree->copied_points_code);
    octree->copied_points_code = NULL;
  }

  if (octree->copied_explicit_nodes != NULL) {
    for (int i = 0; i < octree->n_copied_ranks; i++) {
      if (octree->copied_explicit_nodes[i] != NULL) {
        free (octree->copied_explicit_nodes[i]);
        octree->copied_explicit_nodes[i] = NULL;
      }
    }
    free (octree->copied_explicit_nodes);
    octree->copied_explicit_nodes = NULL;
  }

  if (octree->n_copied_explicit_nodes != NULL) {
    free (octree->n_copied_explicit_nodes);
    octree->n_copied_explicit_nodes = NULL;
  }

  octree->n_copied_ranks = 0;
}



#ifdef __cplusplus
}
#endif /* __cplusplus */<|MERGE_RESOLUTION|>--- conflicted
+++ resolved
@@ -7903,11 +7903,7 @@
     PDM_compute_uniform_entity_distribution_from_partition (octree->comm,
                                                             1,
                                                             &n_pts,
-<<<<<<< HEAD
-                                                            &pts_g_num);
-=======
                                                             (const PDM_g_num_t **) &pts_g_num);
->>>>>>> e5373e54
 
   PDM_part_to_block_t *ptb1 = PDM_part_to_block_create2 (PDM_PART_TO_BLOCK_DISTRIB_ALL_PROC,
                                                          PDM_PART_TO_BLOCK_POST_MERGE,
@@ -9293,11 +9289,7 @@
     PDM_compute_uniform_entity_distribution_from_partition (octree->comm,
                                                             1,
                                                             &n_pts,
-<<<<<<< HEAD
-                                                            &pts_g_num);
-=======
                                                             (const PDM_g_num_t **) &pts_g_num);
->>>>>>> e5373e54
 
   PDM_part_to_block_t *ptb1 = PDM_part_to_block_create2 (PDM_PART_TO_BLOCK_DISTRIB_ALL_PROC,
                                                          PDM_PART_TO_BLOCK_POST_MERGE,
