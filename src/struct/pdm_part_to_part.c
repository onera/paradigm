/*----------------------------------------------------------------------------
 * Standard C library headers
 *----------------------------------------------------------------------------*/

#include <stdio.h>
#include <stdlib.h>
#include <limits.h>
#include <assert.h>
#include <math.h>
#include <string.h>

/*----------------------------------------------------------------------------
 *  Header for the current file
 *----------------------------------------------------------------------------*/

#include "pdm_part_to_part.h"
#include "pdm_part_to_part_priv.h"
#include "pdm_part_to_block.h"
#include "pdm_block_to_part.h"
#include "pdm_gnum_location.h"
#include "pdm.h"
#include "pdm_mpi.h"
#include "pdm_timer.h"
#include "pdm_priv.h"
#include "pdm_binary_search.h"
#include "pdm_sort.h"
#include "pdm_printf.h"
#include "pdm_error.h"
#include "pdm_logging.h"
#include "pdm_array.h"
#include "pdm_distrib.h"

#ifdef __cplusplus
extern "C" {
#if 0
} /* Fake brace to force back Emacs auto-indentation back to column 0 */
#endif
#endif /* __cplusplus */

/*=============================================================================
 * Macro definitions
 *============================================================================*/


/*============================================================================
 * Type
 *============================================================================*/

/*=============================================================================
 * Static global variables
 *============================================================================*/

/*=============================================================================
 * Static function definitions
 *============================================================================*/


/**
 *
 * \brief Free the properties of a asynchronous alltoall
 *
 * \param [in]   ptp           Block to part structure
 * \param [in]   request       Request
 *
 */

static void
_free_async_alltoall
(
 PDM_part_to_part_t *ptp,
 const int           request
)
{
  ptp->async_alltoall_subrequest[3 * request]     = -1;
  ptp->async_alltoall_subrequest[3 * request + 1] = -1;
  ptp->async_alltoall_subrequest[3 * request + 2] = -1;
  ptp->async_alltoall_free[ptp->async_alltoall_n_free++] = request;
}


/**
 *
 * \brief Free the properties of a asynchronous data sending
 *
 * \param [in]   ptp           Block to part structure
 * \param [in]   request       Request
 *
 */

static void
_free_async_send
(
 PDM_part_to_part_t *ptp,
 const int           request
)
{
  if (ptp->async_send_request[request] != NULL) {
    free (ptp->async_send_request[request]);
  }
  ptp->async_send_request[request] = NULL;

  ptp->async_send_s_data[request]     = -1;
  ptp->async_send_cst_stride[request] = -1;
  ptp->async_send_tag[request]        = -1;
  if (ptp->async_send_buffer[request] != NULL) {
    free (ptp->async_send_buffer[request]);
  }
  ptp->async_send_buffer[request] = NULL;

  if ((ptp->async_n_send_buffer[request] != NULL) &&
      (ptp->async_n_send_buffer[request] != ptp->default_n_send_buffer)) {
    free (ptp->async_n_send_buffer[request]);
  }
  ptp->async_n_send_buffer[request] = NULL;

  if ((ptp->async_i_send_buffer[request] != NULL) &&
      (ptp->async_i_send_buffer[request] != ptp->default_i_send_buffer)) {
    free (ptp->async_i_send_buffer[request]);
  }
  ptp->async_i_send_buffer[request] = NULL;

  ptp->async_send_free[ptp->async_send_n_free++] = request;
}


/**
 *
 * \brief Free the properties of a asynchronous data reception
 *
 * \param [in]   ptp           Block to part structure
 * \param [in]   request       Request
 *
 */

static void
_free_async_recv
(
 PDM_part_to_part_t *ptp,
 const int           request
)
{
  if (ptp->async_recv_request[request] != NULL) {
    free (ptp->async_recv_request[request]);
  }
  ptp->async_recv_request[request] = NULL;

  ptp->async_recv_s_data[request]     = -1;
  ptp->async_recv_cst_stride[request] = -1;
  ptp->async_recv_tag[request]        = -1;

  if (ptp->async_recv_buffer[request]  != NULL) {
    free (ptp->async_recv_buffer[request]);
  }
  ptp->async_recv_buffer[request]   = NULL;

  if ((ptp->async_n_recv_buffer[request] != NULL) &&
      (ptp->async_n_recv_buffer[request] != ptp->default_n_recv_buffer)) {
    free (ptp->async_n_recv_buffer[request]);
  }
  ptp->async_n_recv_buffer[request] = NULL;

  if ((ptp->async_i_recv_buffer[request] != NULL) &&
      (ptp->async_i_recv_buffer[request] != ptp->default_i_recv_buffer)) {
    free (ptp->async_i_recv_buffer[request]);
  }
  ptp->async_i_recv_buffer[request]   = NULL;

  if (ptp->async_recv_part2_data[request] != NULL) {
    free (ptp->async_recv_part2_data[request]);
    ptp->async_recv_part2_data[request] = NULL;
  }

  ptp->async_recv_free[ptp->async_recv_n_free++] = request;
}


/**
 *
 * \brief Free the asynchronous properties of an exchange
 *
 * \param [in]   ptp           Block to part structure
 * \param [in]   request       Request
 *
 */

static void
_free_async_exch
(
 PDM_part_to_part_t *ptp,
 const int           request
)
{

  for (int i = 0; i < ptp->async_exch_subrequest_s[request]; i++) {
    ptp->async_exch_subrequest[request][2*i]   = -1;
    ptp->async_exch_subrequest[request][2*i+1] = -1;
  }

  if (ptp->async_exch_recv_n[request] != NULL) {
    free (ptp->async_exch_recv_n[request]);
    ptp->async_exch_recv_n[request] = NULL;
  }

  if (ptp->async_exch_recv_idx[request] != NULL) {
    free (ptp->async_exch_recv_idx[request]);
    ptp->async_exch_recv_idx[request] = NULL;
  }
  ptp->async_exch_part2_stride[request]   = NULL;
  ptp->async_exch_t_stride[request]       = -1;
  ptp->async_exch_k_comm[request]         = -1;


  ptp->async_exch_free[ptp->async_exch_n_free++] = request;
}


/**
 *
 * \brief Check arrays of the asynchronous send
 *
 * \param [in]   ptp           Block to part structure
 *
 */

static void
_check_async_alltoall_alloc
(
 PDM_part_to_part_t *ptp
)
{
  if (ptp->async_alltoall_l_array == 0) {
    ptp->async_alltoall_l_array    = 10;
    ptp->async_alltoall_free       = malloc (sizeof(int) * ptp->async_alltoall_l_array);
    ptp->async_alltoall_subrequest = malloc (sizeof(int) * 3 * ptp->async_alltoall_l_array);

    for (int i = 0; i < ptp->async_alltoall_l_array; i++) {
      ptp->async_alltoall_free[ptp->async_alltoall_n_free++] = ptp->async_alltoall_l_array -1 - i;
      ptp->async_alltoall_subrequest[3*i]   = -1;
      ptp->async_alltoall_subrequest[3*i+1] = -1;
      ptp->async_alltoall_subrequest[3*i+2] = -1;
    }
  }

  if (ptp->async_alltoall_n_free == 0) {
    const int pre_val = ptp->async_alltoall_l_array;
    ptp->async_alltoall_l_array   *= 2;
    ptp->async_alltoall_free       = realloc (ptp->async_alltoall_free      , sizeof(int) * ptp->async_alltoall_l_array);
    ptp->async_alltoall_subrequest = realloc (ptp->async_alltoall_subrequest, sizeof(int) * 3 * ptp->async_alltoall_l_array);

    for (int i = pre_val; i < ptp->async_alltoall_l_array; i++) {
      ptp->async_alltoall_free[ptp->async_alltoall_n_free++] = i;
      ptp->async_alltoall_subrequest[3*i]   = -1;
      ptp->async_alltoall_subrequest[3*i+1] = -1;
      ptp->async_alltoall_subrequest[3*i+2] = -1;
    }
  }
}


/**
 *
 * \brief Check arrays of the asynchronous send
 *
 * \param [in]   ptp           Block to part structure
 *
 */

static void
_check_async_send_alloc
(
 PDM_part_to_part_t *ptp
)
{
  if (ptp->async_send_l_array == 0) {
    ptp->async_send_l_array    = 10;
    ptp->async_send_s_data     = malloc (sizeof(size_t) * ptp->async_send_l_array);
    ptp->async_send_cst_stride = malloc (sizeof(int) * ptp->async_send_l_array);
    ptp->async_send_tag        = malloc (sizeof(int) * ptp->async_send_l_array);
    ptp->async_send_request    = malloc (sizeof(PDM_MPI_Request *) * ptp->async_send_l_array);
    ptp->async_send_buffer     = malloc (sizeof(unsigned char *) * ptp->async_send_l_array);
    ptp->async_n_send_buffer   = malloc (sizeof(int *) * ptp->async_send_l_array);
    ptp->async_i_send_buffer   = malloc (sizeof(int *) * ptp->async_send_l_array);
    ptp->async_send_free       = malloc (sizeof(int) * ptp->async_send_l_array);

    for (int i = 0; i < ptp->async_send_l_array; i++) {
      ptp->async_send_free[ptp->async_send_n_free++] = ptp->async_send_l_array -1 - i;
      ptp->async_send_s_data[i]     = -1;
      ptp->async_send_cst_stride[i] = -1;
      ptp->async_send_tag[i]        = -1;
      ptp->async_send_request[i]    = NULL;
      ptp->async_send_buffer[i]     = NULL;
      ptp->async_n_send_buffer[i]   = NULL;
      ptp->async_i_send_buffer[i]   = NULL;
    }
  }

  if (ptp->async_send_n_free == 0) {
    const int pre_val = ptp->async_send_l_array;
    ptp->async_send_l_array *= 2;
    ptp->async_send_free       = realloc (ptp->async_send_free       , sizeof(int) * ptp->async_send_l_array);
    ptp->async_send_s_data     = realloc (ptp->async_send_s_data     , sizeof(size_t) * ptp->async_send_l_array);
    ptp->async_send_cst_stride = realloc (ptp->async_send_cst_stride , sizeof(int) * ptp->async_send_l_array);
    ptp->async_send_tag        = realloc (ptp->async_send_tag        , sizeof(int) * ptp->async_send_l_array);
    ptp->async_send_request    = realloc (ptp->async_send_request    , sizeof(PDM_MPI_Request *) * ptp->async_send_l_array);
    ptp->async_send_buffer     = realloc (ptp->async_send_buffer     , sizeof(unsigned char *) * ptp->async_send_l_array);
    ptp->async_n_send_buffer   = realloc (ptp->async_n_send_buffer   , sizeof(int *) * ptp->async_send_l_array);
    ptp->async_i_send_buffer   = realloc (ptp->async_i_send_buffer   , sizeof(int *) * ptp->async_send_l_array);

    for (int i = pre_val; i < ptp->async_send_l_array; i++) {
      ptp->async_send_free[ptp->async_send_n_free++] = i;
      ptp->async_send_s_data[i]     = -1;
      ptp->async_send_cst_stride[i] = -1;
      ptp->async_send_tag[i]        = -1;
      ptp->async_send_request[i]    = NULL;
      ptp->async_send_buffer[i]     = NULL;
      ptp->async_n_send_buffer[i]   = NULL;
      ptp->async_i_send_buffer[i]   = NULL;
    }
  }
}


/**
 *
 * \brief Check arrays of the asynchronous send
 *
 * \param [in]   ptp           Block to part structure
 *
 */

static void
_check_async_recv_alloc
(
 PDM_part_to_part_t *ptp
)
{
  if (ptp->async_recv_l_array == 0) {
    ptp->async_recv_l_array    = 10;
    ptp->async_recv_s_data     = malloc (sizeof(size_t) * ptp->async_recv_l_array);
    ptp->async_recv_cst_stride = malloc (sizeof(int) * ptp->async_recv_l_array);
    ptp->async_recv_tag        = malloc (sizeof(int) * ptp->async_recv_l_array);
    ptp->async_recv_request    = malloc (sizeof(PDM_MPI_Request *) * ptp->async_recv_l_array);
    ptp->async_recv_buffer     = malloc (sizeof(unsigned char *) * ptp->async_recv_l_array);
    ptp->async_n_recv_buffer   = malloc (sizeof(int *) * ptp->async_recv_l_array);
    ptp->async_i_recv_buffer   = malloc (sizeof(int *) * ptp->async_recv_l_array);
    ptp->async_recv_free       = malloc (sizeof(int) * ptp->async_recv_l_array);
    ptp->async_recv_part2_data = malloc (sizeof(void *) * ptp->async_recv_l_array);

    for (int i = 0; i < ptp->async_recv_l_array; i++) {
      ptp->async_recv_free[ptp->async_recv_n_free++] = ptp->async_recv_l_array -1 - i;
      ptp->async_recv_s_data[i]     = -1;
      ptp->async_recv_cst_stride[i] = -1;
      ptp->async_recv_tag[i]        = -1;
      ptp->async_recv_request[i]    = NULL;
      ptp->async_recv_buffer[i]     = NULL;
      ptp->async_n_recv_buffer[i]   = NULL;
      ptp->async_i_recv_buffer[i]   = NULL;
      ptp->async_recv_part2_data[i] = NULL;
    }
  }

  if (ptp->async_recv_n_free == 0) {
    const int pre_val = ptp->async_recv_l_array;
    ptp->async_recv_l_array *= 2;
    ptp->async_recv_free       = realloc (ptp->async_recv_free       , sizeof(int) * ptp->async_recv_l_array);
    ptp->async_recv_s_data     = realloc (ptp->async_recv_s_data     , sizeof(size_t) * ptp->async_recv_l_array);
    ptp->async_recv_cst_stride = realloc (ptp->async_recv_cst_stride , sizeof(int) * ptp->async_recv_l_array);
    ptp->async_recv_tag        = realloc (ptp->async_recv_tag        , sizeof(int) * ptp->async_recv_l_array);
    ptp->async_recv_request    = realloc (ptp->async_recv_request    , sizeof(PDM_MPI_Request *) * ptp->async_recv_l_array);
    ptp->async_recv_buffer     = realloc (ptp->async_recv_buffer     , sizeof(unsigned char *) * ptp->async_recv_l_array);
    ptp->async_n_recv_buffer   = realloc (ptp->async_n_recv_buffer   , sizeof(int *) * ptp->async_recv_l_array);
    ptp->async_i_recv_buffer   = realloc (ptp->async_i_recv_buffer   , sizeof(int *) * ptp->async_recv_l_array);
    ptp->async_recv_part2_data = realloc (ptp->async_recv_part2_data , sizeof(void *) * ptp->async_recv_l_array);

    for (int i = pre_val; i < ptp->async_recv_l_array; i++) {
      ptp->async_recv_free[ptp->async_recv_n_free++] = i;
      ptp->async_recv_s_data[i]     = -1;
      ptp->async_recv_cst_stride[i] = -1;
      ptp->async_recv_tag[i]        = -1;
      ptp->async_recv_request[i]    = NULL;
      ptp->async_recv_buffer[i]     = NULL;
      ptp->async_n_recv_buffer[i]   = NULL;
      ptp->async_i_recv_buffer[i]   = NULL;
      ptp->async_recv_part2_data[i] = NULL;
    }
  }
}

/**
 *
 * \brief Check arrays of the asynchronous data exchange
 *
 * \param [in]   ptp           Block to part structure
 *
 */

static void
_check_async_exch_alloc
(
 PDM_part_to_part_t *ptp
)
{
  if (ptp->async_recv_l_array == 0) {
    ptp->async_exch_l_array       = 10;
    ptp->async_exch_free          = malloc (sizeof(int) * ptp->async_exch_l_array);
    ptp->async_exch_subrequest_s  = malloc (sizeof(int) * ptp->async_exch_l_array);
    ptp->async_exch_subrequest    = malloc (sizeof(int *) * ptp->async_exch_l_array);
    ptp->async_exch_t_stride      = malloc (sizeof(int) * ptp->async_exch_l_array);
    ptp->async_exch_k_comm        = malloc (sizeof(int) * ptp->async_exch_l_array);
    ptp->async_exch_recv_n        = malloc (sizeof(int *) * ptp->async_exch_l_array);
    ptp->async_exch_recv_idx      = malloc (sizeof(int *) * ptp->async_exch_l_array);
    ptp->async_exch_part2_stride  = malloc (sizeof(int **) * ptp->async_exch_l_array);

    for (int i = 0; i < ptp->async_recv_l_array; i++) {
      ptp->async_exch_free[ptp->async_exch_n_free++] = ptp->async_exch_l_array -1 - i;
      ptp->async_exch_recv_n[i]   = NULL;
      ptp->async_exch_recv_idx[i] = NULL;
      ptp->async_exch_part2_stride[i] = NULL;
      ptp->async_exch_subrequest_s[i] = 1;
      ptp->async_exch_subrequest[i] = malloc(sizeof(int) * 2 * ptp->async_exch_subrequest_s[i]);
      for (int j = 0; j < ptp->async_exch_subrequest_s[i]; j++) {
        ptp->async_exch_subrequest[i][j] = -1;
      }
      ptp->async_exch_t_stride[i] = -1;
      ptp->async_exch_k_comm[i]   = -1;
    }

  }

  if (ptp->async_recv_n_free == 0) {
    const int pre_val = ptp->async_recv_l_array;
    ptp->async_exch_l_array      *= 2;
    ptp->async_exch_free          = realloc (ptp->async_exch_free       , sizeof(int) * ptp->async_exch_l_array);
    ptp->async_exch_subrequest_s  = realloc (ptp->async_exch_subrequest_s , sizeof(int) * ptp->async_exch_l_array);
    ptp->async_exch_subrequest    = realloc (ptp->async_exch_subrequest , sizeof(int *) *  ptp->async_exch_l_array);
    ptp->async_exch_t_stride      = realloc (ptp->async_exch_t_stride,    sizeof(int) * ptp->async_exch_l_array);
    ptp->async_exch_k_comm        = realloc (ptp->async_exch_k_comm,      sizeof(int) * ptp->async_exch_l_array);
    ptp->async_exch_recv_n        = realloc (ptp->async_exch_recv_n     , sizeof(int *) * ptp->async_exch_l_array);
    ptp->async_exch_recv_idx      = realloc (ptp->async_exch_recv_idx   , sizeof(int *) * ptp->async_exch_l_array);
    ptp->async_exch_part2_stride  = realloc (ptp->async_exch_part2_stride, sizeof(int **) * ptp->async_exch_l_array);

    for (int i = pre_val; i < ptp->async_exch_l_array; i++) {
      ptp->async_exch_free[ptp->async_exch_n_free++] = i;
      ptp->async_exch_recv_n[i]   = NULL;
      ptp->async_exch_recv_idx[i] = NULL;
      ptp->async_exch_part2_stride[i] = NULL;
      ptp->async_exch_t_stride[i] = -1;
      ptp->async_exch_k_comm[i]   = -1;
      ptp->async_exch_subrequest_s[i] = 1;
      ptp->async_exch_subrequest[i] = malloc(sizeof(int) * 2 * ptp->async_exch_subrequest_s[i]);
      for (int j = 0; j < ptp->async_exch_subrequest_s[i]; j++) {
        ptp->async_exch_subrequest[i][j] = -1;
      }
    }
  }
}


/**
 *
 * \brief Initialize an asynchronous data alltoall
 *
 * \param [in]   ptp           Block to part structure
 *
 */

static int
_find_open_async_alltoall_exch
(
 PDM_part_to_part_t *ptp
)
{
  _check_async_alltoall_alloc (ptp);
  return ptp->async_alltoall_free[--ptp->async_alltoall_n_free];
}

/**
 *
 * \brief Initialize an asynchronous data sending
 *
 * \param [in]   ptp           Block to part structure
 *
 */

static int
_find_open_async_send_exch
(
 PDM_part_to_part_t *ptp
)
{
  _check_async_send_alloc (ptp);

  return ptp->async_send_free[--ptp->async_send_n_free];
}

/**
 *
 * \brief Initialize an asynchronous data reception
 *
 * \param [in]   ptp           Block to part structure
 *
 */

static int
_find_open_async_recv_exch
(
 PDM_part_to_part_t *ptp
)
{
  _check_async_recv_alloc (ptp);

  return ptp->async_recv_free[--ptp->async_recv_n_free];
}

/**
 *
 * \brief Initialize an asynchronous data exchange
 *
 * \param [in]   ptp           Block to part structure
 *
 */

static int
_find_open_async_exch
(
 PDM_part_to_part_t *ptp
)
{
  _check_async_exch_alloc (ptp);

  return ptp->async_exch_free[--ptp->async_exch_n_free];
}


/**
 *
 * \brief Wait a asynchronous stride reception
 *
 * \param [in]  ptp                  Part to part structure
 * \param [out] MPI_buffer_recv_n    Number of data received from each rank
 * \param [out] MPI_buffer_recv_idx  Index in receive MPI buffer used to receive data
 * \param [in]  request              Request
 *
 */

static void
_p2p_stride_var_irecv_stride_wait
(
 PDM_part_to_part_t  *ptp,
 int                **MPI_buffer_recv_n,
 int                **MPI_buffer_recv_idx,
 int                  request
)
{

  for (int i = 0; i < ptp->n_active_rank_recv; i++) {
    PDM_MPI_Wait (&(ptp->async_recv_request[request][i]));
  }

  size_t s_data  = ptp->async_recv_s_data[request];
  int cst_stride = ptp->async_recv_cst_stride[request];

  unsigned char ** _part2_data = (unsigned char **) ptp->async_recv_part2_data[request];

  int n_blk_recv = ptp->async_i_recv_buffer[request][ptp->n_rank]/sizeof(int);

  int* blk_recv_stride = (int*) ptp->async_recv_buffer[request];
  // PDM_log_trace_array_int(blk_recv_stride,
  //                         n_blk_recv,
  //                         "blk_recv_stride : ");

  int* _MPI_buffer_recv_idx = malloc( (n_blk_recv + 1) * sizeof(int) );
  int* _MPI_buffer_recv_n   = (int * ) malloc(ptp->n_rank * sizeof(int));

  for(int i = 0; i < ptp->n_rank; ++i) {
    _MPI_buffer_recv_n[i] = 0;
  }
  for (int i = 0; i < ptp->n_active_rank_recv; i++) {
    int dest = ptp->active_rank_recv[i];
    int beg =       ptp->async_i_recv_buffer[request][dest]/sizeof(int);
    int end = beg + ptp->async_n_recv_buffer[request][dest]/sizeof(int);
    for(int j = beg; j < end; ++j) {
      _MPI_buffer_recv_n[dest] += blk_recv_stride[j];
    }
  }

  _MPI_buffer_recv_idx[0] = 0;
  for(int i = 0; i < n_blk_recv; ++i) {
    _MPI_buffer_recv_idx[i+1] = _MPI_buffer_recv_idx[i] + blk_recv_stride[i];
  }

  *MPI_buffer_recv_n    = _MPI_buffer_recv_n;
  *MPI_buffer_recv_idx = _MPI_buffer_recv_idx;

  int delta = (int) s_data * cst_stride;
  for (int i = 0; i < ptp->n_part2; i++) {
    for (int j = 0; j < ptp->n_ref_lnum2[i]; j++) {
      for (int k = ptp->gnum1_come_from_idx[i][j]; k < ptp->gnum1_come_from_idx[i][j+1]; k++) {
        int idx = ptp->recv_buffer_to_ref_lnum2[i][k] * delta;
        int idx1 = k* delta;
        for (int k1 = 0; k1 < delta; k1++) {
          _part2_data[i][idx1+k1] = ptp->async_recv_buffer[request][idx+k1];
        }
      }
    }
  }

  _free_async_recv (ptp, request);

}


/**
 *
 * \brief Wait a asynchronous stride reception in reverse exchange
 *
 * \param [in]  ptp                  Part to part structure
 * \param [out] MPI_buffer_recv_n    Number of data received from each rank
 * \param [out] MPI_buffer_recv_idx  Index in receive MPI buffer used to receive data
 * \param [in]  request              Request
 *
 */

static void
_p2p_stride_var_reverse_irecv_stride_wait
(
 PDM_part_to_part_t  *ptp,
 int                **MPI_buffer_recv_n,
 int                **MPI_buffer_recv_idx,
 int                  request
)
{

  for (int i = 0; i < ptp->n_active_rank_send; i++) {
    PDM_MPI_Wait (&(ptp->async_recv_request[request][i]));
  }

  size_t s_data  = ptp->async_recv_s_data[request];
  int cst_stride = ptp->async_recv_cst_stride[request];

  int n_blk_recv = ptp->async_i_recv_buffer[request][ptp->n_rank]/sizeof(int);

  int* blk_recv_stride = (int*) ptp->async_recv_buffer[request];

  int* _MPI_buffer_recv_idx = malloc( (n_blk_recv + 1) * sizeof(int) );
  int* _MPI_buffer_recv_n   = (int * ) malloc(ptp->n_rank * sizeof(int));

  for(int i = 0; i < ptp->n_rank; ++i) {
    _MPI_buffer_recv_n[i] = 0;
  }
  for (int i = 0; i < ptp->n_active_rank_send; i++) {
    int dest = ptp->active_rank_send[i];
    int beg =       ptp->async_i_recv_buffer[request][dest]/sizeof(int);
    int end = beg + ptp->async_n_recv_buffer[request][dest]/sizeof(int);
    for(int j = beg; j < end; ++j) {
      _MPI_buffer_recv_n[dest] += blk_recv_stride[j];
    }
  }

  _MPI_buffer_recv_idx[0] = 0;
  for(int i = 0; i < n_blk_recv; ++i) {
    _MPI_buffer_recv_idx[i+1] = _MPI_buffer_recv_idx[i] + blk_recv_stride[i];
  }

  // PDM_log_trace_array_int(_MPI_buffer_recv_n, ptp->n_rank, "MPI_buffer_recv_n : ");
  // PDM_log_trace_array_int(_MPI_buffer_recv_idx, n_blk_recv+1, "MPI_buffer_recv_idx : ");


  *MPI_buffer_recv_n    = _MPI_buffer_recv_n;
  *MPI_buffer_recv_idx = _MPI_buffer_recv_idx;

  unsigned char ** _part1_data = (unsigned char **) ptp->async_recv_part2_data[request];

  int delta = (int) s_data * cst_stride;

  for (int i = 0; i < ptp->n_part1; i++) {
    for (int i1 = 0; i1 < ptp->n_elt1[i]; i1++) {
      for (int j = ptp->part1_to_part2_idx[i][i1]; j < ptp->part1_to_part2_idx[i][i1+1]; j++) {
        for (int k = ptp->gnum1_to_send_buffer_idx[i][j];
                 k < ptp->gnum1_to_send_buffer_idx[i][j+1];
                 k++) {

          if (ptp->gnum1_to_send_buffer[i][k] >= 0) {
            int idx  = ptp->gnum1_to_send_buffer[i][k] * delta;
            int idx1 = j * delta;
            for (int k1 = 0; k1 < delta; k1++) {
              _part1_data[i][idx1+k1] = ptp->async_recv_buffer[request][idx+k1];
            }
          }
        }
      }
    }
  }

  _free_async_recv (ptp, request);

}


/**
 *
 * \brief Initialize a asynchronus data reception for an exchange with variable stride
 *
 * \param [in]  ptp               Part to part structure
 * \param [in]  s_data            Data size
 * \param [in]  MPI_buffer_recv_n Number of data received from each rank (stride is taking into acount)
 * \param [out] part2_data        Partition 2 data
 * \param [in]  tag               Tag of the exchange
 * \param [out] request           Request
 *
 */

static void
_p2p_stride_var_data_irecv
(
 PDM_part_to_part_t *ptp,
 const size_t        s_data,
 const int          *MPI_buffer_recv_n,
 void              **part2_data,
 int                 tag,
 int                *request
)
{

  *request = _find_open_async_recv_exch (ptp);
  int _request = *request;

  ptp->async_recv_s_data[_request]      = s_data;
  ptp->async_recv_cst_stride[_request]  = -1;
  ptp->async_recv_tag[_request]         = tag;

  ptp->async_recv_part2_data[_request]  = malloc(sizeof (void *) * ptp->n_part2);
  memcpy(ptp->async_recv_part2_data[_request], part2_data, sizeof (void *) * ptp->n_part2);

  ptp->async_recv_request[_request]     = malloc (sizeof (PDM_MPI_Request) * ptp->n_active_rank_recv);
  ptp->async_n_recv_buffer[_request]    = malloc (sizeof(int) * ptp->n_rank);
  ptp->async_i_recv_buffer[_request]    = malloc (sizeof(int) * (ptp->n_rank + 1));
  ptp->async_i_recv_buffer[_request][0] = 0;
  for (int i = 0; i < ptp->n_rank; i++) {
    ptp->async_n_recv_buffer[_request][i]   = MPI_buffer_recv_n[i] * (int) s_data;
    ptp->async_i_recv_buffer[_request][i+1] = ptp->async_i_recv_buffer[_request][i] + ptp->async_n_recv_buffer[_request][i];
  }
  ptp->async_recv_buffer[_request]      = malloc (sizeof (unsigned char) * ptp->async_i_recv_buffer[_request][ptp->n_rank]);

  // PDM_log_trace_array_int(ptp->async_i_recv_buffe0r[request], ptp->n_rank+1, "async_i_recv_buffer 1 : ");

  for (int i = 0; i < ptp->n_active_rank_recv; i++) {
    int source = ptp->active_rank_recv[i];
    unsigned char *buf =  ptp->async_recv_buffer[_request] + ptp->async_i_recv_buffer[_request][source];
    int count = ptp->async_n_recv_buffer[_request][source];
    PDM_MPI_Irecv (buf, count, PDM_MPI_UNSIGNED_CHAR, source,
                    tag, ptp->comm, &(ptp->async_recv_request[_request][i]));
  }

}

/**
 *
 * \brief Initialize a asynchronus data reception for a reverse exchange with variable stride
 *
 * \param [in]  ptp               Part to part structure
 * \param [in]  s_data            Data size
 * \param [in]  MPI_buffer_recv_n Number of data received from each rank (stride is taking into acount)
 * \param [out] part2_data        Partition 2 data
 * \param [in]  tag               Tag of the exchange
 * \param [out] request           Request
 *
 */

static void
_p2p_stride_var_data_reverse_irecv
(
 PDM_part_to_part_t *ptp,
 const size_t        s_data,
 const int          *MPI_buffer_recv_n,
 void              **part1_data,
 int                 tag,
 int                *request
)
{

  *request = _find_open_async_recv_exch (ptp);
  int _request = *request;

  ptp->async_recv_s_data[_request]      = s_data;
  ptp->async_recv_cst_stride[_request]  = -1;
  ptp->async_recv_tag[_request]         = tag;

  ptp->async_recv_part2_data[_request]  = malloc(sizeof (void *) * ptp->n_part1);
  memcpy(ptp->async_recv_part2_data[_request], part1_data, sizeof (void *) * ptp->n_part1);

  ptp->async_recv_request[_request]     = malloc (sizeof (PDM_MPI_Request) * ptp->n_active_rank_send);
  ptp->async_n_recv_buffer[_request]    = malloc (sizeof(int) * ptp->n_rank);
  ptp->async_i_recv_buffer[_request]    = malloc (sizeof(int) * (ptp->n_rank + 1));
  ptp->async_i_recv_buffer[_request][0] = 0;

  for (int i = 0; i < ptp->n_rank; i++) {
    ptp->async_n_recv_buffer[_request][i]   = MPI_buffer_recv_n[i] * (int) s_data;
    ptp->async_i_recv_buffer[_request][i+1] = ptp->async_i_recv_buffer[_request][i] + ptp->async_n_recv_buffer[_request][i];
  }
  ptp->async_recv_buffer[_request]      = malloc (sizeof (unsigned char) * ptp->async_i_recv_buffer[_request][ptp->n_rank]);

  for (int i = 0; i < ptp->n_active_rank_send; i++) {
    int source = ptp->active_rank_send[i];
    unsigned char *buf =  ptp->async_recv_buffer[_request] + ptp->async_i_recv_buffer[_request][source];
    int count = ptp->async_n_recv_buffer[_request][source];
    PDM_MPI_Irecv (buf, count, PDM_MPI_UNSIGNED_CHAR, source,
                   tag, ptp->comm, &(ptp->async_recv_request[_request][i]));
  }

}


/**
 *
 * \brief Initialize a data sending for an exchange with variable stride
 *
 * \param [in]  ptp                   Part to part structure
 * \param [in]  tag                   Tag for p2p exchange
 * \param [in]  s_data                Data size
 * \param [in]  MPI_buffer_send_n     Number of data received from each rank
 * \param [in]  MPI_buffer_send_idx   Index in receive MPI buffer used to receive data
 * \param [in]  part1_to_part2_stride Stride of partition 1 data
 * \param [in]  part1_to_part1_data   Partition 1 data
 * \param [out] request               Request
 *
 */


static void
_p2p_stride_var_data_issend
(
 PDM_part_to_part_t *ptp,
 const int           tag,
 const size_t        s_data,
 const int*          MPI_buffer_send_n,
 const int*          MPI_buffer_send_idx,
 int               **part1_to_part2_stride,
 void              **part1_to_part2_data,
 int                *request
)
{
  unsigned char ** _part1_data = (unsigned char **) part1_to_part2_data;

  *request = _find_open_async_send_exch (ptp);
  int _request = *request;

  ptp->async_send_s_data    [_request]    = s_data;
  ptp->async_send_cst_stride[_request]    = 1;
  ptp->async_send_tag       [_request]    = tag;
  ptp->async_send_request   [_request]    = malloc (sizeof (PDM_MPI_Request) * ptp->n_active_rank_send);
  ptp->async_n_send_buffer  [_request]    = malloc (sizeof(int) * ptp->n_rank);
  ptp->async_i_send_buffer  [_request]    = malloc (sizeof(int) * (ptp->n_rank + 1));
  ptp->async_i_send_buffer  [_request][0] = 0;

  for (int i = 0; i < ptp->n_rank; i++) {
    // ptp->async_n_send_buffer[_request][i]   = send_n[i] * ptp->default_n_send_buffer[i  ] * (int) s_data;
    ptp->async_n_send_buffer[_request][i]   = MPI_buffer_send_n[i] * (int) s_data;
    ptp->async_i_send_buffer[_request][i+1] = ptp->async_i_send_buffer[_request][i] + ptp->async_n_send_buffer[_request][i];
  }
  ptp->async_send_buffer[_request]      = malloc (sizeof (unsigned char) * ptp->async_i_send_buffer[_request][ptp->n_rank]);

  /*
   * Compute idx
   */

  int **part1_to_part2_data_idx = malloc(ptp->n_part1 * sizeof(int * ));
  for (int i = 0; i < ptp->n_part1; i++) {
    part1_to_part2_data_idx[i] = malloc((ptp->part1_to_part2_idx[i][ptp->n_elt1[i]]+1) * sizeof(int));
    part1_to_part2_data_idx[i][0] = 0;
    for(int j = 0; j < ptp->part1_to_part2_idx[i][ptp->n_elt1[i]]; j++) {
      part1_to_part2_data_idx[i][j+1] = part1_to_part2_data_idx[i][j] + part1_to_part2_stride[i][j];
    }
  }

  for (int i = 0; i < ptp->n_part1; i++) {
    for (int j = 0; j < ptp->part1_to_part2_idx[i][ptp->n_elt1[i]]; j++) {
      for (int k = ptp->gnum1_to_send_buffer_idx[i][j];
               k < ptp->gnum1_to_send_buffer_idx[i][j+1];
               k++) {

        if (ptp->gnum1_to_send_buffer[i][k] >= 0) {
          int idx_elmt = ptp->gnum1_to_send_buffer[i][k];
          int idx      = MPI_buffer_send_idx[idx_elmt] * (int) s_data;
          int idx1     = part1_to_part2_data_idx[i][j] * (int) s_data;

          int delta    = part1_to_part2_stride[i][j] * s_data;

          // log_trace(" send at : (i=%i, j=%i / k=%i ) - idx_elmt = %i | idx = %i | idx1 = %i | delta = %i \n", i, j, k, idx_elmt, idx, idx1, delta);

          for (int k1 = 0; k1 < delta; k1++) {
            ptp->async_send_buffer[_request][idx+k1] = _part1_data[i][idx1+k1];
          }
        }
      }
    }
  }

  for (int i = 0; i < ptp->n_part1; i++) {
    free(part1_to_part2_data_idx[i]);
  }
  free(part1_to_part2_data_idx);

  for (int i = 0; i < ptp->n_active_rank_send; i++) {
    int dest = ptp->active_rank_send[i];
    unsigned char *buf =  ptp->async_send_buffer[_request] + ptp->async_i_send_buffer[_request][dest];
    int count = ptp->async_n_send_buffer[_request][dest];
    PDM_MPI_Issend (buf, count, PDM_MPI_UNSIGNED_CHAR, dest,
                    tag, ptp->comm, &(ptp->async_send_request[_request][i]));
  }
}




/**
 *
 * \brief Initialize a data sending for an exchange with variable stride
 *
 * \param [in]  ptp                   Part to part structure
 * \param [in]  tag                   Tag for p2p exchange
 * \param [in]  s_data                Data size
 * \param [in]  MPI_buffer_send_n     Number of data received from each rank
 * \param [in]  MPI_buffer_send_idx   Index in receive MPI buffer used to receive data
 * \param [in]  part1_to_part2_stride Stride of partition 1 data
 * \param [in]  part1_to_part1_data   Partition 1 data
 * \param [out] request               Request
 *
 */


static void
_p2p_stride_var_data_reverse_issend
(
 PDM_part_to_part_t *ptp,
 const int           tag,
 const size_t        s_data,
 const int*          MPI_buffer_send_n,
 const int*          MPI_buffer_send_idx,
 int               **part2_to_part1_stride,
 void              **part2_to_part1_data,
 int                *request
)
{
  unsigned char ** _part2_data = (unsigned char **) part2_to_part1_data;

  *request = _find_open_async_send_exch (ptp);
  int _request = *request;

  ptp->async_send_s_data    [_request]    = s_data;
  ptp->async_send_cst_stride[_request]    = 1;
  ptp->async_send_tag       [_request]    = tag;
  ptp->async_send_request   [_request]    = malloc (sizeof (PDM_MPI_Request) * ptp->n_active_rank_recv);
  ptp->async_n_send_buffer  [_request]    = malloc (sizeof(int) * ptp->n_rank);
  ptp->async_i_send_buffer  [_request]    = malloc (sizeof(int) * (ptp->n_rank + 1));
  ptp->async_i_send_buffer  [_request][0] = 0;

  for (int i = 0; i < ptp->n_rank; i++) {
    // ptp->async_n_send_buffer[_request][i]   = send_n[i] * ptp->default_n_send_buffer[i  ] * (int) s_data;
    ptp->async_n_send_buffer[_request][i]   = MPI_buffer_send_n[i] * (int) s_data;
    ptp->async_i_send_buffer[_request][i+1] = ptp->async_i_send_buffer[_request][i] + ptp->async_n_send_buffer[_request][i];
  }
  ptp->async_send_buffer[_request]      = malloc (sizeof (unsigned char) * ptp->async_i_send_buffer[_request][ptp->n_rank]);

  /*
   * Compute idx
   */

  int **part2_to_part1_data_idx = malloc(ptp->n_part2 * sizeof(int *));
  for (int i = 0; i < ptp->n_part2; i++) {

    part2_to_part1_data_idx[i]    = malloc((ptp->gnum1_come_from_idx[i][ptp->n_ref_lnum2[i]]+1) * sizeof(int));//
    part2_to_part1_data_idx[i][0] = 0;

    for (int j = 0; j < ptp->gnum1_come_from_idx[i][ptp->n_ref_lnum2[i]]; j++) {

      part2_to_part1_data_idx[i][j+1] = part2_to_part1_data_idx[i][j] + part2_to_part1_stride[i][j];

    }

  }

  int delta = s_data;

  for (int i = 0; i < ptp->n_part2; i++) {

    for (int j = 0; j < ptp->n_ref_lnum2[i]; j++) {
      for (int k = ptp->gnum1_come_from_idx[i][j]; k < ptp->gnum1_come_from_idx[i][j+1]; k++) {

        int idx = MPI_buffer_send_idx[ptp->recv_buffer_to_ref_lnum2[i][k]] * delta;
        int idx1 = part2_to_part1_data_idx[i][k] * delta;

        for (int k1 = 0; k1 < part2_to_part1_stride[i][k] * delta; k1++) {
          ptp->async_send_buffer[_request][idx+k1] = _part2_data[i][idx1+k1];
        }

      }

      for (int k = ptp->recv_buffer_to_duplicate_idx[i][j]; k < ptp->recv_buffer_to_duplicate_idx[i][j+1]; k++) {

        int idx      = MPI_buffer_send_idx[ptp->recv_buffer_to_duplicate[i][2*k  ]] * delta;
        int idx_data = part2_to_part1_data_idx[i][ptp->recv_buffer_to_duplicate[i][2*k+1]] * delta;

        for (int k1 = 0; k1 < part2_to_part1_stride[i][ptp->recv_buffer_to_duplicate[i][2*k+1]] * delta; k1++) {
          ptp->async_send_buffer[_request][idx+k1] = _part2_data[i][idx_data+k1];
        }

      }
    }
  }

  for (int i = 0; i < ptp->n_part2; i++) {
    free(part2_to_part1_data_idx[i]);
  }
  free(part2_to_part1_data_idx);

  for (int i = 0; i < ptp->n_active_rank_recv; i++) {
    int dest = ptp->active_rank_recv[i];
    unsigned char *buf =  ptp->async_send_buffer[_request] + ptp->async_i_send_buffer[_request][dest];
    int count = ptp->async_n_send_buffer[_request][dest];
    PDM_MPI_Issend (buf, count, PDM_MPI_UNSIGNED_CHAR, dest,
                    tag, ptp->comm, &(ptp->async_send_request[_request][i]));
    // unsigned char *buf =  ptp->async_recv_buffer[_request] + ptp->async_i_recv_buffer[_request][dest];
    // int count = ptp->async_n_recv_buffer[_request][dest];
    // PDM_MPI_Issend (buf, count, PDM_MPI_UNSIGNED_CHAR, dest,
    //                 tag, ptp->comm, &(ptp->async_recv_request[_request][i]));
  }
}


/**
 *
 * \brief Initialize an asynchronus exchange with p2p communication kind
 *
 * \param [in]   ptp              Part to part structure
 * \param [in]   tag              Tag for p2p exchange
 * \param [in]   t_part1_data_def Kind of part1 data definition
 * \param [in]   s_data           Data size
 * \param [in]   part1_stride     Stride of partition 1 data
 * \param [in]   part1_data       Partition 1 data
 * \param [out]  part2_stride     Stride of partition 2 data (order given by gnum1_come_from and ref_lnum2 arrays)
 * \param [out]  part2_data       Partition 2 data (order given by gnum1_come_from and ref_lnum2 arrays)
 * \param [out]  request          Request
 *
 */

static void
_alltotall_stride_var_iexch
(
 PDM_part_to_part_t                *ptp,
 const PDM_part_to_part_data_def_t  t_part1_data_def,
 const size_t                       s_data,
 const int                        **part1_stride,
 const void                       **part1_data,
 int                             ***part2_stride,
 void                            ***part2_data,
 int                               *request
)
{

  *request         = _find_open_async_alltoall_exch(ptp);
  int request_send = _find_open_async_send_exch    (ptp);
  int request_recv = _find_open_async_recv_exch    (ptp);

  int _request = *request;
  ptp->async_alltoall_subrequest[3 * _request]     = request_send;
  ptp->async_alltoall_subrequest[3 * _request + 1] = request_recv;

  int            **_part1_to_part2_stride  = (int           **) part1_stride;
  unsigned char  **_part1_to_part2_data    = (unsigned char **) part1_data;
  int            **__part1_to_part2_stride = NULL;
  unsigned char  **__part1_to_part2_data   = NULL;

  /*
   *  Create __part1_to_part2_stride and __part1_to_part2_data if necessary
   */
  if (t_part1_data_def == PDM_PART_TO_PART_DATA_DEF_ORDER_PART1) {
    __part1_to_part2_stride = (int           **) malloc (sizeof (int           *) * ptp->n_part1);
    __part1_to_part2_data   = (unsigned char **) malloc (sizeof (unsigned char *) * ptp->n_part1);

    _part1_to_part2_stride = __part1_to_part2_stride;
    _part1_to_part2_data   = __part1_to_part2_data;

    for (int i = 0; i < ptp->n_part1; i++) {
      _part1_to_part2_stride[i] = malloc (sizeof(int) * ptp->part1_to_part2_idx[i][ptp->n_elt1[i]]);
      size_t k = 0;
      size_t s_part_data = 0;
      for (int j = 0; j < ptp->n_elt1[i]; j++) {
        for (int j1 = ptp->part1_to_part2_idx[i][j]; j1 < ptp->part1_to_part2_idx[i][j+1]; j1++) {
          _part1_to_part2_stride[i][k++] = part1_stride[i][j];
          s_part_data += part1_stride[i][j];
        }
      }

      _part1_to_part2_data[i] = malloc (s_data * s_part_data);
      unsigned char *map_part1_to_part2_data = (unsigned char*) _part1_to_part2_data[i];

      int beg_data = 0;
      k = 0;
      for (int j = 0; j < ptp->n_elt1[i]; j++) {
        unsigned char *tmp_part1_data = (unsigned char*) (part1_data[i]) + beg_data;
        for (int j1 = ptp->part1_to_part2_idx[i][j]; j1 < ptp->part1_to_part2_idx[i][j+1]; j1++) {
          for (int j2 = 0; j2 < (int) (part1_stride[i][j] * s_data); j2++) {
            map_part1_to_part2_data[k++] = tmp_part1_data[j2];
          }
        }
        beg_data += part1_stride[i][j] * s_data;
      }
    }
  }

  /*
   *  Stride exchange if necessary
   */
  int stride2_unknown = ((*part2_stride) == NULL);

  int n_blk_send = 0;
  int *blk_send_stride = NULL;
  int *blk_recv_stride = NULL;

  int **_part2_stride = NULL;
  if (stride2_unknown) {

    blk_send_stride = malloc (ptp->default_i_send_buffer[ptp->n_rank] * sizeof (int));
    blk_recv_stride = malloc (ptp->default_i_recv_buffer[ptp->n_rank] * sizeof (int));

    // Exchange stride
    for (int i = 0; i < ptp->n_part1; i++) {
      for (int j = 0; j < ptp->part1_to_part2_idx[i][ptp->n_elt1[i]]; j++) {
        for (int k = ptp->gnum1_to_send_buffer_idx[i][j]; k < ptp->gnum1_to_send_buffer_idx[i][j+1]; k++) {
          if (ptp->gnum1_to_send_buffer[i][k] >= 0) {
            int idx = ptp->gnum1_to_send_buffer[i][k];
            blk_send_stride[idx] = _part1_to_part2_stride[i][j];
          }
        }
      }
    }

    // PDM_log_trace_array_int(blk_send_strid, ptp->default_i_send_buffer[ptp->n_rank], "blk_send_strid :: ");

    PDM_MPI_Alltoallv(blk_send_stride,
                      ptp->default_n_send_buffer,
                      ptp->default_i_send_buffer,
                      PDM_MPI_INT,
                      blk_recv_stride,
                      ptp->default_n_recv_buffer,
                      ptp->default_i_recv_buffer,
                      PDM_MPI_INT,
                      ptp->comm);

    /*
     * Post-treatment stride
     */
    assert(_part2_stride == NULL);
    _part2_stride = malloc( ptp->n_part2 * sizeof(int*));
    for(int i = 0; i < ptp->n_part2; ++i) {
      _part2_stride[i] = malloc( ptp->gnum1_come_from_idx[i][ptp->n_ref_lnum2[i]] * sizeof(int));
    }

    for (int i = 0; i < ptp->n_part2; i++) {
      for (int j = 0; j < ptp->n_ref_lnum2[i]; j++) {
        for (int k = ptp->gnum1_come_from_idx[i][j]; k < ptp->gnum1_come_from_idx[i][j+1]; k++) {
          int idx = ptp->recv_buffer_to_ref_lnum2[i][k];
          _part2_stride[i][k] = blk_recv_stride[idx];
        }
      }
    }

    // PDM_log_trace_array_int(blk_recv_strid, ptp->default_i_recv_buffer[ptp->n_rank], "blk_recv_strid :: ");
  } else {

    n_blk_send = ptp->default_i_send_buffer[ptp->n_rank];
    blk_send_stride = malloc(sizeof(int) * n_blk_send);
    for (int i = 0; i < ptp->n_part1; i++) {
      for (int j = 0; j < ptp->part1_to_part2_idx[i][ptp->n_elt1[i]]; j++) {
        for (int k = ptp->gnum1_to_send_buffer_idx[i][j]; k < ptp->gnum1_to_send_buffer_idx[i][j+1]; k++) {
          if (ptp->gnum1_to_send_buffer[i][k] >= 0) {
            int idx = ptp->gnum1_to_send_buffer[i][k];
            blk_send_stride[idx] = _part1_to_part2_stride[i][k];
          }
        }
      }
    }

    _part2_stride = *part2_stride;
    int n_blk_recv = ptp->default_i_recv_buffer[ptp->n_rank];
    blk_recv_stride = malloc(sizeof(int) * n_blk_recv);
    for (int i = 0; i < ptp->n_part2; i++) {
      for (int j = 0; j < ptp->n_ref_lnum2[i]; j++) {
        for (int k = ptp->gnum1_come_from_idx[i][j]; k < ptp->gnum1_come_from_idx[i][j+1]; k++) {
          int idx = ptp->recv_buffer_to_ref_lnum2[i][k];
          blk_recv_stride[idx] = _part2_stride[i][k];
        }
      }
    }
  }

  /*
   * Fill structure for asyncrhonous  exchange
   */
  ptp->async_send_s_data    [request_send] = s_data;
  ptp->async_send_cst_stride[request_send] = -1;
  ptp->async_send_tag       [_request    ] = -1;

  /*
   * Compute size of send / recv data
   */
  ptp->async_n_send_buffer[request_send]    = malloc (sizeof(int) * ptp->n_rank);
  ptp->async_i_send_buffer[request_send]    = malloc (sizeof(int) * (ptp->n_rank + 1));

  ptp->async_n_recv_buffer[request_recv]    = malloc (sizeof(int) * ptp->n_rank);
  ptp->async_i_recv_buffer[request_recv]    = malloc (sizeof(int) * (ptp->n_rank + 1));

  int* send_rank_n   = ptp->async_n_send_buffer[request_send];
  int* send_rank_idx = ptp->async_i_send_buffer[request_send];

  int* recv_rank_n   = ptp->async_n_recv_buffer[request_recv];
  int* recv_rank_idx = ptp->async_i_recv_buffer[request_recv];

  for (int i = 0; i < ptp->n_rank; i++) {
    send_rank_n[i] = 0;
    recv_rank_n[i] = 0;
  }

  for (int i = 0; i < ptp->n_active_rank_send; i++) {
    int dest = ptp->active_rank_send[i];
    int beg =       ptp->default_i_send_buffer[dest];
    int end = beg + ptp->default_n_send_buffer[dest];
    for(int j = beg; j < end; ++j) {
      send_rank_n[dest] += blk_send_stride[j] * s_data;
    }
  }

  for (int i = 0; i < ptp->n_active_rank_recv; i++) {
    int dest = ptp->active_rank_recv[i];
    int beg =       ptp->default_i_recv_buffer[dest];
    int end = beg + ptp->default_n_recv_buffer[dest];
    for(int j = beg; j < end; ++j) {
      recv_rank_n[dest] += blk_recv_stride[j] * s_data;
    }
  }

  send_rank_idx[0] = 0;
  recv_rank_idx[0] = 0;
  for (int i = 0; i < ptp->n_rank; i++) {
    send_rank_idx[i+1] = send_rank_idx[i] + send_rank_n[i];
    recv_rank_idx[i+1] = recv_rank_idx[i] + recv_rank_n[i];
  }

  ptp->async_send_buffer[request_send] = malloc(sizeof(unsigned char) * send_rank_idx[ptp->n_rank] * s_data);
  ptp->async_recv_buffer[request_recv] = malloc(sizeof(unsigned char) * recv_rank_idx[ptp->n_rank] * s_data);

  unsigned char *send_buffer = ptp->async_send_buffer[request_send];
  unsigned char *recv_buffer = ptp->async_recv_buffer[request_recv];

  /*
   * Fill send buffer
   */
  int **part1_to_part2_data_idx = malloc(ptp->n_part1 * sizeof(int * ));
  for (int i = 0; i < ptp->n_part1; i++) {
    part1_to_part2_data_idx[i] = malloc((ptp->part1_to_part2_idx[i][ptp->n_elt1[i]]+1) * sizeof(int));
    part1_to_part2_data_idx[i][0] = 0;
    for(int j = 0; j < ptp->part1_to_part2_idx[i][ptp->n_elt1[i]]; j++) {
      part1_to_part2_data_idx[i][j+1] = part1_to_part2_data_idx[i][j] + _part1_to_part2_stride[i][j];
    }
  }

  int *blk_send_idx = malloc ( (ptp->default_i_send_buffer[ptp->n_rank] + 1) * sizeof (int));
  blk_send_idx[0] = 0;
  for(int i = 0; i < ptp->default_i_send_buffer[ptp->n_rank]; ++i) {
    blk_send_idx[i+1] = blk_send_idx[i] + blk_send_stride[i];
  }

  for (int i = 0; i < ptp->n_part1; i++) {
    for (int j = 0; j < ptp->part1_to_part2_idx[i][ptp->n_elt1[i]]; j++) {
      for (int k = ptp->gnum1_to_send_buffer_idx[i][j];
               k < ptp->gnum1_to_send_buffer_idx[i][j+1];
               k++) {

        if (ptp->gnum1_to_send_buffer[i][k] >= 0) {
          int idx_elmt = ptp->gnum1_to_send_buffer[i][k];
          int idx      = blk_send_idx      [idx_elmt] * (int) s_data;
          int idx1     = part1_to_part2_data_idx[i][j] * (int) s_data;

          int delta    = _part1_to_part2_stride[i][j] * s_data;

          // log_trace(" send at : (i=%i, j=%i / k=%i ) - idx_elmt = %i | idx = %i | idx1 = %i | delta = %i \n", i, j, k, idx_elmt, idx, idx1, delta);

          for (int k1 = 0; k1 < delta; k1++) {
            send_buffer[idx+k1] = _part1_to_part2_data[i][idx1+k1];
          }
        }
      }
    }
  }
  free(blk_send_idx);

  for (int i = 0; i < ptp->n_part1; i++) {
    free(part1_to_part2_data_idx[i]);
  }
  free(part1_to_part2_data_idx);

  /*
   *  Exchange data
   */
  // PDM_MPI_Ialltoallv(send_buffer,
  //                    send_rank_n,
  //                    send_rank_idx,
  //                    PDM_MPI_UNSIGNED_CHAR,
  //                    recv_buffer,
  //                    recv_rank_n,
  //                    recv_rank_idx,
  //                    PDM_MPI_UNSIGNED_CHAR,
  //                    ptp->comm,
  //                    &(ptp->async_alltoall_subrequest[3 * _request + 2]));
  PDM_MPI_Alltoallv(send_buffer,
                     send_rank_n,
                     send_rank_idx,
                     PDM_MPI_UNSIGNED_CHAR,
                     recv_buffer,
                     recv_rank_n,
                     recv_rank_idx,
                     PDM_MPI_UNSIGNED_CHAR,
                     ptp->comm);

  free(blk_send_stride);

  int *blk_recv_idx = malloc ( (ptp->default_i_recv_buffer[ptp->n_rank] + 1) * sizeof (int));
  blk_recv_idx[0] = 0;
  for(int i = 0; i < ptp->default_i_recv_buffer[ptp->n_rank]; ++i) {
    blk_recv_idx[i+1] = blk_recv_idx[i] + blk_recv_stride[i];
  }
  free(blk_recv_stride);

  // Keep recv stride for  post-treatment
  ptp->async_exch_part2_stride[_request] = _part2_stride;
  ptp->async_exch_recv_idx    [_request] = blk_recv_idx;

  ptp->async_recv_s_data    [request_recv] = s_data;
  ptp->async_recv_cst_stride[request_recv] = -1;
  ptp->async_recv_tag       [request_recv] = -1;

  /*
   * Prepare part2_stride/part2_data
   */
  if (stride2_unknown) {
    *part2_stride = _part2_stride;
  }

  unsigned char** _part2_data = malloc( ptp->n_part2 * sizeof(unsigned char *));
  for(int i = 0; i < ptp->n_part2; ++i) {
    int size = 0;
    for(int j = 0; j < ptp->gnum1_come_from_idx[i][ptp->n_ref_lnum2[i]]; ++j) {
      size += _part2_stride[i][j];
    }
    _part2_data[i] = malloc( size * s_data * sizeof(unsigned char));
  }

  ptp->async_recv_part2_data[request_recv]  = malloc(sizeof (void *) * ptp->n_part2);
  memcpy(ptp->async_recv_part2_data[request_recv], _part2_data, sizeof (void *) * ptp->n_part2);

  *part2_data = (void *) _part2_data;

  if (__part1_to_part2_stride != NULL) {
    for (int i = 0; i < ptp->n_part1; i++) {
      free (__part1_to_part2_stride[i]);
      free (__part1_to_part2_data[i]);
    }
    free (__part1_to_part2_stride);
    free (__part1_to_part2_data);
  }

}

static
void
_alltotall_stride_var_wait_and_post
(
 PDM_part_to_part_t                *ptp,
 int                 request
)
{

  // PDM_MPI_Wait (&(ptp->async_alltoall_subrequest[3 * request + 2]));

  int request_send = ptp->async_alltoall_subrequest[3 * request];
  int request_recv = ptp->async_alltoall_subrequest[3 * request + 1];

  size_t s_data  = ptp->async_recv_s_data[request_recv];

  int **part2_stri = ptp->async_exch_part2_stride[request];
  unsigned char ** _part2_data = (unsigned char **) ptp->async_recv_part2_data[request_recv];

  int  *blk_recv_idx = ptp->async_exch_recv_idx[request];

  int **part2_idx = malloc(ptp->n_part2 * sizeof(int * ));
  for (int i = 0; i < ptp->n_part2; i++) {
    part2_idx[i] = malloc((ptp->gnum1_come_from_idx[i][ptp->n_ref_lnum2[i]]+1) * sizeof(int));
    part2_idx[i][0] = 0;
    for(int j = 0; j < ptp->gnum1_come_from_idx[i][ptp->n_ref_lnum2[i]]; j++) {
      part2_idx[i][j+1] = part2_idx[i][j] + part2_stri[i][j];
    }
  }

  for (int i = 0; i < ptp->n_part2; i++) {
    for (int j = 0; j < ptp->n_ref_lnum2[i]; j++) {
      for (int k = ptp->gnum1_come_from_idx[i][j]; k < ptp->gnum1_come_from_idx[i][j+1]; k++) {

        int idx_elmt = ptp->recv_buffer_to_ref_lnum2[i][k];
        int idx      = blk_recv_idx[idx_elmt] * (int) s_data;

        int idx1 = part2_idx[i][k] * (int) s_data;

        int delta = part2_stri[i][k] * s_data;

        // log_trace(" write at : (i=%i, j=%i / k=%i ) - idx_elmt = %i | idx = %i | idx1 = %i | delta = %i \n", i, j, k, idx_elmt, idx, idx1, delta);

        for (int k1 = 0; k1 < delta; k1++) {
          _part2_data[i][idx1+k1] = ptp->async_recv_buffer[request_recv][idx+k1];
        }
      }
    }
  }

  free(ptp->async_exch_recv_idx[request]);
  ptp->async_exch_recv_idx[request] = NULL;

  _free_async_send (ptp, request_send);
  _free_async_recv (ptp, request_recv);
  _free_async_alltoall (ptp, request);

  for (int i = 0; i < ptp->n_part2; i++) {
    free(part2_idx[i]);
  }
  free(part2_idx);
}



static void
_p2p_stride_var_iexch
(
 PDM_part_to_part_t                *ptp,
 PDM_mpi_comm_kind_t                comm_kind,
 const int                          tag,
 const PDM_part_to_part_data_def_t  t_part1_data_def,
 const size_t                       s_data,
 const int                        **part1_stride,
 const void                       **part1_data,
 int                             ***part2_stride,
 void                            ***part2_data,
 int                                request
)
{
  PDM_UNUSED(comm_kind);

  int   **_part1_to_part2_stride  = (int  **) part1_stride;
  void  **_part1_to_part2_data    = (void **) part1_data;
  int   **__part1_to_part2_stride = NULL;
  void  **__part1_to_part2_data   = NULL;

  /*
   *  Create __part1_to_part2_stride and __part1_to_part2_data if necessary
   */

  if (t_part1_data_def == PDM_PART_TO_PART_DATA_DEF_ORDER_PART1) {
    __part1_to_part2_stride = (int  **) malloc (sizeof (int  *) * ptp->n_part1);
    __part1_to_part2_data   = (void **) malloc (sizeof (void *) * ptp->n_part1);

    _part1_to_part2_stride = __part1_to_part2_stride;
    _part1_to_part2_data   = __part1_to_part2_data;

    for (int i = 0; i < ptp->n_part1; i++) {
      _part1_to_part2_stride[i] = malloc (sizeof(int) * ptp->part1_to_part2_idx[i][ptp->n_elt1[i]]);
      size_t k = 0;
      size_t s_part_data = 0;
      for (int j = 0; j < ptp->n_elt1[i]; j++) {
        for (int j1 = ptp->part1_to_part2_idx[i][j]; j1 < ptp->part1_to_part2_idx[i][j+1]; j1++) {
          _part1_to_part2_stride[i][k++] = part1_stride[i][j];
          s_part_data += part1_stride[i][j];
        }
      }

      _part1_to_part2_data[i] = malloc (s_data * s_part_data);
      unsigned char *map_part1_to_part2_data = (unsigned char*) _part1_to_part2_data[i];

      int beg_data = 0;
      k = 0;
      for (int j = 0; j < ptp->n_elt1[i]; j++) {
        unsigned char *tmp_part1_data = (unsigned char*) (part1_data[i]) + beg_data;
        for (int j1 = ptp->part1_to_part2_idx[i][j]; j1 < ptp->part1_to_part2_idx[i][j+1]; j1++) {
          for (int j2 = 0; j2 < (int) (part1_stride[i][j] * s_data); j2++) {
            map_part1_to_part2_data[k++] = tmp_part1_data[j2];
          }
        }
        beg_data += part1_stride[i][j] * s_data;
      }
    }
  }


  /*
   *  Stride exchange if necessary
   */
  int stride2_unknown = ((*part2_stride) == NULL);

  int* send_n = malloc(ptp->n_rank * sizeof(int));
  for (int i = 0; i < ptp->n_rank; i++) {
    send_n[i] = 0;
  }
  int n_blk_send = 0;
  int *blk_send_stride = NULL;
  int *blk_send_idx    = NULL;

  int **_part2_stride = NULL;
  if (stride2_unknown) {
    int send_request_stri = -1;

    PDM_part_to_part_issend(ptp,
                            sizeof (int),
                            1, // Stride = 1
                            (const void **)  _part1_to_part2_stride,
                            tag,
                            &send_request_stri);


    n_blk_send = ptp->async_i_send_buffer[send_request_stri][ptp->n_rank]/sizeof(int);
    blk_send_stride = (int*) ptp->async_send_buffer[send_request_stri];
    blk_send_idx    = malloc( (n_blk_send + 1) * sizeof(int) );

    for (int i = 0; i < ptp->n_active_rank_send; i++) {
      int dest = ptp->active_rank_send[i];
      int beg =       ptp->async_i_send_buffer[send_request_stri][dest]/sizeof(int);
      int end = beg + ptp->async_n_send_buffer[send_request_stri][dest]/sizeof(int);
      for(int j = beg; j < end; ++j) {
        send_n[dest] += blk_send_stride[j];
      }
    }

    blk_send_idx[0] = 0;
    for(int i = 0; i < n_blk_send; ++i) {
      blk_send_idx[i+1] = blk_send_idx[i] + blk_send_stride[i];
    }

    _part2_stride = malloc( ptp->n_part2 * sizeof(int *));
    for(int i = 0; i < ptp->n_part2; ++i) {
      _part2_stride[i] = malloc( ptp->gnum1_come_from_idx[i][ptp->n_ref_lnum2[i]] * sizeof(int));
    }

    int recv_request_stri = -1;
    PDM_part_to_part_irecv (ptp,
                            sizeof (int),
                            1,
                            (void **) _part2_stride,
                            tag,
                            &recv_request_stri);

    PDM_part_to_part_issend_wait(ptp, send_request_stri);

    _p2p_stride_var_irecv_stride_wait (ptp,
                                       &(ptp->async_exch_recv_n[request]),
                                       &(ptp->async_exch_recv_idx[request]),
                                       recv_request_stri);
  }
  else {
    n_blk_send = ptp->default_i_send_buffer[ptp->n_rank];

    blk_send_stride = malloc(sizeof(int) * n_blk_send);
    for (int i = 0; i < ptp->n_part1; i++) {
      for (int j = 0; j < ptp->part1_to_part2_idx[i][ptp->n_elt1[i]]; j++) {
        for (int k = ptp->gnum1_to_send_buffer_idx[i][j];
             k < ptp->gnum1_to_send_buffer_idx[i][j+1];
             k++) {
          if (ptp->gnum1_to_send_buffer[i][k] >= 0) {
            int idx = ptp->gnum1_to_send_buffer[i][k];
            blk_send_stride[idx] = _part1_to_part2_stride[i][k];
          }
        }
      }
    }

    for (int i = 0; i < ptp->n_active_rank_send; i++) {
      int dest = ptp->active_rank_send[i];
      int beg =       ptp->default_i_send_buffer[dest];
      int end = beg + ptp->default_n_send_buffer[dest];
      for (int j = beg; j < end; ++j) {
        send_n[dest] += blk_send_stride[j];
      }
    }

    blk_send_idx = PDM_array_new_idx_from_sizes_int(blk_send_stride,
                                                    n_blk_send);
    free(blk_send_stride);



    _part2_stride = *part2_stride;



    int n_blk_recv = ptp->default_i_recv_buffer[ptp->n_rank];
    int *blk_recv_stride = malloc(sizeof(int) * n_blk_recv);
    for (int i = 0; i < ptp->n_part2; i++) {
      for (int j = 0; j < ptp->n_ref_lnum2[i]; j++) {
        for (int k = ptp->gnum1_come_from_idx[i][j]; k < ptp->gnum1_come_from_idx[i][j+1]; k++) {
          int idx = ptp->recv_buffer_to_ref_lnum2[i][k];
          blk_recv_stride[idx] = _part2_stride[i][k];
        }
      }
    }

    // PDM_log_trace_array_int(blk_recv_stride,
    //                         n_blk_recv,
    //                         "blk_recv_stride : ");

    ptp->async_exch_recv_n[request] = PDM_array_zeros_int(ptp->n_rank);
    for (int i = 0; i < ptp->n_active_rank_recv; i++) {
      int dest = ptp->active_rank_recv[i];
      int beg =       ptp->default_i_recv_buffer[dest];
      int end = beg + ptp->default_n_recv_buffer[dest];
      for (int j = beg; j < end; ++j) {
        ptp->async_exch_recv_n[request][dest] += blk_recv_stride[j];
      }
    }

    ptp->async_exch_recv_idx[request] = PDM_array_new_idx_from_sizes_int(blk_recv_stride,
                                                                         n_blk_recv);
    free(blk_recv_stride);
  }


  /*
   * Exchange data
   */
  int send_request_data = -1;

  _p2p_stride_var_data_issend (ptp,
                               tag,
                               s_data,
                               send_n,
                               blk_send_idx,
                               _part1_to_part2_stride,
                               _part1_to_part2_data,
                               &send_request_data);

  ptp->async_exch_subrequest[request][0] = send_request_data;

  free(send_n);
  free(blk_send_idx);


  unsigned char** _part2_data = malloc( ptp->n_part2 * sizeof(unsigned char *));
  for(int i = 0; i < ptp->n_part2; ++i) {
    int size = 0;
    for(int j = 0; j < ptp->gnum1_come_from_idx[i][ptp->n_ref_lnum2[i]]; ++j) {
      size += _part2_stride[i][j];
    }
    _part2_data[i] = malloc( size * s_data * sizeof(unsigned char));
  }

  if (stride2_unknown) {
    *part2_stride = _part2_stride;
  }
  *part2_data = (void *) _part2_data;


  ptp->async_exch_part2_stride[request] = _part2_stride;

  int recv_request_data = -1;

  _p2p_stride_var_data_irecv (ptp,
                              s_data,
                              ptp->async_exch_recv_n[request],
                              (void **) _part2_data,
                              tag,
                              &recv_request_data);

  ptp->async_exch_subrequest[request][1] = recv_request_data;


  if (__part1_to_part2_stride != NULL) {
    for (int i = 0; i < ptp->n_part1; i++) {
      free (__part1_to_part2_stride[i]);
      free (__part1_to_part2_data[i]);
    }
    free (__part1_to_part2_stride);
    free (__part1_to_part2_data);
  }
}



/**
 *
 * \brief Initialize an asynchronus exchange with p2p communication kind
 *
 * \param [in]   ptp              Part to part structure
 * \param [in]   tag              Tag for p2p exchange
 * \param [in]   t_part1_data_def Kind of part1 data definition
 * \param [in]   s_data           Data size
 * \param [in]   part1_stride     Stride of partition 1 data
 * \param [in]   part1_data       Partition 1 data
 * \param [out]  part2_stride     Stride of partition 2 data (order given by gnum1_come_from and ref_lnum2 arrays)
 * \param [out]  part2_data       Partition 2 data (order given by gnum1_come_from and ref_lnum2 arrays)
 * \param [out]  request          Request
 *
 */

static void
_p2p_stride_var_reverse_iexch
(
 PDM_part_to_part_t                *ptp,
 const int                          tag,
 const PDM_part_to_part_data_def_t  t_part2_data_def,
 const size_t                       s_data,
 const int                        **part2_stride,
 const void                       **part2_data,
 int                             ***part1_stride,
 void                            ***part1_data,
 int                                request
)
{
  int   **_part2_to_part1_stride = (int **) part2_stride;
  void  **_part2_to_part1_data   = (void **) part2_data;
  int   **__part2_to_part1_stride = NULL;
  void  **__part2_to_part1_data   = NULL;

  /*
   *  Create __part2_to_part1_stride and __part2_to_part1_data if necessary
   */

  if (t_part2_data_def == PDM_PART_TO_PART_DATA_DEF_ORDER_PART2) {
    __part2_to_part1_stride = (int **) malloc (sizeof (int*) * ptp->n_part2);
    __part2_to_part1_data   = (void **) malloc (sizeof (void*) * ptp->n_part2);

    _part2_to_part1_stride = __part2_to_part1_stride;
    _part2_to_part1_data   = __part2_to_part1_data;

    for (int i = 0; i < ptp->n_part2; i++) {

      int *part2_idx = malloc(sizeof(int) * (ptp->n_elt2[i] + 1));
      part2_idx[0] = 0;

      for (int j = 0; j < ptp->n_elt2[i]; j++) {
        part2_idx[j+1] = part2_idx[j] + part2_stride[i][j] * s_data;
      }

      _part2_to_part1_stride[i] = malloc (sizeof(int) * ptp->gnum1_come_from_idx[i][ptp->n_ref_lnum2[i]]);

      int k = 0;
      int s = 0;

      for (int j = 0; j < ptp->n_ref_lnum2[i]; j++) {
        int ielt2 = ptp->ref_lnum2[i][j] - 1;
        for (int k1 = ptp->gnum1_come_from_idx[i][j]; k1 < ptp->gnum1_come_from_idx[i][j+1]; k1++) {
          _part2_to_part1_stride[i][k++] = part2_stride[i][ielt2];
          s += part2_stride[i][ielt2];
        }
      }

      _part2_to_part1_data[i] = malloc (s_data * s);

      unsigned char *map_part2_to_part1_data = (unsigned char*) _part2_to_part1_data[i];
      unsigned char *map_part2_data = (unsigned char*) part2_data[i];

      k = 0;
      for (int j = 0; j < ptp->n_ref_lnum2[i]; j++) {
        int ielt2 = ptp->ref_lnum2[i][j] - 1;
        for (int k1 = ptp->gnum1_come_from_idx[i][j]; k1 < ptp->gnum1_come_from_idx[i][j+1]; k1++) {
          for (int k2 = part2_idx[ielt2]; k2 < part2_idx[ielt2+1]; k2++) {
            map_part2_to_part1_data[k++] = map_part2_data[k2];
          }
        }
      }

      free (part2_idx);
    }

  }

  /*
   *  Stride exchange if necessary
   */
  int stride1_unknown = ((*part1_stride) == NULL);

  int* send_n = malloc(ptp->n_rank * sizeof(int));
  for (int i = 0; i < ptp->n_rank; i++) {
    send_n[i] = 0;
  }
  int n_blk_send = 0;
  int *blk_send_stride = NULL;
  int *blk_send_idx    = NULL;

  int **_part1_stride = NULL;
  if (stride1_unknown) {
    int send_request_stri = -1;

    PDM_part_to_part_reverse_issend(ptp,
                                    sizeof (int),
                                    1, // Stride = 1
                                    (const void **)  _part2_to_part1_stride,
                                    tag,
                                    &send_request_stri);

    n_blk_send = ptp->async_i_send_buffer[send_request_stri][ptp->n_rank]/sizeof(int);
    blk_send_stride = (int*) ptp->async_send_buffer[send_request_stri];
    blk_send_idx    = malloc( (n_blk_send + 1) * sizeof(int) );

    for (int i = 0; i < ptp->n_active_rank_recv; i++) {
      int dest = ptp->active_rank_recv[i];
      int beg =       ptp->async_i_send_buffer[send_request_stri][dest]/sizeof(int);
      int end = beg + ptp->async_n_send_buffer[send_request_stri][dest]/sizeof(int);
      for(int j = beg; j < end; ++j) {
        send_n[dest] += blk_send_stride[j];
      }
    }

    blk_send_idx[0] = 0;
    for(int i = 0; i < n_blk_send; ++i) {
      blk_send_idx[i+1] = blk_send_idx[i] + blk_send_stride[i];
    }

    _part1_stride = malloc( ptp->n_part1 * sizeof(int*));
    for(int i = 0; i < ptp->n_part1;  ++i) {
      _part1_stride[i] = malloc(ptp->part1_to_part2_idx[i][ptp->n_elt1[i]] * sizeof(int));
    }

    int recv_request_stri = -1;
    PDM_part_to_part_reverse_irecv (ptp,
                                    sizeof (int),
                                    1,
                                    (void **) _part1_stride,
                                    tag,
                                    &recv_request_stri);

    PDM_part_to_part_reverse_issend_wait(ptp, send_request_stri);

    _p2p_stride_var_reverse_irecv_stride_wait (ptp,
                                               &(ptp->async_exch_recv_n[request]),
                                               &(ptp->async_exch_recv_idx[request]),
                                               recv_request_stri);
  }
  else {
    n_blk_send = ptp->default_i_recv_buffer[ptp->n_rank];

    blk_send_stride = malloc(sizeof(int) * n_blk_send);
    for (int i = 0; i < ptp->n_part2; i++) {
      for (int j = 0; j < ptp->n_ref_lnum2[i]; j++) {
        for (int k = ptp->gnum1_come_from_idx[i][j]; k < ptp->gnum1_come_from_idx[i][j+1]; k++) {
          int idx = ptp->recv_buffer_to_ref_lnum2[i][k];
          blk_send_stride[idx] = _part2_to_part1_stride[i][k];
        }
        for (int k = ptp->recv_buffer_to_duplicate_idx[i][j]; k < ptp->recv_buffer_to_duplicate_idx[i][j+1]; k++) {
          int idx      = ptp->recv_buffer_to_duplicate[i][2*k  ];
          int idx_data = ptp->recv_buffer_to_duplicate[i][2*k+1];
          blk_send_stride[idx] = _part2_to_part1_stride[i][idx_data];
        }
      }
    }

    for (int i = 0; i < ptp->n_active_rank_recv; i++) {
      int dest = ptp->active_rank_recv[i];
      int beg =       ptp->default_i_recv_buffer[dest];
      int end = beg + ptp->default_n_recv_buffer[dest];
      for (int j = beg; j < end; ++j) {
        send_n[dest] += blk_send_stride[j];
      }
    }

    blk_send_idx = PDM_array_new_idx_from_sizes_int(blk_send_stride,
                                                    n_blk_send);
    free(blk_send_stride);



    _part1_stride = *part1_stride;



    int n_blk_recv = ptp->default_i_send_buffer[ptp->n_rank];
    int *blk_recv_stride = malloc(sizeof(int) * n_blk_recv);
    for (int i = 0; i < ptp->n_part1; i++) {
      for (int i1 = 0; i1 < ptp->n_elt1[i]; i1++) {
        for (int j = ptp->part1_to_part2_idx[i][i1]; j < ptp->part1_to_part2_idx[i][i1+1]; j++) {
          for (int k = ptp->gnum1_to_send_buffer_idx[i][j];
               k < ptp->gnum1_to_send_buffer_idx[i][j+1];
               k++) {
            int idx = ptp->gnum1_to_send_buffer[i][k];
            blk_recv_stride[idx] = _part1_stride[i][k];
          }
        }
      }
    }


    ptp->async_exch_recv_n[request] = PDM_array_zeros_int(ptp->n_rank);
    for (int i = 0; i < ptp->n_active_rank_send; i++) {
      int dest = ptp->active_rank_send[i];
      int beg =       ptp->default_i_send_buffer[dest];
      int end = beg + ptp->default_n_send_buffer[dest];
      for (int j = beg; j < end; ++j) {
        ptp->async_exch_recv_n[request][dest] += blk_recv_stride[j];
      }
    }

    ptp->async_exch_recv_idx[request] = PDM_array_new_idx_from_sizes_int(blk_recv_stride,
                                                                         n_blk_recv);
    free(blk_recv_stride);
  }


  /*
   * Exchange data
   */

  int send_request_data = -1;

  _p2p_stride_var_data_reverse_issend (ptp,
                                       tag,
                                       s_data,
                                       send_n,
                                       blk_send_idx,
                                       _part2_to_part1_stride,
                                       _part2_to_part1_data,
                                       &send_request_data);

  ptp->async_exch_subrequest[request][0] = send_request_data;

  free(send_n);
  free(blk_send_idx);



  unsigned char** _part1_data = malloc( ptp->n_part1 * sizeof(unsigned char *));
  for(int i = 0; i < ptp->n_part1; ++i) {
    int size = 0;
    for(int j = 0; j < ptp->part1_to_part2_idx[i][ptp->n_elt1[i]]; ++j) {
      size += _part1_stride[i][j];
    }
    _part1_data[i] = malloc( size * s_data * sizeof(unsigned char));
  }

  *part1_stride =          _part1_stride;
  *part1_data   = (void *) _part1_data;

  ptp->async_exch_part2_stride[request] = _part1_stride;

  int recv_request_data = -1;

  _p2p_stride_var_data_reverse_irecv (ptp,
                                      s_data,
                                      ptp->async_exch_recv_n[request],
                                      (void **) _part1_data,
                                      tag,
                                      &recv_request_data);

  ptp->async_exch_subrequest[request][1] = recv_request_data;

  if (__part2_to_part1_stride != NULL) {
    for (int i = 0; i < ptp->n_part2; i++) {
      free (__part2_to_part1_stride[i]);
      free (__part2_to_part1_data[i]);
    }
    free (__part2_to_part1_stride);
    free (__part2_to_part1_data);

  }


}

/**
 *
 * \brief Wait the end of a data exchange with stride
 *
 * \param [in]  ptp           Part to part structure
 * \param [in]  request       Request
 *
 */

static
void
_p2p_stride_var_iexch_wait
(
 PDM_part_to_part_t *ptp,
 int                 request
)
{

  int  *blk_recv_idx = ptp->async_exch_recv_idx[request];
  int  request_irecv = ptp->async_exch_subrequest[request][1];

  int **part2_stri = ptp->async_exch_part2_stride[request];

  for (int i = 0; i < ptp->n_active_rank_recv; i++) {
    PDM_MPI_Wait (&(ptp->async_recv_request[request_irecv][i]));
  }

  size_t s_data  = ptp->async_recv_s_data[request_irecv];

  //int cst_stride = ptp->async_recv_cst_stride[request];

  unsigned char ** _part2_data = (unsigned char **) ptp->async_recv_part2_data[request_irecv];

  int **part2_idx = malloc(ptp->n_part2 * sizeof(int * ));
  for (int i = 0; i < ptp->n_part2; i++) {
    part2_idx[i] = malloc((ptp->gnum1_come_from_idx[i][ptp->n_ref_lnum2[i]]+1) * sizeof(int));
    part2_idx[i][0] = 0;
    for(int j = 0; j < ptp->gnum1_come_from_idx[i][ptp->n_ref_lnum2[i]]; j++) {
      part2_idx[i][j+1] = part2_idx[i][j] + part2_stri[i][j];
    }
  }

  // PDM_log_trace_array_int(ptp->async_i_recv_buffer[request], ptp->n_rank+1, "async_i_recv_buffer : ");
  // PDM_log_trace_array_int(ptp->async_n_recv_buffer[request], ptp->n_rank  , "async_n_recv_buffer : ");
  // double *buf = (double *) ptp->async_recv_buffer[request];
  // int size  = ptp->async_i_recv_buffer[request][ptp->n_rank]/(sizeof(double));
  // PDM_log_trace_array_double(buf, size, "buf : ");

  // int delta = (int) s_data * cst_stride;
  for (int i = 0; i < ptp->n_part2; i++) {
    for (int j = 0; j < ptp->n_ref_lnum2[i]; j++) {
      for (int k = ptp->gnum1_come_from_idx[i][j]; k < ptp->gnum1_come_from_idx[i][j+1]; k++) {

        int idx_elmt = ptp->recv_buffer_to_ref_lnum2[i][k];
        int idx      = blk_recv_idx[idx_elmt] * (int) s_data;

        // int idx = ptp->recv_buffer_to_ref_lnum2[i][k] * delta;
        // int idx1 = k * delta;
        int idx1 = part2_idx[i][k] * (int) s_data;

        int delta = part2_stri[i][k] * s_data;

        // log_trace(" write at : (i=%i, j=%i / k=%i ) - idx_elmt = %i | idx = %i | idx1 = %i | delta = %i \n", i, j, k, idx_elmt, idx, idx1, delta);

        for (int k1 = 0; k1 < delta; k1++) {
          _part2_data[i][idx1+k1] = ptp->async_recv_buffer[request_irecv][idx+k1];
        }
      }
    }
  }

  //_free_async_exch (ptp, request);
  free(ptp->async_recv_part2_data[request_irecv]);
  ptp->async_recv_part2_data[request_irecv] = NULL;

  for (int i = 0; i < ptp->n_part2; i++) {
    free(part2_idx[i]);
  }
  free(part2_idx);

}


/**
 *
 * \brief Wait the end of a data exchange with stride
 *
 * \param [in]  ptp           Part to part structure
 * \param [in]  request       Request
 *
 */

static
void
_p2p_stride_var_reverse_iexch_wait
(
 PDM_part_to_part_t *ptp,
 int                 request
)
{

  int  *blk_recv_idx = ptp->async_exch_recv_idx[request];
  int  request_irecv = ptp->async_exch_subrequest[request][1];

  int **part1_stri = ptp->async_exch_part2_stride[request];

  for (int i = 0; i < ptp->n_active_rank_send; i++) {
    PDM_MPI_Wait (&(ptp->async_recv_request[request_irecv][i]));
  }

  size_t s_data  = ptp->async_recv_s_data[request_irecv];

  //int cst_stride = ptp->async_recv_cst_stride[request];

  unsigned char ** _part1_data = (unsigned char **) ptp->async_recv_part2_data[request_irecv];

  int **part1_idx = malloc(ptp->n_part1 * sizeof(int * ));
  for (int i = 0; i < ptp->n_part1; i++) {
    part1_idx[i] = malloc((ptp->part1_to_part2_idx[i][ptp->n_elt1[i]] +1) * sizeof(int));
    part1_idx[i][0] = 0;
    for(int j = 0; j < ptp->part1_to_part2_idx[i][ptp->n_elt1[i]]; j++) {
      part1_idx[i][j+1] = part1_idx[i][j] + part1_stri[i][j];
    }
  }

  // PDM_log_trace_array_int(ptp->async_i_recv_buffer[request_irecv], ptp->n_rank+1, "async_i_recv_buffer : ");
  // PDM_log_trace_array_int(ptp->async_n_recv_buffer[request_irecv], ptp->n_rank  , "async_n_recv_buffer : ");
  // double *buf = (double *) ptp->async_recv_buffer[request_irecv];
  // int size  = ptp->async_i_recv_buffer[request_irecv][ptp->n_rank]/(sizeof(double));
  // PDM_log_trace_array_double(buf, size, "buf : ");

//  PDM_log_trace_array_double((double *) ptp->async_recv_buffer[request], ptp->async_i_recv_buffer[request][ptp->n_rank]/ (int) s_data, "ptp->async_recv_buffer[request] : ");

  for (int i = 0; i < ptp->n_part1; i++) {
    for (int i1 = 0; i1 < ptp->n_elt1[i]; i1++) {
      for (int j = ptp->part1_to_part2_idx[i][i1]; j < ptp->part1_to_part2_idx[i][i1+1]; j++) {
        for (int k = ptp->gnum1_to_send_buffer_idx[i][j];
                 k < ptp->gnum1_to_send_buffer_idx[i][j+1];
                 k++) {

          if (ptp->gnum1_to_send_buffer[i][k] >= 0) {

            int idx  = blk_recv_idx[ptp->gnum1_to_send_buffer[i][k]] * (int) s_data;
            int idx1 = part1_idx[i][j] * (int) s_data;

            int delta = part1_stri[i][j] * s_data;

            for (int k1 = 0; k1 < delta; k1++) {
              _part1_data[i][idx1+k1] = ptp->async_recv_buffer[request_irecv][idx+k1];
            }
          }
        }
      }
    }
  }

  // free(ptp->async_recv_part2_data[request_irecv]);
  // ptp->async_recv_part2_data[request_irecv] = NULL;

  _free_async_recv(ptp, request_irecv);
  //_free_async_exch (ptp, request);

  for (int i = 0; i < ptp->n_part1; i++) {
    free(part1_idx[i]);
  }
  free(part1_idx);

}

/**
 *
 * \brief Create a partitions to partitions redistribution
 *
 * \param [in]   gnum_elt1               Element global number (size : \ref n_part1)
 * \param [in]   n_elt1                  Local number of elements (size : \ref n_part1)
 * \param [in]   n_part1                 Number of partition
 * \param [in]   gnum_elt2               Element global number (size : \ref n_part2)
 * \param [in]   n_elt2                  Local number of elements (size : \ref n_part2)
 * \param [in]   n_part2                 Number of partition
 * \param [in]   part1_to_part2_idx      Index of data to send to gnum2 from gnum1
 *                                       (for each part size : \ref n_elt1+1)
 * \param [in]   part1_to_part2          Data to send to gnum2 from gnum1
 * \param [in]   part1_to_part2_triplet  Data to send to (irank2, ipart2, ielt2) from gnum1
 * \param [in]   comm                    MPI communicator
 *
 * \return   Initialized \ref PDM_part_to_part instance
 *
 */

static
PDM_part_to_part_t *
_create
(
 const PDM_g_num_t   **gnum_elt1,
 const int            *n_elt1,
 const int             n_part1,
 const PDM_g_num_t   **gnum_elt2,
 const int            *n_elt2,
 const int             n_part2,
 const int           **part1_to_part2_idx,
 const int           **part1_to_part2_triplet_idx,
 const PDM_g_num_t   **part1_to_part2,
 const int           **part1_to_part2_triplet,
 const int             from_triplet,
 const PDM_MPI_Comm    comm
)
{
  PDM_part_to_part_t *ptp = (PDM_part_to_part_t *) malloc (sizeof(PDM_part_to_part_t));

  /* Init */
  ptp->comm                     = comm;

  ptp->n_part1                  = n_part1;
  ptp->gnum_elt1                = gnum_elt1;

  ptp->n_part2                  = n_part2;
  ptp->gnum_elt2                = gnum_elt2;

  ptp->part1_to_part2           = part1_to_part2;

  ptp->part1_to_part2_triplet   = part1_to_part2_triplet;

  // assert( (gnum_elt2 == NULL) ? (part1_to_part2_triplet != NULL) : (part1_to_part2 != NULL));

  /* Copy */
  ptp->n_elt1 = malloc( ptp->n_part1 * sizeof(int));
  ptp->n_elt2 = malloc( ptp->n_part2 * sizeof(int));

  for(int i = 0; i < ptp->n_part1; ++i) {
    ptp->n_elt1[i] = n_elt1[i];
  }

  for(int i = 0; i < ptp->n_part2; ++i) {
    ptp->n_elt2[i] = n_elt2[i];
  }

  //
  // Pourquoi une copie ?

  ptp->part1_to_part2_idx = malloc( ptp->n_part1 * sizeof(int *));
  for(int i_part = 0; i_part < ptp->n_part1; ++i_part) {
    // log_trace("i_part1 %d, n_elt1 %d\n", i_part, ptp->n_elt1[i_part]);
    ptp->part1_to_part2_idx[i_part] = malloc((ptp->n_elt1[i_part] + 1) * sizeof(int));

    if (from_triplet != 1) {
      for(int i = 0; i < n_elt1[i_part]+1; ++i) {
        // log_trace("  i %d\n", i);
        ptp->part1_to_part2_idx[i_part][i] = part1_to_part2_idx[i_part][i];
      }
    }
    else {
      for(int i = 0; i < n_elt1[i_part]+1; ++i) {
        ptp->part1_to_part2_idx[i_part][i] = part1_to_part2_idx[i_part][i]/3;
      }
    }
  }

  if (0) {
    log_trace("--- Part1 ---\n");
    for (int i_part = 0; i_part < ptp->n_part1; i_part++) {
      log_trace("part %d: n_elt = %d\n", i_part, ptp->n_elt1[i_part]);
      PDM_log_trace_array_long(ptp->gnum_elt1[i_part], ptp->n_elt1[i_part], "gnum_elt : ");
      PDM_log_trace_connectivity_long(ptp->part1_to_part2_idx[i_part],
                                      ptp->part1_to_part2[i_part],
                                      ptp->n_elt1[i_part],
                                      "part1_to_part2 : ");
    }

    log_trace("\n\n--- Part2 ---\n");
    for (int i_part = 0; i_part < ptp->n_part2; i_part++) {
      log_trace("part %d: n_elt = %d\n", i_part, ptp->n_elt2[i_part]);
      PDM_log_trace_array_long(ptp->gnum_elt2[i_part], ptp->n_elt2[i_part], "gnum_elt : ");
    }
  }

  PDM_MPI_Comm_size (comm, &(ptp->n_rank));
  PDM_MPI_Comm_rank (comm, &(ptp->my_rank));
  int my_rank = ptp->my_rank;
  int n_rank = ptp->n_rank;

  int n_part2_max = 0;
  PDM_MPI_Allreduce ((int* )&n_part2, &n_part2_max, 1, PDM_MPI_INT, PDM_MPI_MAX, comm);

  ptp->n_ref_lnum2                = NULL;
  ptp->ref_lnum2                  = NULL;
  ptp->n_unref_lnum2              = NULL;
  ptp->unref_lnum2                = NULL;
  ptp->gnum1_come_from_idx        = NULL;
  ptp->gnum1_come_from            = NULL;

  ptp->gnum1_to_send_buffer       = NULL;
  ptp->recv_buffer_to_ref_lnum2   = NULL;

  ptp->recv_buffer_to_duplicate_idx = NULL;
  ptp->recv_buffer_to_duplicate     = NULL;

  ptp->default_n_send_buffer      = malloc (sizeof(int) * n_rank);
  ptp->default_i_send_buffer      = malloc (sizeof(int) * (n_rank + 1));
  ptp->default_i_send_buffer[0]   = 0;
  ptp->default_n_recv_buffer      = malloc (sizeof(int) * n_rank);
  ptp->default_i_recv_buffer      = malloc (sizeof(int) * (n_rank + 1));
  ptp->default_i_recv_buffer[0]   = 0;

  for (int i = 0; i < n_rank; i++) {
    ptp->default_n_send_buffer[i] = 0;
    ptp->default_n_recv_buffer[i] = 0;
  }

  ptp->n_active_rank_send         = 1;
  ptp->active_rank_send           = NULL;

  ptp->n_active_rank_recv         = 1;
  ptp->active_rank_recv           = NULL;

  ptp->async_send_n_free          = 0;
  ptp->async_send_free            = NULL;
  ptp->async_send_l_array         = 0;
  ptp->async_send_s_data          = NULL;
  ptp->async_send_cst_stride      = NULL;
  ptp->async_send_tag             = NULL;
  ptp->async_send_request         = NULL;
  ptp->async_send_buffer          = NULL;
  ptp->async_n_send_buffer        = NULL;
  ptp->async_i_send_buffer        = NULL;

  ptp->async_recv_n_free          = 0;
  ptp->async_recv_free            = NULL;
  ptp->async_recv_l_array         = 0;
  ptp->async_recv_s_data          = NULL;
  ptp->async_recv_cst_stride      = NULL;
  ptp->async_recv_tag             = NULL;
  ptp->async_recv_request         = NULL;
  ptp->async_recv_buffer          = NULL;
  ptp->async_n_recv_buffer        = NULL;
  ptp->async_i_recv_buffer        = NULL;
  ptp->async_recv_part2_data      = NULL;

  ptp->async_alltoall_n_free  = 0;
  ptp->async_alltoall_l_array = 0;

  ptp->async_exch_n_free         = 0;
  ptp->async_exch_free           = NULL;
  ptp->async_exch_l_array        = 0;
  ptp->async_exch_subrequest     = NULL;
  ptp->async_exch_subrequest_s   = NULL;

  /* 1 - gnum_location in 2 1D array part1_to_part2_rank part1_to_part2_part   part1_to_part2_part elt*/

  PDM_gnum_location_t *gl = NULL;

  // if (gnum_elt2 != NULL || part1_to_part2_triplet == NULL ) {
  if (from_triplet == 0) {

    gl = PDM_gnum_location_create (n_part2, n_part1, comm, PDM_OWNERSHIP_KEEP);

    for (int i = 0; i < n_part2; i++) {
      // PDM_log_trace_array_long(gnum_elt2[i], n_elt2[i]  , "gnum_elt2::");
      PDM_gnum_location_elements_set (gl, i, n_elt2[i], gnum_elt2[i]);
    }

    for (int i = 0; i < n_part1; i++) {
      // PDM_log_trace_array_long(part1_to_part2[i], part1_to_part2_idx[i][n_elt1[i]]  , "part1_to_part2::");
      PDM_gnum_location_requested_elements_set (gl, i, part1_to_part2_idx[i][n_elt1[i]], part1_to_part2[i]);
    }

    PDM_gnum_location_compute(gl);
  }

  int n_total_elt = 0;
  for (int i = 0; i < n_part1; i++) {

    int *location_part1_to_part2_idx;
    int *location_part1_to_part2;

    if (from_triplet == 0) {
      PDM_gnum_location_get (gl,
                             i,
                             &location_part1_to_part2_idx,
                             &location_part1_to_part2);
      n_total_elt += location_part1_to_part2_idx[part1_to_part2_idx[i][n_elt1[i]]];
    }
    else if (from_triplet == 1) {
      location_part1_to_part2_idx = (int *) ptp->part1_to_part2_idx[i];
      location_part1_to_part2     = (int *)  part1_to_part2_triplet[i];

      n_total_elt += 3 * ptp->part1_to_part2_idx[i][n_elt1[i]];
      // n_total_elt += 3 * location_part1_to_part2_idx[ptp->part1_to_part2_idx[i][n_elt1[i]]];
    }
    else {
      n_total_elt += part1_to_part2_triplet_idx[i][part1_to_part2_idx[i][n_elt1[i]]];
    }

  }

  n_total_elt /= 3;

  int *merge_part1_to_part2_rank2 = (int *) malloc (sizeof(int) * n_total_elt);
  int *merge_part1_to_part2_part2 = (int *) malloc (sizeof(int) * n_total_elt);
  int *merge_part1_to_part2_lnum2 = (int *) malloc (sizeof(int) * n_total_elt);
  int *merge_part1_to_part2_rank1 = (int *) malloc (sizeof(int) * n_total_elt);
  int *merge_part1_to_part2_part1 = (int *) malloc (sizeof(int) * n_total_elt);
  int *merge_part1_to_part2_lnum1 = (int *) malloc (sizeof(int) * n_total_elt);
  int *merge_part1_to_part2_addr1 = (int *) malloc (sizeof(int) * n_total_elt);
  int *order                      = (int *) malloc (sizeof(int) * n_total_elt);
  int *i_send_buffer              = (int *) malloc (sizeof(int) * n_total_elt);
  int *n_part1_to_part2_rank      = (int *) malloc (sizeof(int) * n_rank);
  int *idx_part1_to_part2_rank    = (int *) malloc (sizeof(int) * (n_rank + 1));

  for (int i = 0; i < n_rank; i++) {
    n_part1_to_part2_rank[i] = 0;
  }
  idx_part1_to_part2_rank[0] = 0;

  n_total_elt = 0;
  for (int i = 0; i < n_part1; i++) {

    int *location_part1_to_part2_idx;
    int *location_part1_to_part2;

    if (from_triplet == 0) {
      PDM_gnum_location_get (gl,
                             i,
                             &location_part1_to_part2_idx,
                             &location_part1_to_part2);
    }
    else if (from_triplet == 2) {
      location_part1_to_part2_idx = (int *) part1_to_part2_triplet_idx[i];
      location_part1_to_part2     = (int *) part1_to_part2_triplet[i];
    }

    if (from_triplet != 1) {
      for (int j = 0; j < n_elt1[i]; j++) {
        for (int k1 = part1_to_part2_idx[i][j]; k1 < part1_to_part2_idx[i][j+1]; k1++) {
          for (int k = location_part1_to_part2_idx[k1]/3;
                   k < location_part1_to_part2_idx[k1+1]/3; k++) {
            int i_rank2 = location_part1_to_part2[3*k];
            n_part1_to_part2_rank[i_rank2]++;
            merge_part1_to_part2_rank2[n_total_elt] = i_rank2;
            merge_part1_to_part2_part2[n_total_elt] = location_part1_to_part2[3*k+1];
            merge_part1_to_part2_lnum2[n_total_elt] = location_part1_to_part2[3*k+2];
            merge_part1_to_part2_rank1[n_total_elt] = my_rank;
            merge_part1_to_part2_part1[n_total_elt] = i;
            merge_part1_to_part2_lnum1[n_total_elt] = j;
            merge_part1_to_part2_addr1[n_total_elt] = k1;
            order[n_total_elt]                      = n_total_elt;
            n_total_elt++;
          }
        }
      }
    }

    else {

      location_part1_to_part2_idx = (int *) ptp->part1_to_part2_idx[i];
      location_part1_to_part2     = (int *) part1_to_part2_triplet[i];

      for (int j = 0; j < n_elt1[i]; j++) {
        for (int k = location_part1_to_part2_idx[j];
                 k < location_part1_to_part2_idx[j+1]; k++) {
          int i_rank2 = location_part1_to_part2[3*k];
          n_part1_to_part2_rank[i_rank2]++;
          merge_part1_to_part2_rank2[n_total_elt] = i_rank2;
          merge_part1_to_part2_part2[n_total_elt] = location_part1_to_part2[3*k+1];
          merge_part1_to_part2_lnum2[n_total_elt] = location_part1_to_part2[3*k+2];
          merge_part1_to_part2_rank1[n_total_elt] = my_rank;
          merge_part1_to_part2_part1[n_total_elt] = i;
          merge_part1_to_part2_lnum1[n_total_elt] = j;
          merge_part1_to_part2_addr1[n_total_elt] = k;
          order[n_total_elt]                      = n_total_elt;
          n_total_elt++;
        }
      }
    }
  }

  if (from_triplet == 0) {
    PDM_gnum_location_free (gl);
  }

  for (int i = 0; i < n_rank; i++) {
    idx_part1_to_part2_rank[i+1] = n_part1_to_part2_rank[i] +
                                   idx_part1_to_part2_rank[i];
  }

  /* 2 - Sort part1_to_part2_rank part1_to_part2_part according successively rank, part and elemt  */

  PDM_sort_int (merge_part1_to_part2_rank2, order, n_total_elt);

  int *_merge_part1_to_part2_rank2 = (int *) malloc (sizeof(int) * n_total_elt);
  int *_merge_part1_to_part2_part2 = (int *) malloc (sizeof(int) * n_total_elt);
  int *_merge_part1_to_part2_lnum2 = (int *) malloc (sizeof(int) * n_total_elt);
  int *_merge_part1_to_part2_rank1 = (int *) malloc (sizeof(int) * n_total_elt);
  int *_merge_part1_to_part2_part1 = (int *) malloc (sizeof(int) * n_total_elt);
  int *_merge_part1_to_part2_lnum1 = (int *) malloc (sizeof(int) * n_total_elt);
  int *_merge_part1_to_part2_addr1 = (int *) malloc (sizeof(int) * n_total_elt);

  for (int i = 0; i < n_total_elt; i++) {
    i_send_buffer[i] = -2;
    _merge_part1_to_part2_part2[i] = merge_part1_to_part2_part2[order[i]];
    _merge_part1_to_part2_lnum2[i] = merge_part1_to_part2_lnum2[order[i]];
    _merge_part1_to_part2_rank1[i] = merge_part1_to_part2_rank1[order[i]];
    _merge_part1_to_part2_part1[i] = merge_part1_to_part2_part1[order[i]];
    _merge_part1_to_part2_lnum1[i] = merge_part1_to_part2_lnum1[order[i]];
    _merge_part1_to_part2_addr1[i] = merge_part1_to_part2_addr1[order[i]];
  }

  int *_tmp_merge_part1_to_part2_rank2 = merge_part1_to_part2_rank2;
  int *_tmp_merge_part1_to_part2_part2 = merge_part1_to_part2_part2;
  int *_tmp_merge_part1_to_part2_lnum2 = merge_part1_to_part2_lnum2;
  int *_tmp_merge_part1_to_part2_rank1 = merge_part1_to_part2_rank1;
  int *_tmp_merge_part1_to_part2_part1 = merge_part1_to_part2_part1;
  int *_tmp_merge_part1_to_part2_lnum1 = merge_part1_to_part2_lnum1;
  int *_tmp_merge_part1_to_part2_addr1 = merge_part1_to_part2_addr1;

  merge_part1_to_part2_rank2 = _merge_part1_to_part2_rank2;
  merge_part1_to_part2_part2 = _merge_part1_to_part2_part2;
  merge_part1_to_part2_lnum2 = _merge_part1_to_part2_lnum2;
  merge_part1_to_part2_rank1 = _merge_part1_to_part2_rank1;
  merge_part1_to_part2_part1 = _merge_part1_to_part2_part1;
  merge_part1_to_part2_lnum1 = _merge_part1_to_part2_lnum1;
  merge_part1_to_part2_addr1 = _merge_part1_to_part2_addr1;

  _merge_part1_to_part2_rank2 = _tmp_merge_part1_to_part2_rank2;
  _merge_part1_to_part2_part2 = _tmp_merge_part1_to_part2_part2;
  _merge_part1_to_part2_lnum2 = _tmp_merge_part1_to_part2_lnum2;
  _merge_part1_to_part2_rank1 = _tmp_merge_part1_to_part2_rank1;
  _merge_part1_to_part2_part1 = _tmp_merge_part1_to_part2_part1;
  _merge_part1_to_part2_lnum1 = _tmp_merge_part1_to_part2_lnum1;
  _merge_part1_to_part2_addr1 = _tmp_merge_part1_to_part2_addr1;


  int *n_elt_part = malloc (sizeof(int) * n_part2_max);
  int *idx_elt_part = malloc (sizeof(int) * (n_part2_max + 1));
  idx_elt_part[0] = 0;

  int cpt_buff = -1;
  for (int i = 0; i < n_rank; i++) {
    int n_elt_rank = n_part1_to_part2_rank[i];
    for (int j = 0; j < n_elt_rank; j++) {
      order[j] = j;
    }

    for (int j = 0; j < n_part2_max; j++) {
      n_elt_part[j] = 0;
    }

    int *rank_i_send_buffer              = i_send_buffer              + idx_part1_to_part2_rank[i];
    int *rank_merge_part1_to_part2_part2 = merge_part1_to_part2_part2 + idx_part1_to_part2_rank[i];
    int *rank_merge_part1_to_part2_lnum2 = merge_part1_to_part2_lnum2 + idx_part1_to_part2_rank[i];
    int *rank_merge_part1_to_part2_rank1 = merge_part1_to_part2_rank1 + idx_part1_to_part2_rank[i];
    int *rank_merge_part1_to_part2_part1 = merge_part1_to_part2_part1 + idx_part1_to_part2_rank[i];
    int *rank_merge_part1_to_part2_lnum1 = merge_part1_to_part2_lnum1 + idx_part1_to_part2_rank[i];
    int *rank_merge_part1_to_part2_addr1 = merge_part1_to_part2_addr1 + idx_part1_to_part2_rank[i];

    int *_rank_merge_part1_to_part2_part2 = _merge_part1_to_part2_part2 + idx_part1_to_part2_rank[i];
    int *_rank_merge_part1_to_part2_lnum2 = _merge_part1_to_part2_lnum2 + idx_part1_to_part2_rank[i];
    int *_rank_merge_part1_to_part2_rank1 = _merge_part1_to_part2_rank1 + idx_part1_to_part2_rank[i];
    int *_rank_merge_part1_to_part2_part1 = _merge_part1_to_part2_part1 + idx_part1_to_part2_rank[i];
    int *_rank_merge_part1_to_part2_lnum1 = _merge_part1_to_part2_lnum1 + idx_part1_to_part2_rank[i];
    int *_rank_merge_part1_to_part2_addr1 = _merge_part1_to_part2_addr1 + idx_part1_to_part2_rank[i];

    PDM_sort_int (rank_merge_part1_to_part2_part2, order, n_elt_rank);

    int _max_part = 0;
    for (int k = 0; k < n_elt_rank; k++) {
      int i_part = rank_merge_part1_to_part2_part2[k];
      n_elt_part[i_part]++;
      _max_part = PDM_MAX (_max_part, i_part+1);
      _rank_merge_part1_to_part2_part2[k] = i_part;
      _rank_merge_part1_to_part2_lnum2[k] = rank_merge_part1_to_part2_lnum2[order[k]];
      _rank_merge_part1_to_part2_rank1[k] = rank_merge_part1_to_part2_rank1[order[k]];
      _rank_merge_part1_to_part2_part1[k] = rank_merge_part1_to_part2_part1[order[k]];
      _rank_merge_part1_to_part2_lnum1[k] = rank_merge_part1_to_part2_lnum1[order[k]];
      _rank_merge_part1_to_part2_addr1[k] = rank_merge_part1_to_part2_addr1[order[k]];
    }

    for (int k = 0; k < _max_part; k++) {
      idx_elt_part[k+1] = idx_elt_part[k] + n_elt_part[k];
    }

    for (int k1 = 0; k1 < _max_part; k1++) {

      int _n_elt_part = n_elt_part[k1];

      for (int j = 0; j < _n_elt_part; j++) {
        order[j] = j;
      }

      int *_part_rank_merge_part1_to_part2_part2 = _rank_merge_part1_to_part2_part2 + idx_elt_part[k1];
      int *_part_rank_merge_part1_to_part2_lnum2 = _rank_merge_part1_to_part2_lnum2 + idx_elt_part[k1];
      int *_part_rank_merge_part1_to_part2_rank1 = _rank_merge_part1_to_part2_rank1 + idx_elt_part[k1];
      int *_part_rank_merge_part1_to_part2_part1 = _rank_merge_part1_to_part2_part1 + idx_elt_part[k1];
      int *_part_rank_merge_part1_to_part2_lnum1 = _rank_merge_part1_to_part2_lnum1 + idx_elt_part[k1];
      int *_part_rank_merge_part1_to_part2_addr1 = _rank_merge_part1_to_part2_addr1 + idx_elt_part[k1];

      int *part_rank_merge_part1_to_part2_part2 = rank_merge_part1_to_part2_part2 + idx_elt_part[k1];
      int *part_rank_merge_part1_to_part2_lnum2 = rank_merge_part1_to_part2_lnum2 + idx_elt_part[k1];
      int *part_rank_merge_part1_to_part2_rank1 = rank_merge_part1_to_part2_rank1 + idx_elt_part[k1];
      int *part_rank_merge_part1_to_part2_part1 = rank_merge_part1_to_part2_part1 + idx_elt_part[k1];
      int *part_rank_merge_part1_to_part2_lnum1 = rank_merge_part1_to_part2_lnum1 + idx_elt_part[k1];
      int *part_rank_merge_part1_to_part2_addr1 = rank_merge_part1_to_part2_addr1 + idx_elt_part[k1];
      int *part_rank_i_send_buffer              = rank_i_send_buffer              + idx_elt_part[k1];

      PDM_sort_int (_part_rank_merge_part1_to_part2_lnum2, order, _n_elt_part);

      int pre_val = -1;
      for (int k2 = 0; k2 < _n_elt_part; k2++) {
        part_rank_merge_part1_to_part2_part2[k2] = _part_rank_merge_part1_to_part2_part2[k2];
        part_rank_merge_part1_to_part2_lnum2[k2] = _part_rank_merge_part1_to_part2_lnum2[k2];
        part_rank_merge_part1_to_part2_rank1[k2] = _part_rank_merge_part1_to_part2_rank1[order[k2]];
        part_rank_merge_part1_to_part2_part1[k2] = _part_rank_merge_part1_to_part2_part1[order[k2]];
        part_rank_merge_part1_to_part2_lnum1[k2] = _part_rank_merge_part1_to_part2_lnum1[order[k2]];
        part_rank_merge_part1_to_part2_addr1[k2] = _part_rank_merge_part1_to_part2_addr1[order[k2]];

        if (pre_val != part_rank_merge_part1_to_part2_lnum2[k2]) {
          cpt_buff++;
          ptp->default_n_send_buffer[i]++;
        }
        part_rank_i_send_buffer[k2] = cpt_buff;

      }

    }

  }

  free (idx_elt_part);

  /* 3 - Define Default_n_send_buffer and  Default_i_send_buffer */

  for (int i = 0; i < n_rank; i++) {
    ptp->default_i_send_buffer[i+1] = ptp->default_i_send_buffer[i] + ptp->default_n_send_buffer[i];
  }

  if (1 == 0) {
    printf ("ptp->default_i_send_buffer :");
    for (int i = 0; i < n_rank + 1; i++) {
      printf (" %d", ptp->default_i_send_buffer[i]);
    }
    printf("\n");

    printf ("ptp->default_n_send_buffer :");
    for (int i = 0; i < n_rank; i++) {
      printf (" %d", ptp->default_n_send_buffer[i]);
    }
    printf("\n");
  }

  /* 4 - Define gnum1_to_send_buffer */

  ptp->gnum1_to_send_buffer_idx = malloc (sizeof (int*) * n_part1);
  ptp->gnum1_to_send_buffer     = malloc (sizeof (int*) * n_part1);
  int **gnum1_to_send_buffer_n    = malloc (sizeof (int*) * n_part1);

  for (int i = 0; i < n_part1; i++) {
    ptp->gnum1_to_send_buffer_idx[i] = malloc (sizeof (int) * (ptp->part1_to_part2_idx[i][n_elt1[i]]+1));
    gnum1_to_send_buffer_n[i] = malloc (sizeof (int) * ptp->part1_to_part2_idx[i][n_elt1[i]]);

    ptp->gnum1_to_send_buffer_idx[i][0] = 0;
    for (int k = 0; k < ptp->part1_to_part2_idx[i][n_elt1[i]]; k++) {
      ptp->gnum1_to_send_buffer_idx[i][k+1] = 0;
      gnum1_to_send_buffer_n[i][k] = 0;
    }
  }

  for (int i = 0; i < n_total_elt; i++) {
    int ipart1 = merge_part1_to_part2_part1[i];
    int addr1  = merge_part1_to_part2_addr1[i];
//    int lnum1  = merge_part1_to_part2_lnum1[i];
    ptp->gnum1_to_send_buffer_idx[ipart1][addr1+1]++;
  }


  for (int i = 0; i < n_part1; i++) {
    for (int k = 0; k < ptp->part1_to_part2_idx[i][n_elt1[i]]; k++) {
      ptp->gnum1_to_send_buffer_idx[i][k+1] += ptp->gnum1_to_send_buffer_idx[i][k] ;
    }
  }

  if (1 == 0) {
    for (int i = 0; i < n_part1; i++) {
      printf ("gnum1_to_send_buffer_idx 2 %d :", i);
      for (int k = 0; k < n_elt1[i] + 1; k++) {
        printf (" %d",ptp->gnum1_to_send_buffer_idx[i][k]);
      }
      printf("\n");
    }
  }

  for (int i = 0; i < n_part1; i++) {
    int size = ptp->gnum1_to_send_buffer_idx[i][ptp->part1_to_part2_idx[i][n_elt1[i]]];
    ptp->gnum1_to_send_buffer[i] = malloc (sizeof (int) * size);
    for (int k = 0; k < size; k++) {
      ptp->gnum1_to_send_buffer[i][k] = -1;
    }
  }

  for (int i = 0; i < n_total_elt; i++) {
    int ipart1 = merge_part1_to_part2_part1[i];
    int addr1  = merge_part1_to_part2_addr1[i];
//    int lnum1  = merge_part1_to_part2_lnum1[i];
    int idx    = i_send_buffer[i];
    int idx2   = ptp->gnum1_to_send_buffer_idx[ipart1][addr1] +
                 gnum1_to_send_buffer_n[ipart1][addr1]++;
    ptp->gnum1_to_send_buffer[ipart1][idx2] = idx;
  }

  if (1 == 0) {
    for (int i = 0; i < n_part1; i++) {
      for (int j = 0; j < ptp->part1_to_part2_idx[i][n_elt1[i]]; j++) {
        for (int k = ptp->gnum1_to_send_buffer_idx[i][j];
                 k < ptp->gnum1_to_send_buffer_idx[i][j+1];
                 k++) {
          printf ("2 - %d %d : %d\n", i, j, ptp->gnum1_to_send_buffer[i][k]);
        }
      }
    }
  }

  for (int i = 0; i < n_part1; i++) {
    free (gnum1_to_send_buffer_n[i]);
  }
  free(gnum1_to_send_buffer_n);



  fflush(stdout);

  free (n_elt_part);
  free (order);

  free (_merge_part1_to_part2_rank2);
  free (_merge_part1_to_part2_part2);
  free (_merge_part1_to_part2_lnum2);
  free (_merge_part1_to_part2_rank1);
  free (_merge_part1_to_part2_part1);
  free (_merge_part1_to_part2_lnum1);
  free (_merge_part1_to_part2_addr1);

  free (idx_part1_to_part2_rank);
  free (n_part1_to_part2_rank);


  /* 5 - Define Default_n_recv_buffer and  Default_i_recv_buffer */

  PDM_MPI_Alltoall (ptp->default_n_send_buffer, 1, PDM_MPI_INT,
                    ptp->default_n_recv_buffer, 1, PDM_MPI_INT,
                    comm);

  for (int i = 0; i < n_rank; i++) {
    ptp->default_i_recv_buffer[i+1] = ptp->default_i_recv_buffer[i] + ptp->default_n_recv_buffer[i];
  }

  for (int i = 0; i < n_rank; i++) {
    ptp->default_n_send_buffer[i]   *= 4;
    ptp->default_i_send_buffer[i+1] *= 4;
    ptp->default_n_recv_buffer[i]   *= 4;
    ptp->default_i_recv_buffer[i+1] *= 4;
  }

  int *int_s_buff = malloc (sizeof(int) * ptp->default_i_send_buffer[n_rank]);
  int *int_r_buff = malloc (sizeof(int) * ptp->default_i_recv_buffer[n_rank]);

  PDM_g_num_t *gnum_s_buff = malloc (sizeof(PDM_g_num_t) * ptp->default_i_send_buffer[n_rank]);
  PDM_g_num_t *gnum_r_buff = malloc (sizeof(PDM_g_num_t) * ptp->default_i_recv_buffer[n_rank]);

  for (int i = 0; i < n_total_elt; i++) {
    int ipart1      = merge_part1_to_part2_part1[i];
    int ielt1       = merge_part1_to_part2_lnum1[i];
    int ipart2      = merge_part1_to_part2_part2[i];
    int ielt2       = merge_part1_to_part2_lnum2[i];
    int idx         = i_send_buffer[i];
    if (idx >= 0) {
      int_s_buff[4 * idx    ] = ipart1;
      int_s_buff[4 * idx + 1] = ielt1;
      int_s_buff[4 * idx + 2] = ipart2;
      int_s_buff[4 * idx + 3] = ielt2;
      gnum_s_buff[idx]        = gnum_elt1[ipart1][ielt1];
    }
  }

  free (merge_part1_to_part2_rank2);
  free (merge_part1_to_part2_part2);
  free (merge_part1_to_part2_lnum2);
  free (merge_part1_to_part2_rank1);
  free (merge_part1_to_part2_part1);
  free (merge_part1_to_part2_lnum1);
  free (merge_part1_to_part2_addr1);
  free (i_send_buffer);

  PDM_MPI_Alltoallv (int_s_buff, ptp->default_n_send_buffer, ptp->default_i_send_buffer, PDM_MPI_INT,
                     int_r_buff, ptp->default_n_recv_buffer, ptp->default_i_recv_buffer, PDM_MPI_INT,
                     comm);

  for (int i = 0; i < n_rank; i++) {
    ptp->default_n_send_buffer[i]   /= 4;
    ptp->default_i_send_buffer[i+1] /= 4;
    ptp->default_n_recv_buffer[i]   /= 4;
    ptp->default_i_recv_buffer[i+1] /= 4;
  }

  PDM_MPI_Alltoallv (gnum_s_buff, ptp->default_n_send_buffer, ptp->default_i_send_buffer, PDM__PDM_MPI_G_NUM,
                     gnum_r_buff, ptp->default_n_recv_buffer, ptp->default_i_recv_buffer, PDM__PDM_MPI_G_NUM,
                     comm);

  /* 6 - Build the arrays for the reveived view */

  ptp->n_ref_lnum2                  = malloc (sizeof (int          ) * n_part2);
  ptp->ref_lnum2                    = malloc (sizeof (int         *) * n_part2);
  ptp->n_unref_lnum2                = malloc (sizeof (int          ) * n_part2);
  ptp->unref_lnum2                  = malloc (sizeof (int         *) * n_part2);
  ptp->gnum1_come_from_idx          = malloc (sizeof (int         *) * n_part2);
  ptp->gnum1_come_from              = malloc (sizeof (PDM_g_num_t *) * n_part2);
  ptp->recv_buffer_to_ref_lnum2     = malloc (sizeof (int         *) * n_part2);
  ptp->recv_buffer_to_duplicate_idx = malloc (sizeof (int         *) * n_part2);
  ptp->recv_buffer_to_duplicate     = malloc (sizeof (int         *) * n_part2);

  //ptp->gnum1_to_send_buffer     = NULL;
  //ptp->recv_buffer_to_ref_lnum2 = NULL;

  int **tag_elt2 = malloc (sizeof (int *) * n_part2);

  for (int i = 0; i < n_part2; i++) {
    tag_elt2[i] = malloc (sizeof (int) * n_elt2[i]);
    for (int j = 0; j < n_elt2[i]; j++) {
      tag_elt2[i][j] = 0;
    }
  }

  for (int i = 0; i < n_rank; i++) {
    //int iproc1 = i;
    for (int j = ptp->default_i_recv_buffer[i]; j < ptp->default_i_recv_buffer[i+1]; j++) {
      //int recv_ipart1 = int_r_buff[4 * j + 0];
      //int recv_ielt1  = int_r_buff[4 * j + 1];
      //int recv_gnum1  = gnum_r_buff[j];
      int recv_ipart2 = int_r_buff[4 * j + 2];
      int recv_ielt2  = int_r_buff[4 * j + 3];
      tag_elt2[recv_ipart2][recv_ielt2]++;
    }
  }

  int **ielt_to_ref = malloc (sizeof (int *) * n_part2);
  for (int i = 0; i < n_part2; i++) {
    ielt_to_ref[i] = malloc (sizeof (int) * n_elt2[i]);
    ptp->n_ref_lnum2[i]   = 0;
    ptp->n_unref_lnum2[i] = 0;
    ptp->ref_lnum2[i] = malloc (sizeof (int) * n_elt2[i]);
    ptp->unref_lnum2[i] = malloc (sizeof (int) * n_elt2[i]);
    ptp->gnum1_come_from_idx[i] = malloc (sizeof (int) * (n_elt2[i] + 1));
    ptp->gnum1_come_from_idx[i][0] = 0;

    for (int j = 0; j < n_elt2[i]; j++) {
      int _tag = tag_elt2[i][j];
      tag_elt2[i][j] = 0;
      if (_tag > 0) {
        ptp->gnum1_come_from_idx[i][ptp->n_ref_lnum2[i]+1] = _tag;
        ielt_to_ref[i][j] = ptp->n_ref_lnum2[i];
        ptp->ref_lnum2[i][ptp->n_ref_lnum2[i]++] = j+1;
      }
      else {
        ptp->unref_lnum2[i][ptp->n_unref_lnum2[i]++] = j+1;
      }
    }

    ptp->ref_lnum2[i]           = realloc (ptp->ref_lnum2[i], sizeof (int) * ptp->n_ref_lnum2[i]);
    ptp->unref_lnum2[i]         = realloc (ptp->unref_lnum2[i], sizeof (int) * ptp->n_unref_lnum2[i]);
    ptp->gnum1_come_from_idx[i] = realloc (ptp->gnum1_come_from_idx[i], sizeof (int) * (ptp->n_ref_lnum2[i] + 1));

    for (int j = 0; j < ptp->n_ref_lnum2[i]; j++) {
      ptp->gnum1_come_from_idx[i][j+1] += ptp->gnum1_come_from_idx[i][j];
    }

    ptp->gnum1_come_from[i]          = malloc (sizeof (PDM_g_num_t) * ptp->gnum1_come_from_idx[i][ptp->n_ref_lnum2[i]]);
    ptp->recv_buffer_to_ref_lnum2[i] = malloc (sizeof (int) * ptp->gnum1_come_from_idx[i][ptp->n_ref_lnum2[i]]);
  }

  cpt_buff = 0;
  for (int i = 0; i < n_rank; i++) {
    //int iproc1 = i;
    for (int j = ptp->default_i_recv_buffer[i]; j < ptp->default_i_recv_buffer[i+1]; j++) {
      //int recv_ipart1 = int_r_buff[4 * j + 0];
      //int recv_ielt1  = int_r_buff[4 * j + 1];
      int recv_gnum1  = gnum_r_buff[j];
      int recv_ipart2 = int_r_buff[4 * j + 2];
      int recv_ielt2  = int_r_buff[4 * j + 3];
      int iref = ielt_to_ref[recv_ipart2][recv_ielt2];
      int idx = ptp->gnum1_come_from_idx[recv_ipart2][iref] + tag_elt2[recv_ipart2][iref];
      ptp->gnum1_come_from[recv_ipart2][idx] = recv_gnum1;
      ptp->recv_buffer_to_ref_lnum2[recv_ipart2][idx] = cpt_buff++;
      tag_elt2[recv_ipart2][iref]++;
    }
  }

  /* 8 - Sort and remove duplicate */

  int max_n_gnum1 = 0;
  for (int i = 0; i < n_part2; i++) {
    for (int j = 0; j < ptp->n_ref_lnum2[i]; j++) {
      int idx = ptp->gnum1_come_from_idx[i][j];
      int n_gnum1 = ptp->gnum1_come_from_idx[i][j+1] - idx;
      max_n_gnum1 = PDM_MAX(max_n_gnum1, n_gnum1);
    }
  }

  if (1 == 0) {
    printf ("ptp->gnum1_come_from 1\n");
    for (int i = 0; i < n_part2; i++) {
      printf(" - ipart : %d\n", i);
      for (int j = 0; j < ptp->n_ref_lnum2[i]; j++) {
        printf ("%d :", j);
        for (int k = ptp->gnum1_come_from_idx[i][j]; k < ptp->gnum1_come_from_idx[i][j+1]; k++) {
          printf (" "PDM_FMT_G_NUM"", ptp->gnum1_come_from[i][k]);
        }
        printf ("\n");
      }
    }

    printf ("ptp->recv_buffer_to_ref_lnum2 1\n");
    for (int i = 0; i < n_part2; i++) {
      printf(" - ipart : %d\n", i);
      for (int j = 0; j < ptp->n_ref_lnum2[i]; j++) {
        printf ("%d :", j);
        for (int k = ptp->gnum1_come_from_idx[i][j]; k < ptp->gnum1_come_from_idx[i][j+1]; k++) {
          printf (" %d", ptp->recv_buffer_to_ref_lnum2[i][k]);
        }
        printf ("\n");
      }
    }
  }

  order = (int *) malloc (sizeof(int) * max_n_gnum1);

  for (int i = 0; i < n_part2; i++) {
    int *_recv_buffer_to_ref_lnum2 = malloc(sizeof(int) * ptp->gnum1_come_from_idx[i][ptp->n_ref_lnum2[i]]);

    for (int j = 0; j < ptp->n_ref_lnum2[i]; j++) {
      int idx = ptp->gnum1_come_from_idx[i][j];
      int n_gnum1 = ptp->gnum1_come_from_idx[i][j+1] - idx;
      PDM_g_num_t *_gnum1_come_from = ptp->gnum1_come_from[i] + idx;
      int *__recv_buffer_to_ref_lnum2 = _recv_buffer_to_ref_lnum2 + idx;
      int *___recv_buffer_to_ref_lnum2 = ptp->recv_buffer_to_ref_lnum2[i] + idx;

      for (int k = 0; k < n_gnum1; k++) {
        order[k] = k;
      }

      PDM_sort_long (_gnum1_come_from, order, n_gnum1);

      for (int k = 0; k < n_gnum1; k++) {
        __recv_buffer_to_ref_lnum2[k] = ___recv_buffer_to_ref_lnum2[order[k]];
      }
    }

    free (ptp->recv_buffer_to_ref_lnum2[i]);
    ptp->recv_buffer_to_ref_lnum2[i] = _recv_buffer_to_ref_lnum2;

    int *_old_gnum1_come_from_idx = malloc(sizeof(int) * (ptp->n_ref_lnum2[i] + 1));

    for (int j = 0; j < ptp->n_ref_lnum2[i] + 1; j++) {
      _old_gnum1_come_from_idx[j] = ptp->gnum1_come_from_idx[i][j];

      ptp->gnum1_come_from_idx[i][j] = 0;
    }

    ptp->recv_buffer_to_duplicate_idx[i] = malloc (sizeof (int) * (ptp->n_ref_lnum2[i]+1));
    ptp->recv_buffer_to_duplicate_idx[i][0] = 0;
    ptp->recv_buffer_to_duplicate[i] = malloc(sizeof(int) * 2 * _old_gnum1_come_from_idx[ptp->n_ref_lnum2[i]]);

    int cpt = 0;
    int cpt1 = 0;

    for (int j = 0; j < ptp->n_ref_lnum2[i]; j++) {

      int current_val = -1;
      for (int k = _old_gnum1_come_from_idx[j]; k < _old_gnum1_come_from_idx[j+1]; k++) {
        if (ptp->gnum1_come_from[i][k] != current_val) {
          current_val = ptp->gnum1_come_from[i][k];
          ptp->gnum1_come_from[i][cpt] = ptp->gnum1_come_from[i][k];
          ptp->recv_buffer_to_ref_lnum2[i][cpt] = ptp->recv_buffer_to_ref_lnum2[i][k];
          cpt++;
        }
        else {
          ptp->recv_buffer_to_duplicate[i][2*cpt1] = ptp->recv_buffer_to_ref_lnum2[i][k];
          ptp->recv_buffer_to_duplicate[i][2*cpt1+1] = cpt-1;
          cpt1++;
        }
      }
      ptp->gnum1_come_from_idx[i][j+1] = cpt;
      ptp->recv_buffer_to_duplicate_idx[i][j+1] = cpt1;
    }

    ptp->gnum1_come_from[i]          = realloc (ptp->gnum1_come_from[i], cpt * sizeof(PDM_g_num_t));
    ptp->recv_buffer_to_ref_lnum2[i] = realloc (ptp->recv_buffer_to_ref_lnum2[i], cpt * sizeof(int));
    ptp->recv_buffer_to_duplicate[i] = realloc (ptp->recv_buffer_to_duplicate[i], sizeof(int) * 2 * cpt1);

    free (_old_gnum1_come_from_idx);

  }

  if (1 == 0) {
    printf ("ptp->gnum1_come_from 2\n");
    for (int i = 0; i < n_part2; i++) {
      printf(" - ipart : %d\n", i);
      for (int j = 0; j < ptp->n_ref_lnum2[i]; j++) {
        printf ("%d :", j);
        for (int k = ptp->gnum1_come_from_idx[i][j]; k < ptp->gnum1_come_from_idx[i][j+1]; k++) {
          printf (" "PDM_FMT_G_NUM"", ptp->gnum1_come_from[i][k]);
        }
        printf ("\n");
      }
    }

    printf ("ptp->recv_buffer_to_ref_lnum2 2\n");
    for (int i = 0; i < n_part2; i++) {
      printf(" - ipart : %d\n", i);
      for (int j = 0; j < ptp->n_ref_lnum2[i]; j++) {
        printf ("%d :", j);
        for (int k = ptp->gnum1_come_from_idx[i][j]; k < ptp->gnum1_come_from_idx[i][j+1]; k++) {
          printf (" %d", ptp->recv_buffer_to_ref_lnum2[i][k]);
        }
        printf ("\n");
      }
    }
  }

  /* 7 - Look for the active ranks */

  ptp->n_active_rank_send = 0;
  ptp->active_rank_send = malloc (sizeof(int) * n_rank);
  for (int i = 0; i < n_rank; i++) {
    if (ptp->default_n_send_buffer[i] > 0) {
      ptp->active_rank_send[ptp->n_active_rank_send++] = i;
    }
  }

  ptp->n_active_rank_recv = 0;
  ptp->active_rank_recv = malloc (sizeof(int) * n_rank);
  for (int i = 0; i < n_rank; i++) {
    if (ptp->default_n_recv_buffer[i] > 0) {
      ptp->active_rank_recv[ptp->n_active_rank_recv++] = i;
    }
  }

  free (order);

  free (int_s_buff);
  free (int_r_buff);

  free (gnum_s_buff);
  free (gnum_r_buff);

  for (int i = 0; i < n_part2; i++) {
    free (ielt_to_ref[i]);
    free (tag_elt2[i]);
  }
  free (tag_elt2);
  free (ielt_to_ref);

  // Create tag for P2P
  void  *max_tag_tmp;
  int    flag = 0;

  PDM_MPI_Comm_get_attr_tag_ub(comm, &max_tag_tmp, &flag);
  ptp->max_tag  = (long) (*((int *) max_tag_tmp));
  ptp->seed_tag = PDM_MPI_Rand_tag(comm);
  ptp->next_tag = 1;

  return ptp;
}


/*=============================================================================
 * Public function definitions
 *============================================================================*/


/**
 *
 * \brief Create a partitions to partitions redistribution
 *
 * \param [in]   gnum_elt1          Element global number (size : \ref n_part1)
 * \param [in]   n_elt1             Local number of elements (size : \ref n_part1)
 * \param [in]   n_part1            Number of partition
 * \param [in]   gnum_elt2          Element global number (size : \ref n_part2)
 * \param [in]   n_elt2             Local number of elements (size : \ref n_part2)
 * \param [in]   n_part2            Number of partition
 * \param [in]   part1_to_part2_idx Index of data to send to gnum2 from gnum1
 *                                  (for each part size : \ref n_elt1+1)
 * \param [in]   part1_to_part2     Data to send to gnum2 from gnum1
 * \param [in]   comm               MPI communicator
 *
 * \return   Initialized \ref PDM_part_to_part instance
 *
 */

PDM_part_to_part_t *
PDM_part_to_part_create
(
 const PDM_g_num_t   **gnum_elt1,
 const int            *n_elt1,
 const int             n_part1,
 const PDM_g_num_t   **gnum_elt2,
 const int            *n_elt2,
 const int             n_part2,
 const int           **part1_to_part2_idx,
 const PDM_g_num_t   **part1_to_part2,
 const PDM_MPI_Comm    comm
)
{
  int from_triplet = 0;
  return _create (gnum_elt1,
                  n_elt1,
                  n_part1,
                  gnum_elt2,
                  n_elt2,
                  n_part2,
                  part1_to_part2_idx,
                  NULL,
                  part1_to_part2,
                  NULL,
                  from_triplet,
                  comm);
}

/**
 *
 * \brief Create a partitions to partitions redistribution
 *
 * \param [in]   gnum_elt1                   Element global number (size : \ref n_part1)
 * \param [in]   n_elt1                      Local number of elements (size : \ref n_part1)
 * \param [in]   n_part1                     Number of partition
 * \param [in]   n_elt2                      Local number of elements (size : \ref n_part2)
 * \param [in]   n_part2                     Number of partition
 * \param [in]   part1_to_part2_idx          Index of data to send to gnum2 from gnum1
 *                                           (for each part size : \ref n_elt1+1)
 * \param [in]   part1_to_part2_triplet_idx  (for each part size : \ref part1_to_part2_idx[\ref n_elt] + 1)
 * \param [in]   part1_to_part2_triplet      Data to send to (irank2, ipart2, ielt2) from gnum1
 * \param [in]   comm                        MPI communicator
 *
 * \return   Initialized \ref PDM_part_to_part instance
 *
 */

PDM_part_to_part_t *
PDM_part_to_part_create_from_num2_triplet
(
 const PDM_g_num_t   **gnum_elt1,
 const int            *n_elt1,
 const int             n_part1,
 const int            *n_elt2,
 const int             n_part2,
 const int           **part1_to_part2_idx,
 const int           **part1_to_part2_triplet_idx,
 const int           **part1_to_part2_triplet,
 const PDM_MPI_Comm    comm
)
{
  int from_triplet = 2;
  if (part1_to_part2_triplet_idx == NULL) {
    from_triplet = 1;
  }

  return _create (gnum_elt1,
                  n_elt1,
                  n_part1,
                  NULL,
                  n_elt2,
                  n_part2,
                  part1_to_part2_idx,
                  part1_to_part2_triplet_idx,
                  NULL,
                  part1_to_part2_triplet,
                  from_triplet,
                  comm);
}

/**
 *
 * \brief Get selected numbers of part2
 *
 * \param [in]   ptp                 Block to part structure
 * \param [out]  n_elt1              Number of gnum1 element
 * \param [out]  part1_to_part2_idx  Index of data to send to gnum2 from gnum1
 *                                  (for each part size : \ref n_elt1+1)
 * \param [out]  part1_to_part2      Data to send to gnum2 from gnum1 for each part
 *
 */

void
PDM_part_to_part_part1_to_part2_get
(
 PDM_part_to_part_t *ptp,
 int               **n_elt1,
 int              ***part1_to_part2_idx,
 PDM_g_num_t      ***part1_to_part2
)
{
  *n_elt1             = (int          *) ptp->n_elt1;
  *part1_to_part2_idx = (int         **) ptp->part1_to_part2_idx;
  *part1_to_part2     = (PDM_g_num_t **) ptp->part1_to_part2;
}


/**
 *
 * \brief Initialize an exchange based on MPI_ialltoall
 *
 * \param [in]   ptp                 Block to part structure
 * \param [in]   s_data              Data size
 * \param [in]   cst_stride          Constant stride
 * \param [in]   part1_to_part2_data Data in same order than part1_to_part2 array
 * \param [out]  ref_part2_data      Data to referenced part2 elements
 * \param [out]  request             Request
 *
 */

void
PDM_part_to_part_ialltoall
(
 PDM_part_to_part_t *ptp,
 const size_t        s_data,
 const int           cst_stride,
 void              **part1_to_part2_data,
 void              **ref_part2_data,
 int                *request
)
{

  unsigned char ** _part1_data = (unsigned char **) part1_to_part2_data;

  *request         = _find_open_async_alltoall_exch (ptp);
  int request_send = _find_open_async_send_exch (ptp);
  int request_recv = _find_open_async_recv_exch (ptp);

  int _request = *request;
  ptp->async_alltoall_subrequest[3 * _request]     = request_send;
  ptp->async_alltoall_subrequest[3 * _request + 1] = request_recv;

  ptp->async_send_s_data[request_send]      = s_data;
  ptp->async_send_cst_stride[request_send]  = cst_stride;
  ptp->async_send_tag[_request]             = -1;
  ptp->async_send_request[_request]         = malloc (sizeof (PDM_MPI_Request) * ptp->n_active_rank_send);
  ptp->async_n_send_buffer[_request]        = malloc (sizeof(int) * ptp->n_rank);
  ptp->async_i_send_buffer[_request]        = malloc (sizeof(int) * (ptp->n_rank + 1));
  ptp->async_i_send_buffer[_request][0]     = 0;
  for (int i = 0; i < ptp->n_rank; i++) {
    ptp->async_n_send_buffer[_request][i]   = cst_stride * ptp->default_n_send_buffer[i] * (int) s_data;
    ptp->async_i_send_buffer[_request][i+1] = cst_stride * ptp->default_i_send_buffer[i+1] * (int) s_data;
  }
  ptp->async_send_buffer[_request]      = malloc (sizeof (unsigned char) * ptp->async_i_send_buffer[_request][ptp->n_rank]);

  int delta = (int) s_data * cst_stride;
  for (int i = 0; i < ptp->n_part1; i++) {
    for (int j = 0; j < ptp->part1_to_part2_idx[i][ptp->n_elt1[i]]; j++) {
      for (int k = ptp->gnum1_to_send_buffer_idx[i][j];
               k < ptp->gnum1_to_send_buffer_idx[i][j+1];
               k++) {

        if (ptp->gnum1_to_send_buffer[i][k] >= 0) {
          int idx = ptp->gnum1_to_send_buffer[i][k] * delta;
          int idx1 = j* delta;
          for (int k1 = 0; k1 < delta; k1++) {
            ptp->async_send_buffer[_request][idx+k1] = _part1_data[i][idx1+k1];
          }
        }
      }
    }
  }

  ptp->async_recv_s_data[request_recv]      = s_data;
  ptp->async_recv_cst_stride[request_recv]  = cst_stride;
  ptp->async_recv_tag[request_recv]         = -1;

  ptp->async_recv_part2_data[request_recv]  = malloc(sizeof (void *) * ptp->n_part2);
  memcpy(ptp->async_recv_part2_data[request_recv], ref_part2_data, sizeof (void *) * ptp->n_part2);

  ptp->async_recv_request[request_recv]     = malloc (sizeof (PDM_MPI_Request) * ptp->n_active_rank_recv);
  ptp->async_n_recv_buffer[request_recv]    = malloc (sizeof(int) * ptp->n_rank);
  ptp->async_i_recv_buffer[request_recv]    = malloc (sizeof(int) * (ptp->n_rank + 1));
  ptp->async_i_recv_buffer[request_recv][0] = 0;
  for (int i = 0; i < ptp->n_rank; i++) {
    ptp->async_n_recv_buffer[request_recv][i]   = cst_stride * ptp->default_n_recv_buffer[i] * (int) s_data;
    ptp->async_i_recv_buffer[request_recv][i+1] = cst_stride * ptp->default_i_recv_buffer[i+1] * (int) s_data;
  }
  ptp->async_recv_buffer[request_recv]      = malloc (sizeof (unsigned char) * ptp->async_i_recv_buffer[request_recv][ptp->n_rank]);

  PDM_MPI_Ialltoallv (ptp->async_send_buffer[_request], ptp->async_n_send_buffer[_request], ptp->async_i_send_buffer[_request], PDM_MPI_UNSIGNED_CHAR,
                      ptp->async_recv_buffer[_request], ptp->async_n_recv_buffer[_request], ptp->async_i_recv_buffer[_request], PDM_MPI_UNSIGNED_CHAR,
                      ptp->comm, &(ptp->async_alltoall_subrequest[3 * _request + 2]));

}


/**
 *
 * \brief Wait a asynchronus ialltoall
 *
 * \param [in]  ptp           part to part structure
 * \param [in]  request       Request
 *
 */

void
PDM_part_to_part_ialltoall_wait
(
 PDM_part_to_part_t *ptp,
 int                 request
)
{

  PDM_MPI_Wait (&(ptp->async_alltoall_subrequest[3 * request + 2]));

  int request_send = ptp->async_alltoall_subrequest[3 * request];
  int request_recv = ptp->async_alltoall_subrequest[3 * request + 1];

  size_t s_data  = ptp->async_recv_s_data[request_recv];
  int cst_stride = ptp->async_recv_cst_stride[request_recv];

  unsigned char ** _part2_data = (unsigned char **) ptp->async_recv_part2_data[request_recv];

  int delta = (int) s_data * cst_stride;
  for (int i = 0; i < ptp->n_part2; i++) {
    for (int j = 0; j < ptp->n_ref_lnum2[i]; j++) {
      for (int k = ptp->gnum1_come_from_idx[i][j]; k < ptp->gnum1_come_from_idx[i][j+1]; k++) {
        int idx = ptp->recv_buffer_to_ref_lnum2[i][k] * delta;
        int idx1 = k* delta;
        for (int k1 = 0; k1 < delta; k1++) {
          _part2_data[i][idx1+k1] = ptp->async_recv_buffer[request_recv][idx+k1];
        }
      }
    }
  }

  _free_async_send (ptp, request_send);
  _free_async_recv (ptp, request_recv);
  _free_async_alltoall (ptp, request);

}


/**
 *
 * \brief Initialize an exchange based on MPI_ineighbor_alltoall
 *
 * \param [in]   ptp                 Block to part structure
 * \param [in]   s_data              Data size
 * \param [in]   cst_stride          Constant stride
 * \param [in]   part1_to_part2_data Data in same order than part1_to_part2 array
 * \param [out]  ref_part2_data          Data to referenced part2 elements
 * \param [out]  request             Request
 *
 */

void
PDM_part_to_part_ineighbor_alltoall
(
PDM_part_to_part_t *ptp,
 const size_t       s_data,
 const int          cst_stride,
 void             **part1_to_part2_data,
 void             **ref_part2_data,
 int               *request
)
{
  PDM_UNUSED (ptp);
  PDM_UNUSED (s_data);
  PDM_UNUSED (cst_stride);
  PDM_UNUSED (part1_to_part2_data);
  PDM_UNUSED (ref_part2_data);
  PDM_UNUSED (request);
  PDM_error(__FILE__, __LINE__, 0,
            "Error PDM_part_to_part_ineighbor_alltoall not yet implemented\n");
}

/**
 *
 * \brief Wait a asynchronus issend
 *
 * \param [in]  ptp           part to part structure
 * \param [in]  request       Request
 *
 */

void
PDM_part_to_part_ineighbor_alltoall_wait
(
 PDM_part_to_part_t *ptp,
 int                 request
)
{
  PDM_UNUSED (ptp);
  PDM_UNUSED (request);
  PDM_error(__FILE__, __LINE__, 0,
            "Error PDM_part_to_part_ineighbor_alltoall_wait not yet implemented\n");
}


/**
 *
 * \brief Get referenced gnum2 elements
 *
 * \param [in]   ptp           Block to part structure
 * \param [out]  n_ref_lnum2   Number of referenced gnum2
 * \param [out]  ref_lnum2     Referenced gnum2
 *
 */

void
PDM_part_to_part_ref_lnum2_get
(
 PDM_part_to_part_t *ptp,
 int               **n_ref_lnum2,
 int              ***ref_lnum2
)
{
  *n_ref_lnum2 = ptp->n_ref_lnum2;
  *ref_lnum2   = ptp->ref_lnum2;
}


/**
 *
 * \brief Get unreferenced gnum2 elements
 *
 * \param [in]   ptp           Block to part structure
 * \param [out]  n_unref_lnum2   Number of referenced gnum2
 * \param [out]  unref_lnum2     Referenced gnum2
 *
 */

void
PDM_part_to_part_unref_lnum2_get
(
 PDM_part_to_part_t *ptp,
 int               **n_unref_lnum2,
 int              ***unref_lnum2
)
{
  *n_unref_lnum2 = ptp->n_unref_lnum2;
  *unref_lnum2   = ptp->unref_lnum2;
}


/**
 *
 * \brief Get gnum come from gnum1 for each referenced gnum2
 *
 * \param [in]   ptp                 Block to part structure
 * \param [out]  gnum1_come_from_idx Index for gnum1_come_from array (size = \ref n_part2)
 * \param [out]  gnum1_come_from     Gnum come from gnum1 for each referenced gnum2
 *
 */

void
PDM_part_to_part_gnum1_come_from_get
(
 PDM_part_to_part_t *ptp,
 int              ***gnum1_come_from_idx,
 PDM_g_num_t      ***gnum1_come_from
)
{
  *gnum1_come_from_idx = ptp->gnum1_come_from_idx;
  *gnum1_come_from     = ptp->gnum1_come_from;
}


/**
 *
 * \brief Initialize a asynchronus issend
 *
 * \param [in]   ptp                 Block to part structure
 * \param [in]   s_data              Data size
 * \param [in]   cst_stride          Constant stride
 * \param [in]   part1_to_part2_data Data (order given by part1_to_part2 array)
 * \param [in]   tag                 Tag of the exchange
 * \param [out]  request             Request
 *
 */

void
PDM_part_to_part_issend
(
 PDM_part_to_part_t *ptp,
 const size_t        s_data,
 const int           cst_stride,
 const void        **part1_to_part2_data,
 const int           tag,
 int                *request
)
{
  unsigned char ** _part1_data = (unsigned char **) part1_to_part2_data;

  *request = _find_open_async_send_exch (ptp);
  int _request = *request;

  ptp->async_send_s_data[_request]      = s_data;
  ptp->async_send_cst_stride[_request]  = cst_stride;
  ptp->async_send_tag[_request]         = tag;
  ptp->async_send_request[_request]     = malloc (sizeof (PDM_MPI_Request) * ptp->n_active_rank_send);
  ptp->async_n_send_buffer[_request]  = malloc (sizeof(int) * ptp->n_rank);
  ptp->async_i_send_buffer[_request]  = malloc (sizeof(int) * (ptp->n_rank + 1));
  ptp->async_i_send_buffer[_request][0] = 0;
  for (int i = 0; i < ptp->n_rank; i++) {
    ptp->async_n_send_buffer[_request][i]   = cst_stride * ptp->default_n_send_buffer[i] * (int) s_data;
    ptp->async_i_send_buffer[_request][i+1] = cst_stride * ptp->default_i_send_buffer[i+1] * (int) s_data;
  }
  ptp->async_send_buffer[_request]      = malloc (sizeof (unsigned char) * ptp->async_i_send_buffer[_request][ptp->n_rank]);

  // copy part1_to_part2 to send_buffer
  int delta = (int) s_data * cst_stride;
  for (int i = 0; i < ptp->n_part1; i++) {
    for (int j = 0; j < ptp->part1_to_part2_idx[i][ptp->n_elt1[i]]; j++) {
      for (int k = ptp->gnum1_to_send_buffer_idx[i][j];
               k < ptp->gnum1_to_send_buffer_idx[i][j+1];
               k++) {

        if (ptp->gnum1_to_send_buffer[i][k] >= 0) {
          int idx = ptp->gnum1_to_send_buffer[i][k] * delta;
          int idx1 = j* delta;
          for (int k1 = 0; k1 < delta; k1++) {
            ptp->async_send_buffer[_request][idx+k1] = _part1_data[i][idx1+k1];
          }
        }
      }
    }
  }

  for (int i = 0; i < ptp->n_active_rank_send; i++) {
    int dest = ptp->active_rank_send[i];
    unsigned char *buf =  ptp->async_send_buffer[_request] + ptp->async_i_send_buffer[_request][dest];
    int count = ptp->async_n_send_buffer[_request][dest];
    PDM_MPI_Issend (buf, count, PDM_MPI_UNSIGNED_CHAR, dest,
                    tag, ptp->comm, &(ptp->async_send_request[_request][i]));
  }
}


/**
 *
 * \brief Initialize a asynchronus issend
 *
 * \param [in]   ptp                 Block to part structure
 * \param [in]   s_data              Data size
 * \param [in]   cst_stride          Constant stride
 * \param [in]   part1_to_part2_data Data (order given by part1_to_part2 array)
 * \param [in]   tag                 Tag of the exchange
 * \param [out]  request             Request
 *
 */
void
PDM_part_to_part_issend_raw
(
 PDM_part_to_part_t *ptp,
 const size_t        s_data,
 const int           cst_stride,
 const void         *raw_buffer,
 const int           tag,
 int                *request
)
{
  *request = _find_open_async_send_exch (ptp);
  int _request = *request;

  ptp->async_send_s_data    [_request] = s_data;
  ptp->async_send_cst_stride[_request] = cst_stride;
  ptp->async_send_tag       [_request] = tag;
  ptp->async_send_request   [_request] = malloc (sizeof (PDM_MPI_Request) * ptp->n_active_rank_send);
  ptp->async_n_send_buffer  [_request] = malloc (sizeof(int) * ptp->n_rank);
  ptp->async_i_send_buffer  [_request] = malloc (sizeof(int) * (ptp->n_rank + 1));
  ptp->async_i_send_buffer  [_request][0] = 0;
  for (int i = 0; i < ptp->n_rank; i++) {
    ptp->async_n_send_buffer[_request][i  ] = cst_stride * ptp->default_n_send_buffer[i  ] * (int) s_data;
    ptp->async_i_send_buffer[_request][i+1] = cst_stride * ptp->default_i_send_buffer[i+1] * (int) s_data;
  }
  ptp->async_send_buffer[_request] = NULL;

  for (int i = 0; i < ptp->n_active_rank_send; i++) {
    int dest = ptp->active_rank_send[i];
    unsigned char *buf = (unsigned char *) raw_buffer + ptp->async_i_send_buffer[_request][dest];
    int count = ptp->async_n_send_buffer[_request][dest];
    PDM_MPI_Issend (buf, count, PDM_MPI_UNSIGNED_CHAR, dest,
                    tag, ptp->comm, &(ptp->async_send_request[_request][i]));
  }
}

/**
 *
 * \brief Wait a asynchronus issend
 *
 * \param [in]  ptp           Part to part structure
 * \param [in]  request       Request
 *
 */

void
PDM_part_to_part_issend_wait
(
 PDM_part_to_part_t *ptp,
 const int           request
)
{

  // log_trace("PDM_part_to_part_issend_wait = %i \n", request);
  for (int i = 0; i < ptp->n_active_rank_send; i++) {
    PDM_MPI_Wait (&(ptp->async_send_request[request][i]));
  }

  _free_async_send (ptp, request);

}


/**
 *
 * \brief Initialize an asynchronus reverse issend (part2 to part1)
 *
 * \param [in]   ptp                 Block to part structure
 * \param [in]   s_data              Data size
 * \param [in]   cst_stride          Constant stride
 * \param [in]   part2_to_part1_data Data (order given by gnum1_come_from and ref_lnum2 arrays)
 * \param [in]   tag                 Tag of the exchange
 * \param [out]  request             Request
 *
 */

void
PDM_part_to_part_reverse_issend
(
 PDM_part_to_part_t *ptp,
 const size_t        s_data,
 const int           cst_stride,
 const void        **part2_to_part1_data,
 const int           tag,
 int                *request
)
{
  unsigned char ** _part2_data = (unsigned char **) part2_to_part1_data;

  *request = _find_open_async_send_exch (ptp);
  int _request = *request;

  ptp->async_send_s_data[_request]      = s_data;
  ptp->async_send_cst_stride[_request]  = cst_stride;
  ptp->async_send_tag[_request]         = tag;
  ptp->async_send_request[_request]     = malloc (sizeof (PDM_MPI_Request) * ptp->n_active_rank_recv);
  ptp->async_n_send_buffer[_request]    = malloc (sizeof(int) * ptp->n_rank);
  ptp->async_i_send_buffer[_request]    = malloc (sizeof(int) * (ptp->n_rank + 1));
  ptp->async_i_send_buffer[_request][0] = 0;
  for (int i = 0; i < ptp->n_rank; i++) {
    ptp->async_n_send_buffer[_request][i]   = cst_stride * ptp->default_n_recv_buffer[i] * (int) s_data;
    ptp->async_i_send_buffer[_request][i+1] = cst_stride * ptp->default_i_recv_buffer[i+1] * (int) s_data;
  }
  ptp->async_send_buffer[_request]      = malloc (sizeof (unsigned char) * ptp->async_i_send_buffer[_request][ptp->n_rank]);

  int delta = (int) s_data * cst_stride;
  for (int i = 0; i < ptp->n_part2; i++) {

    for (int j = 0; j < ptp->n_ref_lnum2[i]; j++) {
      for (int k = ptp->gnum1_come_from_idx[i][j]; k < ptp->gnum1_come_from_idx[i][j+1]; k++) {
        int idx = ptp->recv_buffer_to_ref_lnum2[i][k] * delta;
        int idx1 = k* delta;
        for (int k1 = 0; k1 < delta; k1++) {
          ptp->async_send_buffer[_request][idx+k1] = _part2_data[i][idx1+k1];
        }
      }
      for (int k = ptp->recv_buffer_to_duplicate_idx[i][j]; k < ptp->recv_buffer_to_duplicate_idx[i][j+1]; k++) {
        int idx      = ptp->recv_buffer_to_duplicate[i][2*k  ] * delta;
        int idx_data = ptp->recv_buffer_to_duplicate[i][2*k+1] * delta;
        for (int k1 = 0; k1 < delta; k1++) {
          ptp->async_send_buffer[_request][idx+k1] = _part2_data[i][idx_data+k1];
        }
      }

    }
  }

  for (int i = 0; i < ptp->n_active_rank_recv; i++) {
    int dest = ptp->active_rank_recv[i];
    unsigned char *buf =  ptp->async_send_buffer[_request] + ptp->async_i_send_buffer[_request][dest];
    int count = ptp->async_n_send_buffer[_request][dest];
    PDM_MPI_Issend (buf, count, PDM_MPI_UNSIGNED_CHAR, dest,
                    tag, ptp->comm, &(ptp->async_send_request[_request][i]));
  }
}


/**
 *
 * \brief Wait an asynchronus reverse issend (part2 to part1)
 *
 * \param [in]  ptp           part to part structure
 * \param [in]  tag           Tag of the exchange
 * \param [in]  request       Request
 *
 */

void
PDM_part_to_part_reverse_issend_wait
(
 PDM_part_to_part_t *ptp,
 const int           request
)
{

  for (int i = 0; i < ptp->n_active_rank_recv; i++) {
    PDM_MPI_Wait (&(ptp->async_send_request[request][i]));
  }

  _free_async_send (ptp, request);

}


/**
 *
 * \brief Wait an asynchronus reverse issend (part2 to part1)
 *
 * \param [in]  ptp           part to part structure
 * \param [in]  tag           Tag of the exchange
 * \param [in]  request       Request
 *
 */
int
PDM_part_to_part_reverse_issend_test
(
 PDM_part_to_part_t *ptp,
 const int           request
)
{
  for (int i = 0; i < ptp->n_active_rank_recv; i++) {
    int flag = -1;
    PDM_MPI_Test (&(ptp->async_send_request[request][i]), &flag);
    if(flag == 0) {
      return 0; // If one of message is not OK we return immediatly
    }
  }
  return 1;
}


void
PDM_part_to_part_reverse_issend_post
(
 PDM_part_to_part_t *ptp,
 const int           request
)
{
  _free_async_send(ptp, request);
}

/**
 *
 * \brief Initialize a asynchronus irecv
 *
 * \param [in]  ptp           Part to part structure
 * \param [in]  s_data        Data size
 * \param [in]  cst_stride    Constant stride
 * \param [in]  part2_data    Partition 2 data (order given by gnum1_come_from and ref_lnum2 arrays)
 * \param [in]  tag           Tag of the exchange
 * \param [out] request       Request
 *
 */

void
PDM_part_to_part_irecv
(
 PDM_part_to_part_t *ptp,
 const size_t        s_data,
 const int           cst_stride,
 void              **part2_data,
 const int           tag,
 int                *request
)
{

  *request = _find_open_async_recv_exch (ptp);
  int _request = *request;
  // log_trace("PDM_part_to_part_irecv = %i | tag = %i \n", _request, tag);

  ptp->async_recv_s_data[_request]      = s_data;
  ptp->async_recv_cst_stride[_request]  = cst_stride;
  ptp->async_recv_tag[_request]         = tag;

  ptp->async_recv_part2_data[_request]  = malloc(sizeof (void *) * ptp->n_part2);
  memcpy(ptp->async_recv_part2_data[_request], part2_data, sizeof (void *) * ptp->n_part2);

  ptp->async_recv_request[_request]     = malloc (sizeof (PDM_MPI_Request) * ptp->n_active_rank_recv);
  ptp->async_n_recv_buffer[_request]    = malloc (sizeof(int) * ptp->n_rank);
  ptp->async_i_recv_buffer[_request]    = malloc (sizeof(int) * (ptp->n_rank + 1));
  ptp->async_i_recv_buffer[_request][0] = 0;
  for (int i = 0; i < ptp->n_rank; i++) {
    ptp->async_n_recv_buffer[_request][i]   = cst_stride * ptp->default_n_recv_buffer[i] * (int) s_data;
    ptp->async_i_recv_buffer[_request][i+1] = cst_stride * ptp->default_i_recv_buffer[i+1] * (int) s_data;
  }
  ptp->async_recv_buffer[_request]      = malloc (sizeof (unsigned char) * ptp->async_i_recv_buffer[_request][ptp->n_rank]);

  for (int i = 0; i < ptp->n_active_rank_recv; i++) {
    int source = ptp->active_rank_recv[i];
    unsigned char *buf =  ptp->async_recv_buffer[_request] + ptp->async_i_recv_buffer[_request][source];
    int count = ptp->async_n_recv_buffer[_request][source];
    PDM_MPI_Irecv (buf, count, PDM_MPI_UNSIGNED_CHAR, source,
                    tag, ptp->comm, &(ptp->async_recv_request[_request][i]));
  }

}


/**
 *
 * \brief Initialize a asynchronus irecv
 *
 * \param [in]  ptp           Part to part structure
 * \param [in]  s_data        Data size
 * \param [in]  cst_stride    Constant stride
 * \param [in]  part2_data    Partition 2 data (order given by gnum1_come_from and ref_lnum2 arrays)
 * \param [in]  tag           Tag of the exchange
 * \param [out] request       Request
 *
 */

void
PDM_part_to_part_irecv_raw
(
 PDM_part_to_part_t *ptp,
 const size_t        s_data,
 const int           cst_stride,
 void               *raw_buffer,
 const int           tag,
 int                *request
)
{

  *request = _find_open_async_recv_exch (ptp);
  int _request = *request;

  ptp->async_recv_s_data    [_request] = s_data;
  ptp->async_recv_cst_stride[_request] = cst_stride;
  ptp->async_recv_tag       [_request] = tag;

  ptp->async_recv_request [_request]    = malloc (sizeof (PDM_MPI_Request) * ptp->n_active_rank_recv);
  ptp->async_n_recv_buffer[_request]    = malloc (sizeof(int) * ptp->n_rank);
  ptp->async_i_recv_buffer[_request]    = malloc (sizeof(int) * (ptp->n_rank + 1));
  ptp->async_i_recv_buffer[_request][0] = 0;
  for (int i = 0; i < ptp->n_rank; i++) {
    ptp->async_n_recv_buffer[_request][i  ] = cst_stride * ptp->default_n_recv_buffer[i  ] * (int) s_data;
    ptp->async_i_recv_buffer[_request][i+1] = cst_stride * ptp->default_i_recv_buffer[i+1] * (int) s_data;
  }
  ptp->async_recv_buffer[_request] = NULL;

  for (int i = 0; i < ptp->n_active_rank_recv; i++) {
    int source = ptp->active_rank_recv[i];
    unsigned char *buf = (unsigned char *) raw_buffer + ptp->async_i_recv_buffer[_request][source];
    int count = ptp->async_n_recv_buffer[_request][source];
    PDM_MPI_Irecv (buf, count, PDM_MPI_UNSIGNED_CHAR, source,
                    tag, ptp->comm, &(ptp->async_recv_request[_request][i]));
  }

}


/**
 *
 * \brief Test the reception/send completion
 *
 * \param [in]  ptp           Part to part structure
 * \param [in]  request       Request
 *
 */

int
PDM_part_to_part_issend_test
(
 PDM_part_to_part_t *ptp,
 const int           request
)
{
  // log_trace("PDM_part_to_part_issend_test = %i \n", request);
  for (int i = 0; i < ptp->n_active_rank_send; i++) {
    int flag = -1;
    PDM_MPI_Test (&(ptp->async_send_request[request][i]), &flag);
    if(flag == 0) {
      return 0; // If one of message is not OK we return immediatly
    }
  }
  return 1;
}

/**
 *
 * \brief Test the reception/send completion
 *
 * \param [in]  ptp           Part to part structure
 * \param [in]  request       Request
 *
 */

int
PDM_part_to_part_irecv_test
(
 PDM_part_to_part_t *ptp,
 const int           request
)
{
  // log_trace("PDM_part_to_part_irecv_test = %i \n", request);
  for (int i = 0; i < ptp->n_active_rank_recv; i++) {
    int flag = -1;
    PDM_MPI_Test (&(ptp->async_recv_request[request][i]), &flag);
    if(flag == 0) {
      return 0; // If one of message is not OK we return immediatly
    }
  }
  return 1;
}

void
PDM_part_to_part_issend_post
(
 PDM_part_to_part_t *ptp,
 const int           request
)
{
  // log_trace("PDM_part_to_part_issend_post = %i \n", request);
  _free_async_send (ptp, request);
}

void
PDM_part_to_part_irecv_post
(
 PDM_part_to_part_t *ptp,
 const int           request
)
{
  size_t s_data  = ptp->async_recv_s_data[request];
  int cst_stride = ptp->async_recv_cst_stride[request];

  if(ptp->async_recv_part2_data[request] != NULL) {

    unsigned char ** _part2_data = (unsigned char **) ptp->async_recv_part2_data[request];

    int delta = (int) s_data * cst_stride;
    for (int i = 0; i < ptp->n_part2; i++) {
      for (int j = 0; j < ptp->n_ref_lnum2[i]; j++) {
        for (int k = ptp->gnum1_come_from_idx[i][j]; k < ptp->gnum1_come_from_idx[i][j+1]; k++) {
          int idx = ptp->recv_buffer_to_ref_lnum2[i][k] * delta;
          int idx1 = k* delta;
          for (int k1 = 0; k1 < delta; k1++) {
            _part2_data[i][idx1+k1] = ptp->async_recv_buffer[request][idx+k1];
          }
        }
      }
    }
    free(ptp->async_recv_part2_data[request]);
    ptp->async_recv_part2_data[request] = NULL;
  }

  _free_async_recv (ptp, request);
}

/**
 *
 * \brief Initialize a asynchronus irecv
 *
 * \param [in]  ptp           Part to part structure
 * \param [in]  request       Request
 *
 */

void
PDM_part_to_part_irecv_wait
(
 PDM_part_to_part_t *ptp,
 const int           request
)
{


  for (int i = 0; i < ptp->n_active_rank_recv; i++) {
    PDM_MPI_Wait (&(ptp->async_recv_request[request][i]));
  }

  PDM_part_to_part_irecv_post(ptp, request);

}


/**
 *
 * \brief Wait a asynchronus raw irecv
 *
 * \param [in]  ptp           Part to part structure
 * \param [in]  request       Request
 *
 */

void
PDM_part_to_part_irecv_wait_raw
(
 PDM_part_to_part_t *ptp,
 const int           request
)
{

  for (int i = 0; i < ptp->n_active_rank_recv; i++) {
    PDM_MPI_Wait (&(ptp->async_recv_request[request][i]));
  }

  _free_async_recv (ptp, request);

}


/**
 *
 * \brief Initialize a asynchronus reverse irecv (from part2)
 *
 * \param [in]  ptp           Part to part structure
 * \param [in]  s_data        Data size
 * \param [in]  cst_stride    Constant stride
 * \param [in]  part1_data    Partition 1 data (order given by part1_to_part2 array)
 * \param [in]  tag           Tag of the exchange
 * \param [out] request       Request
 *
 */

void
PDM_part_to_part_reverse_irecv
(
 PDM_part_to_part_t *ptp,
 const size_t        s_data,
 const int           cst_stride,
 void              **part1_data,
 const int           tag,
 int                *request
)
{

  *request = _find_open_async_recv_exch (ptp);
  int _request = *request;

  ptp->async_recv_s_data[_request]      = s_data;
  ptp->async_recv_cst_stride[_request]  = cst_stride;
  ptp->async_recv_tag[_request]         = tag;

  ptp->async_recv_part2_data[_request]  = malloc(sizeof (void *) * ptp->n_part1);
  memcpy(ptp->async_recv_part2_data[_request], part1_data, sizeof (void *) * ptp->n_part1);

  ptp->async_recv_request[_request]     = malloc (sizeof (PDM_MPI_Request) * ptp->n_active_rank_send);
  ptp->async_n_recv_buffer[_request]    = malloc (sizeof(int) * ptp->n_rank);
  ptp->async_i_recv_buffer[_request]    = malloc (sizeof(int) * (ptp->n_rank + 1));
  ptp->async_i_recv_buffer[_request][0] = 0;

  for (int i = 0; i < ptp->n_rank; i++) {
    ptp->async_n_recv_buffer[_request][i]   = cst_stride * ptp->default_n_send_buffer[i]   * (int) s_data;
    ptp->async_i_recv_buffer[_request][i+1] = cst_stride * ptp->default_i_send_buffer[i+1] * (int) s_data;
  }
  ptp->async_recv_buffer[_request] = malloc (sizeof (unsigned char) * ptp->async_i_recv_buffer[_request][ptp->n_rank]);

  for (int i = 0; i < ptp->n_active_rank_send; i++) {
    int source = ptp->active_rank_send[i];
    unsigned char *buf =  ptp->async_recv_buffer[_request] + ptp->async_i_recv_buffer[_request][source];
    int count = ptp->async_n_recv_buffer[_request][source];
    PDM_MPI_Irecv (buf, count, PDM_MPI_UNSIGNED_CHAR, source,
                    tag, ptp->comm, &(ptp->async_recv_request[_request][i]));
  }
}


/**
 *
 * \brief Initialize a asynchronus reverse irecv (from part2)
 *
 * \param [in]  ptp           Part to part structure
 * \param [in]  tag           Tag of the exchange
 * \param [in]  request       Request
 *
 */

void
PDM_part_to_part_reverse_irecv_wait
(
 PDM_part_to_part_t *ptp,
 const int           request
)
{

  for (int i = 0; i < ptp->n_active_rank_send; i++) {
    PDM_MPI_Wait (&(ptp->async_recv_request[request][i]));
  }
  PDM_part_to_part_reverse_irecv_post(ptp, request);

  // size_t s_data  = ptp->async_recv_s_data[request];
  // int cst_stride = ptp->async_recv_cst_stride[request];

  // unsigned char ** _part1_data = (unsigned char **) ptp->async_recv_part2_data[request];

  // int delta = (int) s_data * cst_stride;

  // for (int i = 0; i < ptp->n_part1; i++) {
  //   for (int i1 = 0; i1 < ptp->n_elt1[i]; i1++) {
  //     for (int j = ptp->part1_to_part2_idx[i][i1]; j < ptp->part1_to_part2_idx[i][i1+1]; j++) {
  //       for (int k = ptp->gnum1_to_send_buffer_idx[i][j];
  //                k < ptp->gnum1_to_send_buffer_idx[i][j+1];
  //                k++) {

  //         if (ptp->gnum1_to_send_buffer[i][k] >= 0) {
  //           int idx  = ptp->gnum1_to_send_buffer[i][k] * delta;
  //           int idx1 = j * delta;
  //           for (int k1 = 0; k1 < delta; k1++) {
  //             _part1_data[i][idx1+k1] = ptp->async_recv_buffer[request][idx+k1];
  //           }
  //         }
  //       }
  //     }
  //   }
  // }

  // _free_async_recv (ptp, request);
  // free(ptp->async_recv_part2_data[request]);

}


/**
 *
 * \brief Test the reception/send completion
 *
 * \param [in]  ptp           Part to part structure
 * \param [in]  request       Request
 *
 */

int
PDM_part_to_part_reverse_irecv_test
(
 PDM_part_to_part_t *ptp,
 const int           request
)
{
  for (int i = 0; i < ptp->n_active_rank_send; i++) {
    int flag = -1;
    PDM_MPI_Test (&(ptp->async_send_request[request][i]), &flag);
    if(flag == 0) {
      return 0; // If one of message is not OK we return immediatly
    }
  }
  return 1;
}


void
PDM_part_to_part_reverse_irecv_post
(
 PDM_part_to_part_t *ptp,
 const int           request
)
{
  size_t s_data  = ptp->async_recv_s_data    [request];
  int cst_stride = ptp->async_recv_cst_stride[request];

  unsigned char ** _part1_data = (unsigned char **) ptp->async_recv_part2_data[request];

  int delta = (int) s_data * cst_stride;

  for (int i = 0; i < ptp->n_part1; i++) {
    for (int i1 = 0; i1 < ptp->n_elt1[i]; i1++) {
      for (int j = ptp->part1_to_part2_idx[i][i1]; j < ptp->part1_to_part2_idx[i][i1+1]; j++) {
        for (int k = ptp->gnum1_to_send_buffer_idx[i][j];
                 k < ptp->gnum1_to_send_buffer_idx[i][j+1];
                 k++) {

          if (ptp->gnum1_to_send_buffer[i][k] >= 0) {
            int idx  = ptp->gnum1_to_send_buffer[i][k] * delta;
            int idx1 = j * delta;
            for (int k1 = 0; k1 < delta; k1++) {
              _part1_data[i][idx1+k1] = ptp->async_recv_buffer[request][idx+k1];
            }
          }
        }
      }
    }
  }

  _free_async_recv (ptp, request);
  free(ptp->async_recv_part2_data[request]);
}

/**
 *
 * \brief Initialize a partial asynchronus exchange
 *
 * \param [in]   ptp              Part to part structure
 * \param [in]   k_commm          Kind of MPI communication
 * \param [in]   t_stride         Kind of stride
 * \param [in]   t_part1_data_def Kind of part1 data definition
 * \param [in]   cst_stride       Constant stride
 * \param [in]   s_data           Data size
 * \param [in]   part1_stride     Stride of partition 1 data
 * \param [in]   part1_data       Partition 1 data
 * \param [out]  part2_stride     Stride of partition 2 data (order given by gnum1_come_from and ref_lnum2 arrays)
 * \param [out]  part2_data       Partition 2 data (order given by gnum1_come_from and ref_lnum2 arrays)
 * \param [out]  request          Request
 *
 */

void
PDM_part_to_part_iexch
(
 PDM_part_to_part_t                *ptp,
 const PDM_mpi_comm_kind_t          k_comm,
 const PDM_stride_t                 t_stride,
 const PDM_part_to_part_data_def_t  t_part1_data_def,
 const int                          cst_stride,
 const size_t                       s_data,
 const int                        **part1_stride,
 const void                       **part1_data,
 int                             ***part2_stride,
 void                            ***part2_data,
 int                               *request
)
{
  int tag = -10000;
  if (k_comm == PDM_MPI_COMM_KIND_P2P) {
    tag  = ptp->seed_tag;
    tag += (ptp->next_tag++);
    tag %= ptp->max_tag;
  }

  PDM_UNUSED (cst_stride);

  *request = _find_open_async_exch (ptp);

  int _request = *request;

  ptp->async_exch_t_stride[_request] = t_stride;
  ptp->async_exch_k_comm[_request]   = k_comm;

  if (t_stride == PDM_STRIDE_CST_INTERLEAVED) {

    ptp->async_exch_subrequest_s[_request] = cst_stride;
    ptp->async_exch_subrequest[_request] = realloc (ptp->async_exch_subrequest[_request], sizeof(int) * 2 * cst_stride);
    for (int i = 0; i < 2*cst_stride; i++) {
      ptp->async_exch_subrequest[_request][i] = -1;
    }

    void  ** __part1_to_part2_data = (void **) malloc (sizeof (void*) * ptp->n_part1);
    void  ** _part1_to_part2_data  = __part1_to_part2_data;

    if (t_part1_data_def == PDM_PART_TO_PART_DATA_DEF_ORDER_PART1) {

      for (int i = 0; i < ptp->n_part1; i++) {

        _part1_to_part2_data[i] = malloc (s_data * cst_stride * ptp->part1_to_part2_idx[i][ptp->n_elt1[i]]);

      }
    }

    *part2_data = malloc(sizeof(void *) * ptp->n_part2);
    void **_part2_data = *part2_data;
    for (int i = 0; i < ptp->n_part2; i++) {
      _part2_data[i] = malloc(s_data * cst_stride * ptp->gnum1_come_from_idx[i][ptp->n_ref_lnum2[i]]);
    }

    unsigned char **___part2_data = malloc(sizeof(unsigned char*) * ptp->n_part2);
    for (int i = 0; i < ptp->n_part2; i++) {
      ___part2_data[i] = (unsigned char *) _part2_data[i];
    }

    for (int i = 0; i < cst_stride; i++) {

      if (t_part1_data_def == PDM_PART_TO_PART_DATA_DEF_ORDER_PART1) {

        for (int ipart = 0; ipart < ptp->n_part1; ipart++) {

          unsigned char *map_part1_to_part2_data = (unsigned char*) _part1_to_part2_data[ipart];
          unsigned char *map_part1_data = (unsigned char*) part1_data[ipart] + i * (s_data * ptp->n_elt1[ipart]);

          int k = 0;
          for (int j = 0; j < ptp->n_elt1[ipart]; j++) {
            for (int k1 = ptp->part1_to_part2_idx[ipart][j]; k1 < ptp->part1_to_part2_idx[ipart][j+1]; k1++) {
              for (int k2 = 0; k2 <  (int) s_data; k2++) {
                map_part1_to_part2_data[k++] = map_part1_data[j * (int) s_data + k2];
              }
            }
          }
        }
      }

      else {
        for (int i1 = 0; i1 < ptp->n_part1; i1++) {
          _part1_to_part2_data[i1] = (void *) ((unsigned char *) part1_data[i1] + i * ptp->part1_to_part2_idx[i1][ptp->n_elt1[i1]] * (int) s_data);
        }
      }

      for (int i1 = 0; i1 < ptp->n_part2; i1++) {
        ___part2_data[i1] = ((unsigned char *) _part2_data[i1]) + s_data * i * ptp->gnum1_come_from_idx[i1][ptp->n_ref_lnum2[i1]];
      }

      if (k_comm == PDM_MPI_COMM_KIND_P2P) {
        PDM_part_to_part_issend (ptp,
                                 s_data,
                                 1,
                  (const void **)_part1_to_part2_data,
                                 tag,
                                 &(ptp->async_exch_subrequest[_request][2*i]));

        PDM_part_to_part_irecv (ptp,
                                s_data,
                                1,
                        (void **)___part2_data,
                                tag,
                                &(ptp->async_exch_subrequest[_request][2*i+1]));
      }

      else if (k_comm == PDM_MPI_COMM_KIND_COLLECTIVE) {

        PDM_part_to_part_ialltoall (ptp,
                                    s_data,
                                    1,
                                    _part1_to_part2_data,
                            (void **)___part2_data,
                                    &(ptp->async_exch_subrequest[_request][2*i]));

      }

      else if (k_comm == PDM_MPI_COMM_KIND_NEIGHBOR_COLLECTIVE) {

        printf ("Error PDM_part_to_part_iexch : "
                 "PDM_STRIDE_CST_INTERLEAVED stride with"
                 " PDM_MPI_COMM_KIND_NEIGHBOR_COLLECTIVE k_comm is not implemented yet\n");
        abort();

      }

      else if (k_comm == PDM_MPI_COMM_KIND_WIN_SHARED_AND_P2P) {

        printf ("Error PDM_part_to_part_iexch : "
                 "PDM_STRIDE_CST_INTERLEAVED stride with"
                 " PDM_MPI_COMM_KIND_WIN_SHARED_AND_P2P k_comm is not implemented yet\n");
        abort();

      }

      else if (k_comm == PDM_MPI_COMM_KIND_WIN_SHARED_AND_COLLECTIVE) {

        printf ("Error PDM_part_to_part_iexch : "
                 "PDM_STRIDE_CST_INTERLEAVED stride with"
                 " PDM_MPI_COMM_KIND_WIN_SHARED_AND_COLLECTIVE k_comm is not implemented yet\n");
        abort();

      }

      else if (k_comm == PDM_MPI_COMM_KIND_WIN_SHARED_AND_NEIGHBOR_COLLECTIVE) {

        printf ("Error PDM_part_to_part_iexch : "
                 "PDM_STRIDE_CST_INTERLEAVED stride with"
                 " PDM_MPI_COMM_KIND_WIN_SHARED_AND_NEIGHBOR_COLLECTIVE k_comm is not implemented yet\n");
        abort();

      }

      else if (k_comm == PDM_MPI_COMM_KIND_WIN_RMA) {

        printf ("Error PDM_part_to_part_iexch : "
                 "PDM_STRIDE_CST_INTERLEAVED stride with"
                 " PDM_MPI_COMM_KIND_WIN_RMA k_comm is not implemented yet\n");
        abort();

      }



    }

    if (t_part1_data_def == PDM_PART_TO_PART_DATA_DEF_ORDER_PART1) {
      for (int i = 0; i < ptp->n_part1; i++) {
        free (__part1_to_part2_data[i]);
      }
    }
    free(__part1_to_part2_data);
    free(___part2_data);
<<<<<<< HEAD
  } 
=======

  }
>>>>>>> 6fbb9c67

  else if (t_stride == PDM_STRIDE_CST_INTERLACED) {

    void  **_part1_to_part2_data    = (void **) part1_data;
    void  **__part1_to_part2_data   = NULL;

    /*
     *  Create __part1_to_part2_stride and __part1_to_part2_data if necessary
     */

    if (t_part1_data_def == PDM_PART_TO_PART_DATA_DEF_ORDER_PART1) {
      __part1_to_part2_data  = (void **) malloc (sizeof (void*) * ptp->n_part1);

      _part1_to_part2_data   = __part1_to_part2_data;

      for (int i = 0; i < ptp->n_part1; i++) {

        _part1_to_part2_data[i] = malloc (s_data * cst_stride * ptp->part1_to_part2_idx[i][ptp->n_elt1[i]]);
        unsigned char *map_part1_to_part2_data = (unsigned char*) _part1_to_part2_data[i];

        int k        = 0;
        int beg_data = 0;
        for (int j = 0; j < ptp->n_elt1[i]; j++) {
          unsigned char *tmp_part1_data = (unsigned char*) (part1_data[i]) + beg_data;
          for (int j1 = ptp->part1_to_part2_idx[i][j]; j1 < ptp->part1_to_part2_idx[i][j+1]; j1++) {
            for (int j2 = 0; j2 < (int) (cst_stride * s_data); j2++) {
              map_part1_to_part2_data[k++] = tmp_part1_data[j2];
            }
          }
          beg_data += cst_stride * s_data;
        }
      }
    }

    *part2_data = malloc(sizeof(void *) * ptp->n_part2);
    void **_part2_data = *part2_data;
    for (int i = 0; i < ptp->n_part2; i++) {
      _part2_data[i] = malloc(s_data * cst_stride * ptp->gnum1_come_from_idx[i][ptp->n_ref_lnum2[i]]);
    }

    if (k_comm == PDM_MPI_COMM_KIND_P2P) {


      PDM_part_to_part_issend (ptp,
                               s_data,
                               cst_stride,
                (const void **)_part1_to_part2_data,
                               tag,
                               &(ptp->async_exch_subrequest[_request][0]));

      PDM_part_to_part_irecv (ptp,
                              s_data,
                              cst_stride,
                             *part2_data,
                              tag,
                              &(ptp->async_exch_subrequest[_request][1]));

    }

    else if (k_comm == PDM_MPI_COMM_KIND_COLLECTIVE) {

      PDM_part_to_part_ialltoall (ptp,
                                  s_data,
                                  cst_stride,
                                  _part1_to_part2_data,
                          (void **)*part2_data,
                                  &(ptp->async_exch_subrequest[_request][0]));

    }

    else if (k_comm == PDM_MPI_COMM_KIND_NEIGHBOR_COLLECTIVE) {

      printf ("Error PDM_part_to_part_iexch : "
               "PDM_STRIDE_CST_INTERLACED stride with"
               " PDM_MPI_COMM_KIND_NEIGHBOR_COLLECTIVE k_comm is not implemented yet\n");
      abort();

    }

    else if (k_comm == PDM_MPI_COMM_KIND_WIN_SHARED_AND_P2P) {

      printf ("Error PDM_part_to_part_iexch : "
               "PDM_STRIDE_CST_INTERLACED stride with"
               " PDM_MPI_COMM_KIND_WIN_SHARED_AND_P2P k_comm is not implemented yet\n");
      abort();

    }

    else if (k_comm == PDM_MPI_COMM_KIND_WIN_SHARED_AND_COLLECTIVE) {

      printf ("Error PDM_part_to_part_iexch : "
               "PDM_STRIDE_CST_INTERLACED stride with"
               " PDM_MPI_COMM_KIND_WIN_SHARED_AND_COLLECTIVE k_comm is not implemented yet\n");
      abort();

    }

    else if (k_comm == PDM_MPI_COMM_KIND_WIN_SHARED_AND_NEIGHBOR_COLLECTIVE) {

      printf ("Error PDM_part_to_part_iexch : "
               "PDM_STRIDE_CST_INTERLACED stride with"
               " PDM_MPI_COMM_KIND_WIN_SHARED_AND_NEIGHBOR_COLLECTIVE k_comm is not implemented yet\n");
      abort();

    }

    else if (k_comm == PDM_MPI_COMM_KIND_WIN_RMA) {

      printf ("Error PDM_part_to_part_iexch : "
               "PDM_STRIDE_CST_INTERLACED stride with"
               " PDM_MPI_COMM_KIND_WIN_RMA k_comm is not implemented yet\n");
      abort();

    }


    else {

      printf ("Error PDM_part_to_part_iexch : "
               "PDM_STRIDE_CST_INTERLACED stride with"
               " unknown k_comm is not implemented yet\n");
      abort();

    }

    if (__part1_to_part2_data != NULL) {
      for (int i = 0; i < ptp->n_part1; i++) {
        free (__part1_to_part2_data[i]);
      }
      free (__part1_to_part2_data);
      __part1_to_part2_data = NULL;
    }
  }

  else if (t_stride == PDM_STRIDE_VAR_INTERLACED) {

    if (k_comm == PDM_MPI_COMM_KIND_P2P) {

      _p2p_stride_var_iexch (ptp,
                             PDM_MPI_COMM_KIND_P2P,
                             tag,
                             t_part1_data_def,
                             s_data,
                             part1_stride,
                             part1_data,
                             part2_stride,
                             part2_data,
                             _request);

    }

    else if (k_comm == PDM_MPI_COMM_KIND_COLLECTIVE) {

      _alltotall_stride_var_iexch(ptp,
                                  t_part1_data_def,
                                  s_data,
                                  part1_stride,
                                  part1_data,
                                  part2_stride,
                                  part2_data,
                                  &(ptp->async_exch_subrequest[_request][0]));


    }

    else if (k_comm == PDM_MPI_COMM_KIND_NEIGHBOR_COLLECTIVE) {

      printf ("Error PDM_part_to_part_iexch : "
               "PDM_STRIDE_VAR_INTERLACED stride with"
               " PDM_MPI_COMM_KIND_NEIGHBOR_COLLECTIVE k_comm is not implemented yet\n");
      abort();

    }

    else if (k_comm == PDM_MPI_COMM_KIND_WIN_SHARED_AND_P2P) {

      printf ("Error PDM_part_to_part_iexch : "
               "PDM_STRIDE_VAR_INTERLACED stride with"
               " PDM_MPI_COMM_KIND_WIN_SHARED_AND_P2P k_comm is not implemented yet\n");
      abort();

    }

    else if (k_comm == PDM_MPI_COMM_KIND_WIN_SHARED_AND_COLLECTIVE) {

      printf ("Error PDM_part_to_part_iexch : "
               "PDM_STRIDE_VAR_INTERLACED stride with"
               " PDM_MPI_COMM_KIND_WIN_SHARED_AND_COLLECTIVE k_comm is not implemented yet\n");
      abort();

    }

    else if (k_comm == PDM_MPI_COMM_KIND_WIN_SHARED_AND_NEIGHBOR_COLLECTIVE) {

      printf ("Error PDM_part_to_part_iexch : "
               "PDM_STRIDE_VAR_INTERLACED stride with"
               " PDM_MPI_COMM_KIND_WIN_SHARED_AND_NEIGHBOR_COLLECTIVE k_comm is not implemented yet\n");
      abort();

    }

    else if (k_comm == PDM_MPI_COMM_KIND_WIN_RMA) {

      printf ("Error PDM_part_to_part_iexch : "
               "PDM_STRIDE_VAR_INTERLACED stride with"
               " PDM_MPI_COMM_KIND_WIN_RMA k_comm is not implemented yet\n");
      abort();

    }

  }

}


/**
 *
 * \brief Wait a partial asynchronus exchange
 *
 * \param [in]  ptp      Part to part structure
 * \param [in]  request  Request
 *
 */

void
PDM_part_to_part_iexch_wait
(
 PDM_part_to_part_t *ptp,
 const int           request
)
{

  if (ptp->async_exch_t_stride[request] == PDM_STRIDE_CST_INTERLEAVED) {

    if (ptp->async_exch_k_comm[request] == PDM_MPI_COMM_KIND_P2P) {

      for (int i = 0; i < ptp->async_exch_subrequest_s[request]; i++) {

        PDM_part_to_part_irecv_wait (ptp, ptp->async_exch_subrequest[request][2*i+1]);

        PDM_part_to_part_issend_wait (ptp, ptp->async_exch_subrequest[request][2*i]);

      }

    }

    else if (ptp->async_exch_k_comm[request] == PDM_MPI_COMM_KIND_COLLECTIVE) {

      for (int i = 0; i < ptp->async_exch_subrequest_s[request]; i++) {

        PDM_part_to_part_ialltoall_wait(ptp, ptp->async_exch_subrequest[request][2*i]);

      }

    }

    else if (ptp->async_exch_k_comm[request] == PDM_MPI_COMM_KIND_NEIGHBOR_COLLECTIVE) {

      printf ("Error PDM_part_to_part_iexch_wait : "
               "PDM_STRIDE_CST_INTERLEAVED stride with"
               " PDM_MPI_COMM_KIND_NEIGHBOR_COLLECTIVE k_comm is not implemented yet\n");
      abort();

    }

    else if (ptp->async_exch_k_comm[request] == PDM_MPI_COMM_KIND_WIN_SHARED_AND_P2P) {

      printf ("Error PDM_part_to_part_iexch_wait : "
               "PDM_STRIDE_CST_INTERLEAVED stride with"
               " PDM_MPI_COMM_KIND_WIN_SHARED_AND_P2P k_comm is not implemented yet\n");
      abort();

    }

    else if (ptp->async_exch_k_comm[request] == PDM_MPI_COMM_KIND_WIN_SHARED_AND_COLLECTIVE) {

      printf ("Error PDM_part_to_part_iexch_wait : "
               "PDM_STRIDE_CST_INTERLEAVED stride with"
               " PDM_MPI_COMM_KIND_WIN_SHARED_AND_COLLECTIVE k_comm is not implemented yet\n");
      abort();

    }

    else if (ptp->async_exch_k_comm[request] == PDM_MPI_COMM_KIND_WIN_SHARED_AND_NEIGHBOR_COLLECTIVE) {

      printf ("Error PDM_part_to_part_iexch_wait : "
               "PDM_STRIDE_CST_INTERLEAVED stride with"
               " PDM_MPI_COMM_KIND_WIN_SHARED_AND_NEIGHBOR_COLLECTIVE k_comm is not implemented yet\n");
      abort();

    }

    else if (ptp->async_exch_k_comm[request] == PDM_MPI_COMM_KIND_WIN_RMA) {

      printf ("Error PDM_part_to_part_iexch_wait : "
               "PDM_STRIDE_CST_INTERLEAVED stride with"
               " PDM_MPI_COMM_KIND_WIN_RMA k_comm is not implemented yet\n");
      abort();

    }

  }

  else if (ptp->async_exch_t_stride[request] == PDM_STRIDE_CST_INTERLACED) {

    if (ptp->async_exch_k_comm[request] == PDM_MPI_COMM_KIND_P2P) {

      PDM_part_to_part_irecv_wait (ptp, ptp->async_exch_subrequest[request][0]);

      PDM_part_to_part_issend_wait (ptp, ptp->async_exch_subrequest[request][1]);

    }

    else if (ptp->async_exch_k_comm[request] == PDM_MPI_COMM_KIND_COLLECTIVE) {

      PDM_part_to_part_ialltoall_wait(ptp, ptp->async_exch_subrequest[request][0]);

    }

    else if (ptp->async_exch_k_comm[request] == PDM_MPI_COMM_KIND_NEIGHBOR_COLLECTIVE) {

      printf ("Error PDM_part_to_part_iexch_wait : "
               "PDM_STRIDE_CST_INTERLACED stride with"
               " PDM_MPI_COMM_KIND_NEIGHBOR_COLLECTIVE k_comm is not implemented yet\n");
      abort();

    }

    else if (ptp->async_exch_k_comm[request] == PDM_MPI_COMM_KIND_WIN_SHARED_AND_P2P) {

      printf ("Error PDM_part_to_part_iexch_wait : "
               "PDM_STRIDE_CST_INTERLACED stride with"
               " PDM_MPI_COMM_KIND_WIN_SHARED_AND_P2P k_comm is not implemented yet\n");
      abort();

    }

    else if (ptp->async_exch_k_comm[request] == PDM_MPI_COMM_KIND_WIN_SHARED_AND_COLLECTIVE) {

      printf ("Error PDM_part_to_part_iexch_wait : "
               "PDM_STRIDE_CST_INTERLACED stride with"
               " PDM_MPI_COMM_KIND_WIN_SHARED_AND_COLLECTIVE k_comm is not implemented yet\n");
      abort();

    }

    else if (ptp->async_exch_k_comm[request] == PDM_MPI_COMM_KIND_WIN_SHARED_AND_NEIGHBOR_COLLECTIVE) {

      printf ("Error PDM_part_to_part_iexch_wait : "
               "PDM_STRIDE_CST_INTERLACED stride with"
               " PDM_MPI_COMM_KIND_WIN_SHARED_AND_NEIGHBOR_COLLECTIVE k_comm is not implemented yet\n");
      abort();

    }

    else if (ptp->async_exch_k_comm[request] == PDM_MPI_COMM_KIND_WIN_RMA) {

      printf ("Error PDM_part_to_part_iexch_wait : "
               "PDM_STRIDE_CST_INTERLACED stride with"
               " PDM_MPI_COMM_KIND_WIN_RMA k_comm is not implemented yet\n");
      abort();

    }

    else {

      printf ("Error PDM_part_to_part_iexch_wait : "
               "PDM_STRIDE_CST_INTERLACED stride with"
               " unknown k_comm is not implemented yet\n");
      abort();

    }

  }

  else if (ptp->async_exch_t_stride[request] == PDM_STRIDE_VAR_INTERLACED) {

    if (ptp->async_exch_k_comm[request] == PDM_MPI_COMM_KIND_P2P) {

      PDM_part_to_part_issend_wait(ptp, ptp->async_exch_subrequest[request][0]);

      _p2p_stride_var_iexch_wait (ptp, request);

    }

    else if (ptp->async_exch_k_comm[request] == PDM_MPI_COMM_KIND_COLLECTIVE) {

      _alltotall_stride_var_wait_and_post(ptp, ptp->async_exch_subrequest[request][0]);

    }

    else if (ptp->async_exch_k_comm[request] == PDM_MPI_COMM_KIND_NEIGHBOR_COLLECTIVE) {

      printf ("Error PDM_part_to_part_iexch_wait : "
               "PDM_STRIDE_VAR_INTERLACED stride with"
               " PDM_MPI_COMM_KIND_NEIGHBOR_COLLECTIVE k_comm is not implemented yet\n");
      abort();

    }

    else if (ptp->async_exch_k_comm[request] == PDM_MPI_COMM_KIND_WIN_SHARED_AND_P2P) {

      printf ("Error PDM_part_to_part_iexch_wait : "
               "PDM_STRIDE_VAR_INTERLACED stride with"
               " PDM_MPI_COMM_KIND_WIN_SHARED_AND_P2P k_comm is not implemented yet\n");
      abort();

    }

    else if (ptp->async_exch_k_comm[request] == PDM_MPI_COMM_KIND_WIN_SHARED_AND_COLLECTIVE) {

      printf ("Error PDM_part_to_part_iexch_wait : "
               "PDM_STRIDE_VAR_INTERLACED stride with"
               " PDM_MPI_COMM_KIND_WIN_SHARED_AND_COLLECTIVE k_comm is not implemented yet\n");
      abort();

    }

    else if (ptp->async_exch_k_comm[request] == PDM_MPI_COMM_KIND_WIN_SHARED_AND_NEIGHBOR_COLLECTIVE) {

      printf ("Error PDM_part_to_part_iexch_wait : "
               "PDM_STRIDE_VAR_INTERLACED stride with"
               " PDM_MPI_COMM_KIND_WIN_SHARED_AND_NEIGHBOR_COLLECTIVE k_comm is not implemented yet\n");
      abort();

    }

    else if (ptp->async_exch_k_comm[request] == PDM_MPI_COMM_KIND_WIN_RMA) {

      printf ("Error PDM_part_to_part_iexch_wait : "
               "PDM_STRIDE_VAR_INTERLACED stride with"
               " PDM_MPI_COMM_KIND_WIN_RMA k_comm is not implemented yet\n");
      abort();

    }

  }

  _free_async_exch (ptp, request);
}


/**
 *
 * \brief Initialize a partial reverse asynchronus exchange
 *
 * \param [in]   ptp              Part to part structure
 * \param [in]   k_commm          Kind of MPI communication
 * \param [in]   t_stride         Kind of stride
 * \param [in]   t_part2_data_def Kind of part2 data definition
 * \param [in]   cst_stride       Constant stride
 * \param [in]   s_data           Data size
 * \param [in]   part2_stride     Stride of partition 1 data (Accordding to t_part2_data_def)
 * \param [in]   part2_data       Partition 1 data (Accordding to t_part2_data_def)
 * \param [out]  part1_stride     Stride of partition 2 data (order given by part1_to_part2)
 * \param [out]  part1_data       Partition 2 data (order given by part1_to_part2)
 * \param [out]  request          Request
 *
 */

void
PDM_part_to_part_reverse_iexch
(
 PDM_part_to_part_t                *ptp,
 const PDM_mpi_comm_kind_t          k_comm,
 const PDM_stride_t                 t_stride,
 const PDM_part_to_part_data_def_t  t_part2_data_def,
 const int                          cst_stride,
 const size_t                       s_data,
 const int                        **part2_stride,
 const void                       **part2_data,
 int                             ***part1_stride,
 void                            ***part1_data,
 int                               *request
)
{
  int tag = PDM_MPI_Rand_tag (ptp->comm);

  *request = _find_open_async_exch (ptp);

  int _request = *request;

  ptp->async_exch_t_stride[_request] = t_stride;
  ptp->async_exch_k_comm[_request]   = k_comm;

  if (t_stride == PDM_STRIDE_CST_INTERLEAVED) {

    ptp->async_exch_subrequest_s[_request] = cst_stride;
    ptp->async_exch_subrequest[_request] = realloc (ptp->async_exch_subrequest[_request], sizeof(int) * 2 * cst_stride);
    for (int i = 0; i < 2*cst_stride; i++) {
      ptp->async_exch_subrequest[_request][i] = -1;
    }

    void **__part2_to_part1_data = (void **) malloc (sizeof (void*) * ptp->n_part2);
    void **_part2_to_part1_data  = __part2_to_part1_data;

    if (t_part2_data_def == PDM_PART_TO_PART_DATA_DEF_ORDER_PART2) {

      for (int i = 0; i < ptp->n_part2; i++) {

        _part2_to_part1_data[i] = malloc (s_data * ptp->gnum1_come_from_idx[i][ptp->n_ref_lnum2[i]]);

      }
    }

    *part1_data = malloc(sizeof(void *) * ptp->n_part1);

    void **_part1_data = *part1_data;

    for (int i = 0; i < ptp->n_part1; i++) {
      _part1_data[i] = malloc(s_data * cst_stride * ptp->part1_to_part2_idx[i][ptp->n_elt1[i]]);
    }

    unsigned char **___part1_data = malloc(sizeof(unsigned char*) * ptp->n_part1);
    for (int i = 0; i < ptp->n_part1; i++) {
      ___part1_data[i] = (unsigned char *) _part1_data[i];
    }

    for (int i = 0; i < cst_stride; i++) {

      if (t_part2_data_def == PDM_PART_TO_PART_DATA_DEF_ORDER_PART2) {

        for (int i1 = 0; i1 < ptp->n_part2; i1++) {

          unsigned char *map_part2_to_part1_data = (unsigned char*) _part2_to_part1_data[i];
          unsigned char *map_part2_data = (unsigned char*) part2_data[i] + i * (cst_stride * s_data * ptp->gnum1_come_from_idx[i][ptp->n_ref_lnum2[i]]);

          int k = 0;
          for (int j = 0; j < ptp->n_ref_lnum2[i]; j++) {
            int ielt2 = ptp->ref_lnum2[i][j] - 1;
            for (int k1 = ptp->gnum1_come_from_idx[i][j]; k1 < ptp->gnum1_come_from_idx[i][j+1]; k1++) {
              for (int k2 = 0; k2 <  (int) s_data; k2++) {
                map_part2_to_part1_data[k++] = map_part2_data[ielt2 * (int) s_data + k2];
              }
            }
          }
        }
      }

      else {
        for (int i1 = 0; i1 < ptp->n_part2; i1++) {
          _part2_to_part1_data[i1] = (void *) ((unsigned char *) part2_data[i1] + i * ptp->gnum1_come_from_idx[i1][ptp->n_ref_lnum2[i1]] * (int) s_data);
        }
      }

      for (int i1 = 0; i1 < ptp->n_part1; i1++) {
        ___part1_data[i1] = ((unsigned char *) _part1_data[i1]) + s_data *i *  ptp->part1_to_part2_idx[i1][ptp->n_elt1[i1]];
      }

      if (k_comm == PDM_MPI_COMM_KIND_P2P) {

        PDM_part_to_part_reverse_issend (ptp,
                                         s_data,
                                         1,
                          (const void **)_part2_to_part1_data,
                                         tag,
                                         &(ptp->async_exch_subrequest[_request][2*i]));

        PDM_part_to_part_reverse_irecv (ptp,
                                        s_data,
                                        1,
                                (void **)___part1_data,
                                        tag,
                                        &(ptp->async_exch_subrequest[_request][2*i+1]));

      }

      else if (k_comm == PDM_MPI_COMM_KIND_COLLECTIVE) {

        printf ("Error PDM_part_to_part_reverse_iexch : "
                 "PDM_STRIDE_CST_INTERLEAVED stride with"
                 " PDM_MPI_COMM_KIND_COLLECTIVE k_comm is not implemented yet\n");
        abort();

      }

      else if (k_comm == PDM_MPI_COMM_KIND_NEIGHBOR_COLLECTIVE) {

        printf ("Error PDM_part_to_part_reverse_iexch : "
                 "PDM_STRIDE_CST_INTERLEAVED stride with"
                 " PDM_MPI_COMM_KIND_NEIGHBOR_COLLECTIVE k_comm is not implemented yet\n");
        abort();

      }

      else if (k_comm == PDM_MPI_COMM_KIND_WIN_SHARED_AND_P2P) {

        printf ("Error PDM_part_to_part_reverse_iexch : "
                 "PDM_STRIDE_CST_INTERLEAVED stride with"
                 " PDM_MPI_COMM_KIND_WIN_SHARED_AND_P2P k_comm is not implemented yet\n");
        abort();

      }

      else if (k_comm == PDM_MPI_COMM_KIND_WIN_SHARED_AND_COLLECTIVE) {

        printf ("Error PDM_part_to_part_reverse_iexch : "
                 "PDM_STRIDE_CST_INTERLEAVED stride with"
                 " PDM_MPI_COMM_KIND_WIN_SHARED_AND_COLLECTIVE k_comm is not implemented yet\n");
        abort();

      }

      else if (k_comm == PDM_MPI_COMM_KIND_WIN_SHARED_AND_NEIGHBOR_COLLECTIVE) {

        printf ("Error PDM_part_to_part_reverse_iexch : "
                 "PDM_STRIDE_CST_INTERLEAVED stride with"
                 " PDM_MPI_COMM_KIND_WIN_SHARED_AND_NEIGHBOR_COLLECTIVE k_comm is not implemented yet\n");
        abort();

      }

      else if (k_comm == PDM_MPI_COMM_KIND_WIN_RMA) {

        printf ("Error PDM_part_to_part_reverse_iexch : "
                 "PDM_STRIDE_CST_INTERLEAVED stride with"
                 " PDM_MPI_COMM_KIND_WIN_RMA k_comm is not implemented yet\n");
        abort();

      }

    }

    if (t_part2_data_def == PDM_PART_TO_PART_DATA_DEF_ORDER_PART2) {
      for (int i = 0; i < ptp->n_part2; i++) {
        free (__part2_to_part1_data[i]);
      }
    }
    free (__part2_to_part1_data);
    __part2_to_part1_data = NULL;
    free (___part1_data);
    ___part1_data = NULL;
  }

  else if (t_stride == PDM_STRIDE_CST_INTERLACED) {

    void  **_part2_to_part1_data   = (void **) part2_data;
    void  **__part2_to_part1_data   = NULL;

    /*
     *  Create __part2_to_part1_stride and __part2_to_part1_data if necessary
     */

    if (t_part2_data_def == PDM_PART_TO_PART_DATA_DEF_ORDER_PART2) {
      __part2_to_part1_data   = (void **) malloc (sizeof (void*) * ptp->n_part2);

      _part2_to_part1_data   = __part2_to_part1_data;

      for (int i = 0; i < ptp->n_part2; i++) {

        _part2_to_part1_data[i] = malloc (s_data * ptp->gnum1_come_from_idx[i][ptp->n_ref_lnum2[i]] * cst_stride);

        unsigned char *map_part2_to_part1_data = (unsigned char*) _part2_to_part1_data[i];
        unsigned char *map_part2_data = (unsigned char*) part2_data[i];

        int k = 0;
        for (int j = 0; j < ptp->n_ref_lnum2[i]; j++) {
          int ielt2 = ptp->ref_lnum2[i][j] - 1;
          for (int k1 = ptp->gnum1_come_from_idx[i][j]; k1 < ptp->gnum1_come_from_idx[i][j+1]; k1++) {
            for (int k2 = 0; k2 < cst_stride * (int) s_data; k2++) {
              map_part2_to_part1_data[k++] = map_part2_data[ielt2 * cst_stride * (int) s_data + k2];
            }
          }
        }
      }
    }

    *part1_data = malloc(sizeof(void *) * ptp->n_part1);
    void **_part1_data = *part1_data;
    for (int i = 0; i < ptp->n_part1; i++) {
      _part1_data[i] = malloc(s_data * cst_stride * ptp->part1_to_part2_idx[i][ptp->n_elt1[i]]);
    }

    if (k_comm == PDM_MPI_COMM_KIND_P2P) {

      PDM_part_to_part_reverse_issend (ptp,
                                       s_data,
                                       cst_stride,
                        (const void **)_part2_to_part1_data,
                                       tag,
                                       &(ptp->async_exch_subrequest[_request][0]));

      PDM_part_to_part_reverse_irecv (ptp,
                                      s_data,
                                      cst_stride,
                                      _part1_data,
                                      tag,
                                      &(ptp->async_exch_subrequest[_request][1]));

    }

    else if (k_comm == PDM_MPI_COMM_KIND_COLLECTIVE) {

      printf ("Error PDM_part_to_part_reverse_iexch : "
               "PDM_STRIDE_CST_INTERLACED stride with"
               " PDM_MPI_COMM_KIND_COLLECTIVE k_comm is not implemented yet\n");
      abort();

    }

    else if (k_comm == PDM_MPI_COMM_KIND_NEIGHBOR_COLLECTIVE) {

      printf ("Error PDM_part_to_part_reverse_iexch : "
               "PDM_STRIDE_CST_INTERLACED stride with"
               " PDM_MPI_COMM_KIND_NEIGHBOR_COLLECTIVE k_comm is not implemented yet\n");
      abort();

    }

    else if (k_comm == PDM_MPI_COMM_KIND_WIN_SHARED_AND_P2P) {

      printf ("Error PDM_part_to_part_reverse_iexch : "
               "PDM_STRIDE_CST_INTERLACED stride with"
               " PDM_MPI_COMM_KIND_WIN_SHARED_AND_P2P k_comm is not implemented yet\n");
      abort();

    }

    else if (k_comm == PDM_MPI_COMM_KIND_WIN_SHARED_AND_COLLECTIVE) {

      printf ("Error PDM_part_to_part_reverse_iexch : "
               "PDM_STRIDE_CST_INTERLACED stride with"
               " PDM_MPI_COMM_KIND_WIN_SHARED_AND_COLLECTIVE k_comm is not implemented yet\n");
      abort();

    }

    else if (k_comm == PDM_MPI_COMM_KIND_WIN_SHARED_AND_NEIGHBOR_COLLECTIVE) {

      printf ("Error PDM_part_to_part_reverse_iexch : "
               "PDM_STRIDE_CST_INTERLACED stride with"
               " PDM_MPI_COMM_KIND_WIN_SHARED_AND_NEIGHBOR_COLLECTIVE k_comm is not implemented yet\n");
      abort();

    }

    else if (k_comm == PDM_MPI_COMM_KIND_WIN_RMA) {

      printf ("Error PDM_part_to_part_reverse_iexch : "
               "PDM_STRIDE_CST_INTERLACED stride with"
               " PDM_MPI_COMM_KIND_WIN_RMA k_comm is not implemented yet\n");
      abort();

    }

    else {

      printf ("Error PDM_part_to_part_reverse_iexch : "
               "PDM_STRIDE_CST_INTERLACED stride with"
               " unknown k_comm is not implemented yet\n");
      abort();

    }

    if (__part2_to_part1_data != NULL) {
      for (int i = 0; i < ptp->n_part2; i++) {
        free (__part2_to_part1_data[i]);
      }
      free (__part2_to_part1_data);
      __part2_to_part1_data = NULL;
    }

  }

  else if (t_stride == PDM_STRIDE_VAR_INTERLACED) {

    if (k_comm == PDM_MPI_COMM_KIND_P2P) {

      _p2p_stride_var_reverse_iexch (ptp,
                                     tag,
                                     t_part2_data_def,
                                     s_data,
                                     part2_stride,
                                     part2_data,
                                     part1_stride,
                                     part1_data,
                                     _request);

    }

    else if (k_comm == PDM_MPI_COMM_KIND_COLLECTIVE) {

      printf ("Error PDM_part_to_part_reverse_iexch : "
               "PDM_STRIDE_VAR_INTERLACED stride with"
               " PDM_MPI_COMM_KIND_COLLECTIVE k_comm is not implemented yet\n");
      abort();

    }

    else if (k_comm == PDM_MPI_COMM_KIND_NEIGHBOR_COLLECTIVE) {

      printf ("Error PDM_part_to_part_reverse_iexch : "
               "PDM_STRIDE_VAR_INTERLACED stride with"
               " PDM_MPI_COMM_KIND_NEIGHBOR_COLLECTIVE k_comm is not implemented yet\n");
      abort();

    }

    else if (k_comm == PDM_MPI_COMM_KIND_WIN_SHARED_AND_P2P) {

      printf ("Error PDM_part_to_part_reverse_iexch : "
               "PDM_STRIDE_VAR_INTERLACED stride with"
               " PDM_MPI_COMM_KIND_WIN_SHARED_AND_P2P k_comm is not implemented yet\n");
      abort();

    }

    else if (k_comm == PDM_MPI_COMM_KIND_WIN_SHARED_AND_COLLECTIVE) {

      printf ("Error PDM_part_to_part_reverse_iexch : "
               "PDM_STRIDE_VAR_INTERLACED stride with"
               " PDM_MPI_COMM_KIND_WIN_SHARED_AND_COLLECTIVE k_comm is not implemented yet\n");
      abort();

    }

    else if (k_comm == PDM_MPI_COMM_KIND_WIN_SHARED_AND_NEIGHBOR_COLLECTIVE) {

      printf ("Error PDM_part_to_part_reverse_iexch : "
               "PDM_STRIDE_VAR_INTERLACED stride with"
               " PDM_MPI_COMM_KIND_WIN_SHARED_AND_NEIGHBOR_COLLECTIVE k_comm is not implemented yet\n");
      abort();

    }

    else if (k_comm == PDM_MPI_COMM_KIND_WIN_RMA) {

      printf ("Error PDM_part_to_part_reverse_iexch : "
               "PDM_STRIDE_VAR_INTERLACED stride with"
               " PDM_MPI_COMM_KIND_WIN_RMA k_comm is not implemented yet\n");
      abort();

    }
  }
}


/**
 *
 * \brief Wait a partial asynchronus exchange
 *
 * \param [in]  ptp      Part to part structure
 * \param [in]  request  Request
 *
 */

void
PDM_part_to_part_reverse_iexch_wait
(
 PDM_part_to_part_t *ptp,
 const int           request
)
{

  if (ptp->async_exch_t_stride[request] == PDM_STRIDE_CST_INTERLEAVED) {

    if (ptp->async_exch_k_comm[request] == PDM_MPI_COMM_KIND_P2P) {

      for (int i = 0; i < ptp->async_exch_subrequest_s[request]; i++) {

        PDM_part_to_part_reverse_irecv_wait (ptp, ptp->async_exch_subrequest[request][2*i+1]);

        PDM_part_to_part_reverse_issend_wait (ptp, ptp->async_exch_subrequest[request][2*i]);

      }

    }

    else if (ptp->async_exch_k_comm[request] == PDM_MPI_COMM_KIND_COLLECTIVE) {

      printf ("Error PDM_part_to_part_reverse_iexch_wait : "
               "PDM_STRIDE_CST_INTERLEAVED stride with"
               " PDM_MPI_COMM_KIND_COLLECTIVE k_comm is not implemented yet\n");
      abort();

    }

    else if (ptp->async_exch_k_comm[request] == PDM_MPI_COMM_KIND_NEIGHBOR_COLLECTIVE) {

      printf ("Error PDM_part_to_part_reverse_iexch_wait : "
               "PDM_STRIDE_CST_INTERLEAVED stride with"
               " PDM_MPI_COMM_KIND_NEIGHBOR_COLLECTIVE k_comm is not implemented yet\n");
      abort();

    }

    else if (ptp->async_exch_k_comm[request] == PDM_MPI_COMM_KIND_WIN_SHARED_AND_P2P) {

      printf ("Error PDM_part_to_part_reverse_iexch_wait : "
               "PDM_STRIDE_CST_INTERLEAVED stride with"
               " PDM_MPI_COMM_KIND_WIN_SHARED_AND_P2P k_comm is not implemented yet\n");
      abort();

    }

    else if (ptp->async_exch_k_comm[request] == PDM_MPI_COMM_KIND_WIN_SHARED_AND_COLLECTIVE) {

      printf ("Error PDM_part_to_part_reverse_iexch_wait : "
               "PDM_STRIDE_CST_INTERLEAVED stride with"
               " PDM_MPI_COMM_KIND_WIN_SHARED_AND_COLLECTIVE k_comm is not implemented yet\n");
      abort();

    }

    else if (ptp->async_exch_k_comm[request] == PDM_MPI_COMM_KIND_WIN_SHARED_AND_NEIGHBOR_COLLECTIVE) {

      printf ("Error PDM_part_to_part_reverse_iexch_wait : "
               "PDM_STRIDE_CST_INTERLEAVED stride with"
               " PDM_MPI_COMM_KIND_WIN_SHARED_AND_NEIGHBOR_COLLECTIVE k_comm is not implemented yet\n");
      abort();

    }

    else if (ptp->async_exch_k_comm[request] == PDM_MPI_COMM_KIND_WIN_RMA) {

      printf ("Error PDM_part_to_part_reverse_iexch_wait : "
               "PDM_STRIDE_CST_INTERLEAVED stride with"
               " PDM_MPI_COMM_KIND_WIN_RMA k_comm is not implemented yet\n");
      abort();

    }

  }

  else if (ptp->async_exch_t_stride[request] == PDM_STRIDE_CST_INTERLACED) {

    if (ptp->async_exch_k_comm[request] == PDM_MPI_COMM_KIND_P2P) {

      PDM_part_to_part_reverse_irecv_wait (ptp, ptp->async_exch_subrequest[request][0]);

      PDM_part_to_part_reverse_issend_wait (ptp, ptp->async_exch_subrequest[request][1]);

    }

    else if (ptp->async_exch_k_comm[request] == PDM_MPI_COMM_KIND_COLLECTIVE) {

      printf ("Error PDM_part_to_part_reverse_iexch_wait : "
               "PDM_STRIDE_CST_INTERLACED stride with"
               " PDM_MPI_COMM_KIND_COLLECTIVE k_comm is not implemented yet\n");
      abort();

    }

    else if (ptp->async_exch_k_comm[request] == PDM_MPI_COMM_KIND_NEIGHBOR_COLLECTIVE) {

      printf ("Error PDM_part_to_part_reverse_iexch_wait : "
               "PDM_STRIDE_CST_INTERLACED stride with"
               " PDM_MPI_COMM_KIND_NEIGHBOR_COLLECTIVE k_comm is not implemented yet\n");
      abort();

    }

    else if (ptp->async_exch_k_comm[request] == PDM_MPI_COMM_KIND_WIN_SHARED_AND_P2P) {

      printf ("Error PDM_part_to_part_reverse_iexch_wait : "
               "PDM_STRIDE_CST_INTERLACED stride with"
               " PDM_MPI_COMM_KIND_WIN_SHARED_AND_P2P k_comm is not implemented yet\n");
      abort();

    }

    else if (ptp->async_exch_k_comm[request] == PDM_MPI_COMM_KIND_WIN_SHARED_AND_COLLECTIVE) {

      printf ("Error PDM_part_to_part_reverse_iexch_wait : "
               "PDM_STRIDE_CST_INTERLACED stride with"
               " PDM_MPI_COMM_KIND_WIN_SHARED_AND_COLLECTIVE k_comm is not implemented yet\n");
      abort();

    }

    else if (ptp->async_exch_k_comm[request] == PDM_MPI_COMM_KIND_WIN_SHARED_AND_NEIGHBOR_COLLECTIVE) {

      printf ("Error PDM_part_to_part_reverse_iexch_wait : "
               "PDM_STRIDE_CST_INTERLACED stride with"
               " PDM_MPI_COMM_KIND_WIN_SHARED_AND_NEIGHBOR_COLLECTIVE k_comm is not implemented yet\n");
      abort();

    }

    else if (ptp->async_exch_k_comm[request] == PDM_MPI_COMM_KIND_WIN_RMA) {

      printf ("Error PDM_part_to_part_reverse_iexch_wait : "
               "PDM_STRIDE_CST_INTERLACED stride with"
               " PDM_MPI_COMM_KIND_WIN_RMA k_comm is not implemented yet\n");
      abort();

    }

    else {

      printf ("Error PDM_part_to_part_reverse_iexch_wait : "
               "PDM_STRIDE_CST_INTERLACED stride with"
               " unknown k_comm is not implemented yet\n");
      abort();

    }

  }

  else if (ptp->async_exch_t_stride[request] == PDM_STRIDE_VAR_INTERLACED) {

    if (ptp->async_exch_k_comm[request] == PDM_MPI_COMM_KIND_P2P) {

      PDM_part_to_part_reverse_issend_wait(ptp, ptp->async_exch_subrequest[request][0]);

      _p2p_stride_var_reverse_iexch_wait (ptp, request);

    }

    else if (ptp->async_exch_k_comm[request] == PDM_MPI_COMM_KIND_COLLECTIVE) {

      printf ("Error PDM_part_to_part_reverse_iexch_wait : "
               "PDM_STRIDE_VAR_INTERLACED stride with"
               " PDM_MPI_COMM_KIND_COLLECTIVE k_comm is not implemented yet\n");
      abort();

    }

    else if (ptp->async_exch_k_comm[request] == PDM_MPI_COMM_KIND_NEIGHBOR_COLLECTIVE) {

      printf ("Error PDM_part_to_part_reverse_iexch_wait : "
               "PDM_STRIDE_VAR_INTERLACED stride with"
               " PDM_MPI_COMM_KIND_NEIGHBOR_COLLECTIVE k_comm is not implemented yet\n");
      abort();

    }

    else if (ptp->async_exch_k_comm[request] == PDM_MPI_COMM_KIND_WIN_SHARED_AND_P2P) {

      printf ("Error PDM_part_to_part_reverse_iexch_wait : "
               "PDM_STRIDE_VAR_INTERLACED stride with"
               " PDM_MPI_COMM_KIND_WIN_SHARED_AND_P2P k_comm is not implemented yet\n");
      abort();

    }

    else if (ptp->async_exch_k_comm[request] == PDM_MPI_COMM_KIND_WIN_SHARED_AND_COLLECTIVE) {

      printf ("Error PDM_part_to_part_reverse_iexch_wait : "
               "PDM_STRIDE_VAR_INTERLACED stride with"
               " PDM_MPI_COMM_KIND_WIN_SHARED_AND_COLLECTIVE k_comm is not implemented yet\n");
      abort();

    }

    else if (ptp->async_exch_k_comm[request] == PDM_MPI_COMM_KIND_WIN_SHARED_AND_NEIGHBOR_COLLECTIVE) {

      printf ("Error PDM_part_to_part_reverse_iexch_wait : "
               "PDM_STRIDE_VAR_INTERLACED stride with"
               " PDM_MPI_COMM_KIND_WIN_SHARED_AND_NEIGHBOR_COLLECTIVE k_comm is not implemented yet\n");
      abort();

    }

    else if (ptp->async_exch_k_comm[request] == PDM_MPI_COMM_KIND_WIN_RMA) {

      printf ("Error PDM_part_to_part_reverse_iexch_wait : "
               "PDM_STRIDE_VAR_INTERLACED stride with"
               " PDM_MPI_COMM_KIND_WIN_RMA k_comm is not implemented yet\n");
      abort();

    }

  }

  _free_async_exch (ptp, request);
}


/**
 *
 * \brief Free a block to part structure
 *
 * \param [inout] ptp  Block to part structure
 *
 * \return       NULL
 *
 */

PDM_part_to_part_t *
PDM_part_to_part_free
(
 PDM_part_to_part_t *ptp
)
{
  if (ptp == NULL) {
    return NULL;
  }

  free(ptp->n_elt1);
  free(ptp->n_elt2);
  for(int i_part = 0; i_part < ptp->n_part1; ++i_part) {
    free(ptp->part1_to_part2_idx[i_part]);
  }
  free(ptp->part1_to_part2_idx);

  if (ptp->gnum1_to_send_buffer != NULL) {
    for (int i = 0; i < ptp->n_part1; i++) {
      free (ptp->gnum1_to_send_buffer[i]);
    }
    free (ptp->gnum1_to_send_buffer);
  }

  if (ptp->gnum1_to_send_buffer_idx != NULL) {
    for (int i = 0; i < ptp->n_part1; i++) {
      free (ptp->gnum1_to_send_buffer_idx[i]);
    }
    free (ptp->gnum1_to_send_buffer_idx);
  }

  if (ptp->recv_buffer_to_ref_lnum2 != NULL) {
    for (int i = 0; i < ptp->n_part2; i++) {
      if (ptp->ref_lnum2[i] != NULL) {
        free (ptp->ref_lnum2[i]);
      }
      if (ptp->unref_lnum2[i] != NULL) {
        free (ptp->unref_lnum2[i]);
      }
      free (ptp->gnum1_come_from_idx[i]);
      free (ptp->gnum1_come_from[i]);
      free (ptp->recv_buffer_to_ref_lnum2[i]);
      free (ptp->recv_buffer_to_duplicate_idx[i]);
      free (ptp->recv_buffer_to_duplicate[i]);
    }
    free (ptp->recv_buffer_to_ref_lnum2);
    free (ptp->ref_lnum2);
    free (ptp->unref_lnum2);
    free (ptp->n_ref_lnum2);
    free (ptp->n_unref_lnum2);
    free (ptp->gnum1_come_from_idx);
    free (ptp->gnum1_come_from);
    free (ptp->recv_buffer_to_duplicate_idx);
    free (ptp->recv_buffer_to_duplicate);
  }

  free (ptp->active_rank_send);
  free (ptp->active_rank_recv);

  if (ptp->async_send_l_array != 0) {
    for (int i = 0; i < ptp->async_send_l_array; i++) {
      if (ptp->async_send_buffer[i] != NULL) {
        free (ptp->async_send_buffer[i]);
      }
      if (ptp->async_n_send_buffer[i] != NULL) {
        free (ptp->async_n_send_buffer[i]);
      }
      if (ptp->async_i_send_buffer[i] != NULL) {
        free (ptp->async_i_send_buffer[i]);
      }
      if (ptp->async_send_request[i] != NULL) {
        free (ptp->async_send_request[i]);
      }
    }
    free (ptp->async_send_free);
    free (ptp->async_send_s_data);
    free (ptp->async_send_cst_stride);
    free (ptp->async_send_tag);
    free (ptp->async_send_request);
    free (ptp->async_send_buffer);
    free (ptp->async_n_send_buffer);
    free (ptp->async_i_send_buffer);
  }

  if (ptp->async_recv_l_array != 0) {
    for (int i = 0; i < ptp->async_recv_l_array; i++) {
      if (ptp->async_recv_buffer[i] != NULL) {
        free (ptp->async_recv_buffer[i]);
      }
      if (ptp->async_n_recv_buffer[i] != NULL) {
        free (ptp->async_n_recv_buffer[i]);
      }
      if (ptp->async_i_recv_buffer[i] != NULL) {
        free (ptp->async_i_recv_buffer[i]);
      }
      if (ptp->async_recv_request[i] != NULL) {
        free (ptp->async_recv_request[i]);
      }
    }
    free (ptp->async_recv_free);
    free (ptp->async_recv_s_data);
    free (ptp->async_recv_cst_stride);
    free (ptp->async_recv_tag);
    free (ptp->async_recv_request);
    free (ptp->async_recv_buffer);
    free (ptp->async_n_recv_buffer);
    free (ptp->async_i_recv_buffer);
    free (ptp->async_recv_part2_data);
  }

  free (ptp->default_n_send_buffer);
  free (ptp->default_i_send_buffer);
  free (ptp->default_n_recv_buffer);
  free (ptp->default_i_recv_buffer);

  if (ptp->async_exch_l_array > 0) {
    for (int i = 0; i < ptp->async_exch_l_array; i++) {
      free (ptp->async_exch_subrequest[i]);
      if (ptp->async_exch_recv_n[i] != NULL) {
        free (ptp->async_exch_recv_n[i]);
      }
      if (ptp->async_exch_recv_idx[i] != NULL) {
        free (ptp->async_exch_recv_idx[i]);
      }
    }

    free (ptp->async_exch_free);
    free (ptp->async_exch_subrequest);
    free (ptp->async_exch_subrequest_s);
    free (ptp->async_exch_t_stride);
    free (ptp->async_exch_k_comm);
    free (ptp->async_exch_recv_n);
    free (ptp->async_exch_recv_idx);
    free (ptp->async_exch_part2_stride);

  }

  if (ptp->async_alltoall_l_array > 0) {
    free (ptp->async_alltoall_free);
    free (ptp->async_alltoall_subrequest);
  }

  ptp->async_exch_n_free  = 0;
  ptp->async_exch_l_array = 0;

  ptp->async_send_n_free   = 0;
  ptp->async_send_l_array  = 0;

  ptp->async_recv_n_free   = 0;
  ptp->async_recv_l_array  = 0;

  ptp->async_alltoall_n_free  = 0;
  ptp->async_alltoall_l_array = 0;

  free(ptp);
  return NULL;

}


/**
 *
 * \brief Get number of partitions
 *
 * \param [in]  ptp       Pointer to \ref PDM_part_to_part_t object
 * \param [out] n_part1   Number of partitions on side 1
 * \param [out] n_part2   Number of partitions on side 2
 *
 */

void
PDM_part_to_part_n_part_get
(
 PDM_part_to_part_t *ptp,
 int                *n_part1,
 int                *n_part2
 )
{
  assert(ptp != NULL);

  *n_part1 = ptp->n_part1;
  *n_part2 = ptp->n_part2;
}


/**
 *
 * \brief Get number of partitions and n_elt1 and n_elt2
 *
 * \param [in]  ptp       Pointer to \ref PDM_part_to_part_t object
 * \param [out] n_part1   Number of partitions on side 1
 * \param [out] n_part2   Number of partitions on side 2
 * \param [out] n_elt1    Number of gnum1 element
 * \param [out] n_elt2    Number of gnum2 element
 *
 */
void
PDM_part_to_part_n_part_and_n_elt_get
(
 PDM_part_to_part_t *ptp,
 int                *n_part1,
 int                *n_part2,
 int               **n_elt1,
 int               **n_elt2
 )
{
  assert(ptp != NULL);
  *n_part1 = ptp->n_part1;
  *n_part2 = ptp->n_part2;
  *n_elt1  = ptp->n_elt1;
  *n_elt2  = ptp->n_elt2;
}


/**
 *
 * \brief Get referenced gnum2 elements
 *
 * \param [in]   ptp           Block to part structure
 * \param [in]   i_part        Id of partition
 * \param [out]  n_ref_lnum2   Number of referenced gnum2
 * \param [out]  ref_lnum2     Referenced gnum2
 *
 */

void
PDM_part_to_part_ref_lnum2_single_part_get
(
       PDM_part_to_part_t  *ptp,
 const int                  i_part,
       int                 *n_ref_lnum2,
       int                **ref_lnum2
)
{
  assert(ptp != NULL);
  assert(i_part < ptp->n_part2);

  *n_ref_lnum2 = ptp->n_ref_lnum2[i_part];
  *ref_lnum2   = ptp->ref_lnum2[i_part];
}


/**
 *
 * \brief Get unreferenced gnum2 elements
 *
 * \param [in]   ptp           Block to part structure
 * \param [in]   i_part        Id of partition
 * \param [out]  n_unref_lnum2 Number of unreferenced gnum2
 * \param [out]  unref_lnum2   Unreferenced gnum2
 *
 */

void
PDM_part_to_part_unref_lnum2_single_part_get
(
       PDM_part_to_part_t  *ptp,
 const int                  i_part,
       int                 *n_unref_lnum2,
       int                **unref_lnum2
)
{
  assert(ptp != NULL);
  assert(i_part < ptp->n_part2);

  *n_unref_lnum2 = ptp->n_unref_lnum2[i_part];
  *unref_lnum2   = ptp->unref_lnum2[i_part];
}


/**
 *
 * \brief Get gnum come from gnum1 for each referenced gnum2
 *
 * \param [in]   ptp                 Block to part structure
 * \param [in]   i_part        Id of partition
 * \param [out]  gnum1_come_from_idx Index for gnum1_come_from array
 * \param [out]  gnum1_come_from     Gnum come from gnum1 for each referenced gnum2
 *
 */

void
PDM_part_to_part_gnum1_come_from_single_part_get
(
       PDM_part_to_part_t  *ptp,
 const int                  i_part,
       int                **gnum1_come_from_idx,
       PDM_g_num_t        **gnum1_come_from
)
{
  assert(ptp != NULL);
  assert(i_part < ptp->n_part2);

  *gnum1_come_from_idx = ptp->gnum1_come_from_idx[i_part];
  *gnum1_come_from     = ptp->gnum1_come_from[i_part];
}


/**
 *
 * \brief Get selected numbers of part2
 *
 * \param [in]   ptp                 Block to part structure
 * \param [in]   i_part              Id of partition
 * \param [out]  n_elt1              Number of gnum1 element
 * \param [out]  part1_to_part2_idx  Index of data to send to gnum2 from gnum1
 *                                  (for each part size : \ref n_elt1+1)
 * \param [out]  part1_to_part2      Data to send to gnum2 from gnum1 for each part
 *
 */

void
PDM_part_to_part_part1_to_part2_single_part_get
(
       PDM_part_to_part_t  *ptp,
 const int                  i_part,
       int                 *n_elt1,
       int                **part1_to_part2_idx,
       PDM_g_num_t        **part1_to_part2
)
{
  assert(ptp != NULL);
  assert(i_part < ptp->n_part1);

  *n_elt1             = (int          ) ptp->n_elt1[i_part];
  *part1_to_part2_idx = (int         *) ptp->part1_to_part2_idx[i_part];
  *part1_to_part2     = (PDM_g_num_t *) ptp->part1_to_part2[i_part];
}

/**
 *
 * \brief Get indirection from part1_to_part2 to buffer send (usefull to setup buffer outside ptp )
 *
 * \param [in]   ptp                       Block to part structure
 * \param [out]  gnum1_to_send_buffer_idx  Index of data to send to gnum2 from gnum1
 *                                           (for each part size : \ref n_elt1+1)
 * \param [out]  gnum1_to_send_buffer      For each gnum1 the position in send buffer
 *
 */
void
PDM_part_to_part_gnum1_to_send_buffer_get
(
 PDM_part_to_part_t    *ptp,
 int                 ***gnum1_to_send_buffer_idx,
 int                 ***gnum1_to_send_buffer
)
{
  *gnum1_to_send_buffer_idx = ptp->gnum1_to_send_buffer_idx;
  *gnum1_to_send_buffer     = ptp->gnum1_to_send_buffer;
}

/**
 *
 * \brief Get indirection from ref_lnum2 to buffer recv (usefull to setup buffer outside ptp )
 *
 * \param [in]   ptp                       Block to part structure
 * \param [out]  recv_buffer_to_ref_lnum2  For each gnum2 the position in recv buffer ( size = gnum1_come_from_idx[n_ref_lnum2])
 *
 */
void
PDM_part_to_part_recv_buffer_to_ref_lnum2_get
(
 PDM_part_to_part_t    *ptp,
 int                 ***recv_buffer_to_ref_lnum2
)
{
  *recv_buffer_to_ref_lnum2 = ptp->recv_buffer_to_ref_lnum2;
}


/**
 *
 * \brief Get buffer size and stride for send
 *
 * \param [in]   ptp                       Block to part structure
 * \param [out]  default_n_send_buffer     Number of entities to send (size = n_rank)
 * \param [out]  default_i_send_buffer     Index (size = n_rank + 1)
 *
 */
void
PDM_part_to_part_default_send_buffer_get
(
 PDM_part_to_part_t    *ptp,
 int                  **default_n_send_buffer,
 int                  **default_i_send_buffer
)
{
  *default_n_send_buffer = ptp->default_n_send_buffer;
  *default_i_send_buffer = ptp->default_i_send_buffer;
}


/**
 *
 * \brief Get buffer size and stride for recv
 *
 * \param [in]   ptp                       Block to part structure
 * \param [out]  default_n_recv_buffer     Number of entities to recv (size = n_rank)
 * \param [out]  default_i_recv_buffer     Index (size = n_rank + 1)
 *
 */
void
PDM_part_to_part_default_recv_buffer_get
(
 PDM_part_to_part_t    *ptp,
 int                  **default_n_recv_buffer,
 int                  **default_i_recv_buffer
)
{
  *default_n_recv_buffer = ptp->default_n_recv_buffer;
  *default_i_recv_buffer = ptp->default_i_recv_buffer;
}

#ifdef __cplusplus
}
#endif
<|MERGE_RESOLUTION|>--- conflicted
+++ resolved
@@ -4349,12 +4349,7 @@
     }
     free(__part1_to_part2_data);
     free(___part2_data);
-<<<<<<< HEAD
   } 
-=======
-
-  }
->>>>>>> 6fbb9c67
 
   else if (t_stride == PDM_STRIDE_CST_INTERLACED) {
 
