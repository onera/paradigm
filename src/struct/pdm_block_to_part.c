/*----------------------------------------------------------------------------
 * Standard C library headers
 *----------------------------------------------------------------------------*/

#include <stdlib.h>

/*----------------------------------------------------------------------------
 *  Header for the current file
 *----------------------------------------------------------------------------*/

#include "pdm_block_to_part.h"
#include "pdm_block_to_part_priv.h"
#include "pdm_binary_search.h"

#ifdef __cplusplus
extern "C" {
#if 0
} /* Fake brace to force back Emacs auto-indentation back to column 0 */
#endif
#endif /* __cplusplus */

/*=============================================================================
 * Macro definitions
 *============================================================================*/

/*============================================================================
 * Type
 *============================================================================*/

/*=============================================================================
 * Static global variables
 *============================================================================*/

/*=============================================================================
 * Static function definitions
 *============================================================================*/


/*=============================================================================
 * Public function definitions
 *============================================================================*/


/**
 *
 * \brief Create a block to partitions redistribution
 *
 * \param [in]   blockDistribIdx Block distribution (size : \ref size of \ref comm + 1)
 *                               C numbering (blockDistribIdx[0] = 0)
 * \param [in]   gnum_elt        Element global number (size : \ref n_part)
 * \param [in]   n_elt           Local number of elements (size : \ref n_part)
 * \param [in]   n_part          Number of partition
 * \param [in]   comm            MPI communicator
 *
 * \return   Initialized \ref PDM_block_to_part instance
 *
 */

PDM_block_to_part_t *
PDM_block_to_part_create
(
 const PDM_g_num_t     *blockDistribIdx,
 const PDM_g_num_t    **gnum_elt,
 const int            *n_elt,
 const int             n_part,
 const PDM_MPI_Comm        comm
)
{

  _pdm_block_to_part_t *btp =
    (_pdm_block_to_part_t *) malloc (sizeof(_pdm_block_to_part_t));

  btp->comm = comm;
  PDM_MPI_Comm_size (comm, &btp->s_comm);
  PDM_MPI_Comm_rank (comm, &btp->myRank);

  /*
   * Define requested data for each process
   */

  btp->blockDistribIdx = malloc (sizeof(PDM_g_num_t) * (btp->s_comm + 1));
  for (int i = 0; i < btp->s_comm + 1; i++) {
    btp->blockDistribIdx[i] = blockDistribIdx[i];
  }

  btp->n_part = n_part;

  btp->requested_data_idx = malloc (sizeof(int) * (btp->s_comm + 1));
  btp->requested_data_n = malloc (sizeof(int) * btp->s_comm);
  for (int i = 0; i < btp->s_comm; i++) {
    btp->requested_data_idx[i] = 0;
    btp->requested_data_n[i] = 0;
  }

  btp->n_elt = malloc (sizeof(int) * n_part);
  btp->ind = malloc (sizeof(int *) * n_part);

  for (int i = 0; i < n_part; i++) {

    btp->n_elt[i] = n_elt[i];
    btp->ind[i] = malloc (sizeof(int) * n_elt[i]);

    const PDM_g_num_t *_gnum_elt = gnum_elt[i];

    for (int j = 0; j < n_elt[i]; j++) {

      int ind = PDM_binary_search_gap_long (_gnum_elt[j] - 1,
                                            blockDistribIdx,
                                            btp->s_comm + 1);
      btp->requested_data_n[ind]++;

    }
  }

  for (int i = 0; i < btp->s_comm; i++) {
    btp->requested_data_idx[i+1] = btp->requested_data_idx[i] +
                                   btp->requested_data_n[i];
  }

  int *requested_data = malloc (sizeof(int) * (
                        btp->requested_data_idx[btp->s_comm - 1] +
                        btp->requested_data_n[btp->s_comm - 1]));


  // printf("requested_data_size = %i \n", btp->requested_data_idx[btp->s_comm - 1] + btp->requested_data_n[btp->s_comm - 1] );

  for (int i = 0; i < btp->s_comm; i++) {
    btp->requested_data_n[i] = 0;
  }

  for (int i = 0; i < n_part; i++) {

    const PDM_g_num_t *_gnum_elt = gnum_elt[i];

    // printf("n_elt[%i] = %i \n", i, (int) n_elt[i]);
    for (int j = 0; j < n_elt[i]; j++) {

      int ind = PDM_binary_search_gap_long (_gnum_elt[j] - 1,
                                            blockDistribIdx,
                                            btp->s_comm + 1);
      int idx = btp->requested_data_idx[ind] + btp->requested_data_n[ind]++;

      btp->ind[i][j] = idx;

      PDM_g_num_t _requested_data = _gnum_elt[j] - 1 - blockDistribIdx[ind];
      // printf("requested_data[%i] = %i \n", idx, (int) _requested_data);
      requested_data[idx] = (int) _requested_data;

    }
  }

  btp->distributed_data_n = malloc (sizeof(int) * btp->s_comm);

  PDM_MPI_Alltoall (btp->requested_data_n,   1, PDM_MPI_INT,
                    btp->distributed_data_n, 1, PDM_MPI_INT,
                    comm);

  btp->distributed_data_idx = malloc (sizeof(int) * (btp->s_comm + 1));
  btp->distributed_data_idx[0] = 0;

  for (int i = 0; i < btp->s_comm; i++) {
    btp->distributed_data_idx[i+1] = btp->distributed_data_n[i] +
                                     btp->distributed_data_idx[i];
  }

  btp->distributed_data = malloc (sizeof(int) *
                                  btp->distributed_data_idx[btp->s_comm]);

  PDM_MPI_Alltoallv (requested_data,
                     btp->requested_data_n,
                     btp->requested_data_idx,
                     PDM_MPI_INT,
                     btp->distributed_data,
                     btp->distributed_data_n,
                     btp->distributed_data_idx,
                     PDM_MPI_INT,
                     comm);

  free (requested_data);

  return (PDM_block_to_part_t *) btp;

}


/**
 *
 * \brief Initialize an exchange
 *
 * \param [in]   btp          Block to part structure
 * \param [in]   s_data       Data size
 * \param [in]   t_stride     Stride type
 * \param [in]   block_stride Stride for each block element for \ref PDM_STRIDE_VAR
 *                            Constant stride for \ref PDM_STRIDE_VAR
 * \param [in]   block_data   Block data
 * \param [out]  part_stride  Partition stride or NULL
 * \param [out]  part_data    Partition data
 *
 */

void
PDM_block_to_part_exch
(
 PDM_block_to_part_t *btp,
 size_t               s_data,
 PDM_stride_t         t_stride,
 int                 *block_stride,
 void                *block_data,
 int                **part_stride,
 void               **part_data
)
{
  _pdm_block_to_part_t *_btp = (_pdm_block_to_part_t *) btp;

  unsigned char *_block_data = (unsigned char *) block_data;
  unsigned char **_part_data = (unsigned char **) part_data;

  int *i_sendBuffer = (int *) malloc (sizeof(int) * _btp->s_comm);
  int *i_recvBuffer = (int *) malloc (sizeof(int) * _btp->s_comm);
  int *n_sendBuffer = (int *) malloc (sizeof(int) * _btp->s_comm);
  int *n_recvBuffer = (int *) malloc (sizeof(int) * _btp->s_comm);

  for (int i = 0; i < _btp->s_comm; i++) {
    n_sendBuffer[i] = 0;
    n_recvBuffer[i] = 0;
    i_sendBuffer[i] = 0;
    i_recvBuffer[i] = 0;
  }

  unsigned char *sendBuffer = NULL;
  unsigned char *recvBuffer = NULL;

  size_t s_sendBuffer = 0;
  size_t s_recvBuffer = 0;

  int s_comm1 = _btp->s_comm - 1;

  int s_distributed_data = _btp->distributed_data_idx[_btp->s_comm];

  /*
   * Exchange Stride and build buffer properties
   */

  int *recvStride = NULL;
  if (t_stride == PDM_STRIDE_VAR) {

    int s_sendStride = _btp->distributed_data_idx[_btp->s_comm];

    int s_recvStride = _btp->requested_data_idx[_btp->s_comm];
    
    int *sendStride = (int *) malloc (sizeof(int) * s_sendStride);
    recvStride = (int *) malloc (sizeof(int) * s_recvStride);

    for (int i = 0; i < s_sendStride; i++) {
      sendStride[i] = block_stride[_btp->distributed_data[i]];
    }

    PDM_MPI_Alltoallv (sendStride,
                       _btp->distributed_data_n,
                       _btp->distributed_data_idx,
                       PDM_MPI_INT,
                       recvStride,
                       _btp->requested_data_n,
                       _btp->requested_data_idx,
                       PDM_MPI_INT,
                       _btp->comm);

    for (int i = 0; i < _btp->n_part; i++) {

      for (int j = 0; j < _btp->n_elt[i]; j++) {

        int ielt = _btp->ind[i][j];
        part_stride[i][j] = recvStride[ielt];

      }
    }

    /*
     * Build buffers
     */

    for (int i = 0; i < _btp->s_comm; i++) {
      int iBeg = _btp->distributed_data_idx[i];
      int iEnd = _btp->distributed_data_idx[i] +
                 _btp->distributed_data_n[i];

      n_sendBuffer[i] = 0;
      for (int k = iBeg; k < iEnd; k++)  {
        n_sendBuffer[i] += sendStride[k];
      }

      n_sendBuffer[i] *= (int) s_data;

      if (i > 0) {
        i_sendBuffer[i] = i_sendBuffer[i-1] + n_sendBuffer[i-1];
      }
      else {
        i_sendBuffer[i] = 0;
      }

      iBeg = _btp->requested_data_idx[i];
      iEnd = _btp->requested_data_idx[i] +
             _btp->requested_data_n[i];

      n_recvBuffer[i] = 0;
      for (int k = iBeg; k < iEnd; k++) {
        n_recvBuffer[i] += recvStride[k];
      }

      n_recvBuffer[i] *= (int) s_data;

      if (i > 0) {
        i_recvBuffer[i] = i_recvBuffer[i-1] + n_recvBuffer[i-1];
      }
      else {
        i_recvBuffer[i] = 0;
      }

    }
    
    s_sendBuffer = i_sendBuffer[s_comm1] + n_sendBuffer[s_comm1];
    s_recvBuffer = i_recvBuffer[s_comm1] + n_recvBuffer[s_comm1];

    sendBuffer = (unsigned char *) malloc(sizeof(unsigned char) * s_sendBuffer);
    recvBuffer = (unsigned char *) malloc(sizeof(unsigned char) * s_recvBuffer);

    int *sendStride_idx = (int *) malloc(sizeof(int) * (s_distributed_data+1));
    sendStride_idx[0] = 0;
    for (int i = 0; i < s_distributed_data; i++) {
      sendStride_idx[i+1] = sendStride_idx[i] + sendStride[i];
    }

    int idx1 = 0;

    int n_elt_block = _btp->blockDistribIdx[_btp->myRank+1] - _btp->blockDistribIdx[_btp->myRank];
    int *block_stride_idx = (int *) malloc(sizeof(int)  * (n_elt_block + 1));
    block_stride_idx[0] = 0;
<<<<<<< HEAD
    
=======

>>>>>>> 8af53b6e
    for (int i = 0; i < n_elt_block; i++) {
      block_stride_idx[i+1] = block_stride[i] + block_stride_idx[i];
    }

    for (int i = 0; i < s_distributed_data; i++) {

      int ind =  block_stride_idx[_btp->distributed_data[i]] * (int) s_data;
<<<<<<< HEAD
      
      int s_block_unit =  block_stride[_btp->distributed_data[i]] * (int) s_data;

      unsigned char *_block_data_deb = _block_data + ind;  
      
=======

      int s_block_unit =  block_stride[_btp->distributed_data[i]] * (int) s_data;

      unsigned char *_block_data_deb = _block_data + ind;

>>>>>>> 8af53b6e
      for (int k = 0; k < s_block_unit; k++) {
        sendBuffer[idx1++] = _block_data_deb[k];
      }
    }
    free(sendStride);
    free(sendStride_idx);
    free(block_stride_idx);
<<<<<<< HEAD
    
=======
>>>>>>> 8af53b6e
  }

  else if (t_stride == PDM_STRIDE_CST) {

    int cst_stride = *block_stride;
    int s_block_unit = cst_stride * (int) s_data;

    for (int i = 0; i < _btp->s_comm; i++) {

      i_sendBuffer[i] = _btp->distributed_data_idx[i] * cst_stride * (int) s_data;
      i_recvBuffer[i] = _btp->requested_data_idx[i] * cst_stride * (int) s_data;

      n_sendBuffer[i] = _btp->distributed_data_n[i] * cst_stride * (int) s_data;
      n_recvBuffer[i] = _btp->requested_data_n[i] * cst_stride * (int) s_data;

    }

    s_sendBuffer = i_sendBuffer[s_comm1] + n_sendBuffer[s_comm1];
    s_recvBuffer = i_recvBuffer[s_comm1] + n_recvBuffer[s_comm1];

    sendBuffer = (unsigned char *) malloc(sizeof(unsigned char) * s_sendBuffer);
    recvBuffer = (unsigned char *) malloc(sizeof(unsigned char) * s_recvBuffer);

    int idx1 = 0;
    for (int i = 0; i < s_distributed_data; i++) {
      int ind = _btp->distributed_data[i];
      unsigned char *_block_data_deb = _block_data + ind * cst_stride * (int) s_data;
      for (int k = 0; k < s_block_unit; k++) {
        sendBuffer[idx1++] = _block_data_deb[k];
      }
    }
  }

  /*
   * Data exchange
   */

  PDM_MPI_Alltoallv(sendBuffer,
                    n_sendBuffer,
                    i_sendBuffer,
                    PDM_MPI_BYTE,
                    recvBuffer,
                    n_recvBuffer,
                    i_recvBuffer,
                    PDM_MPI_BYTE,
                    _btp->comm);

  free(sendBuffer);
  free(n_sendBuffer);
  free(i_sendBuffer);
  free(n_recvBuffer);
  free(i_recvBuffer);

  /*
   * Partitions filling
   */

  if (t_stride == PDM_STRIDE_VAR) {

    int s_recvElt = _btp->requested_data_idx[s_comm1] +
                    _btp->requested_data_n[s_comm1];

    int **part_idx = malloc (sizeof(int *) * _btp->n_part);
    int *recv_idx = malloc (sizeof(int) * (s_recvElt + 1));

    recv_idx[0] = 0;
    for (int i = 0; i < s_recvElt; i++) {
      recv_idx[i+1] = recv_idx[i] + recvStride[i];
    }

    for (int i = 0; i < _btp->n_part; i++) {

      part_idx[i] = malloc (sizeof(int) * (_btp->n_elt[i]+ 1));
      part_idx[i][0] = 0;

      for (int j = 0; j < _btp->n_elt[i]; j++) {
        part_idx[i][j+1] = part_idx[i][j] + part_stride[i][j];
      }

    }

    for (int i = 0; i < _btp->n_part; i++) {

      for (int j = 0; j < _btp->n_elt[i]; j++) {

        int idx1  = part_idx[i][j] * (int) s_data;
        int n_elt = part_stride[i][j] * (int) s_data;

        int idx2 = recv_idx[_btp->ind[i][j]] * (int) s_data;

        for (int k = 0; k < n_elt; k++) {
           _part_data[i][idx1+k] = recvBuffer[idx2+k];
        }
      }
    }

    for (int i = 0; i < _btp->n_part; i++) {
      free (part_idx[i]);
    }

    free(recv_idx);
    free(part_idx);
    free (recvStride);
  }

  else if (t_stride == PDM_STRIDE_CST) {

    const int cst_stride = *block_stride;
    const int s_block_unit = cst_stride * (int) s_data;

    for (int i = 0; i < _btp->n_part; i++) {

      for (int j = 0; j < _btp->n_elt[i]; j++) {

        int idx1  = j * s_block_unit;
        int idx2 = _btp->ind[i][j] * s_block_unit;

        for (int k = 0; k < s_block_unit; k++) {
           _part_data[i][idx1+k] = recvBuffer[idx2+k];
        }
      }
    }
  }

  free(recvBuffer);

}



/**
 *
 * \brief Initialize an exchange
 * (part_stride and part_data are allocated in function)
 *
 * \param [in]   btp          Block to part structure
 * \param [in]   s_data       Data size
 * \param [in]   t_stride     Stride type
 * \param [in]   block_stride Stride for each block element for \ref PDM_STRIDE_VAR
 *                            Constant stride for \ref PDM_STRIDE_VAR
 * \param [in]   block_data   Block data
 * \param [out]  part_stride  Partition stride or NULL
 * \param [out]  part_data    Partition data
 *
 */

void
PDM_block_to_part_exch2
(
 PDM_block_to_part_t *btp,
 size_t               s_data,
 PDM_stride_t         t_stride,
 int                 *block_stride,
 void                *block_data,
 int               ***part_stride,
 void              ***part_data
)
{
  _pdm_block_to_part_t *_btp = (_pdm_block_to_part_t *) btp;

  unsigned char *_block_data = (unsigned char *) block_data;
  unsigned char **_part_data;

  int *i_sendBuffer = (int *) malloc (sizeof(int) * _btp->s_comm);
  int *i_recvBuffer = (int *) malloc (sizeof(int) * _btp->s_comm);
  int *n_sendBuffer = (int *) malloc (sizeof(int) * _btp->s_comm);
  int *n_recvBuffer = (int *) malloc (sizeof(int) * _btp->s_comm);

  for (int i = 0; i < _btp->s_comm; i++) {
    n_sendBuffer[i] = 0;
    n_recvBuffer[i] = 0;
    i_sendBuffer[i] = 0;
    i_recvBuffer[i] = 0;
  }

  unsigned char *sendBuffer = NULL;
  unsigned char *recvBuffer = NULL;

  size_t s_sendBuffer = 0;
  size_t s_recvBuffer = 0;

  int s_comm1 = _btp->s_comm - 1;

  int s_distributed_data = _btp->distributed_data_idx[_btp->s_comm];

  /*
   * Exchange Stride and build buffer properties
   */

  int *recvStride = NULL;
  int **_part_stride = NULL;

  if (t_stride == PDM_STRIDE_VAR) {

    int s_sendStride = _btp->distributed_data_idx[_btp->s_comm];

    int s_recvStride = _btp->requested_data_idx[_btp->s_comm];

    int *sendStride = (int *) malloc (sizeof(int) * s_sendStride);
    recvStride = (int *) malloc (sizeof(int) * s_recvStride);

    for (int i = 0; i < s_sendStride; i++) {
      sendStride[i] = block_stride[_btp->distributed_data[i]];
    }

    PDM_MPI_Alltoallv (sendStride,
                       _btp->distributed_data_n,
                       _btp->distributed_data_idx,
                       PDM_MPI_INT,
                       recvStride,
                       _btp->requested_data_n,
                       _btp->requested_data_idx,
                       PDM_MPI_INT,
                       _btp->comm);

    *part_stride = (int **) malloc(sizeof(int *) * _btp->n_part);
    _part_stride = *part_stride;

    for (int i = 0; i < _btp->n_part; i++) {

      _part_stride[i] = malloc (sizeof(int) * _btp->n_elt[i]);

      for (int j = 0; j < _btp->n_elt[i]; j++) {

        int ielt = _btp->ind[i][j];
        _part_stride[i][j] = recvStride[ielt];

      }
    }

    /*
     * Build buffers
     */

    for (int i = 0; i < _btp->s_comm; i++) {
      int iBeg = _btp->distributed_data_idx[i];
      int iEnd = _btp->distributed_data_idx[i] +
                 _btp->distributed_data_n[i];

      n_sendBuffer[i] = 0;
      for (int k = iBeg; k < iEnd; k++)  {
        n_sendBuffer[i] += sendStride[k];
      }

      n_sendBuffer[i] *= (int) s_data;

      if (i > 0) {
        i_sendBuffer[i] = i_sendBuffer[i-1] + n_sendBuffer[i-1];
      }
      else {
        i_sendBuffer[i] = 0;
      }

      iBeg = _btp->requested_data_idx[i];
      iEnd = _btp->requested_data_idx[i] +
             _btp->requested_data_n[i];

      n_recvBuffer[i] = 0;
      for (int k = iBeg; k < iEnd; k++) {
        n_recvBuffer[i] += recvStride[k];
      }

      n_recvBuffer[i] *= (int) s_data;

      if (i > 0) {
        i_recvBuffer[i] = i_recvBuffer[i-1] + n_recvBuffer[i-1];
      }
      else {
        i_recvBuffer[i] = 0;
      }

    }

    s_sendBuffer = i_sendBuffer[s_comm1] + n_sendBuffer[s_comm1];
    s_recvBuffer = i_recvBuffer[s_comm1] + n_recvBuffer[s_comm1];

    sendBuffer = (unsigned char *) malloc(sizeof(unsigned char) * s_sendBuffer);
    recvBuffer = (unsigned char *) malloc(sizeof(unsigned char) * s_recvBuffer);

    int *sendStride_idx = (int *) malloc(sizeof(int) * (s_distributed_data+1));
    sendStride_idx[0] = 0;
    for (int i = 0; i < s_distributed_data; i++) {
      sendStride_idx[i+1] = sendStride_idx[i] + sendStride[i];
    }

    int idx1 = 0;

    int n_elt_block = _btp->blockDistribIdx[_btp->myRank+1] - _btp->blockDistribIdx[_btp->myRank];
    int *block_stride_idx = (int *) malloc(sizeof(int)  * (n_elt_block + 1));
    block_stride_idx[0] = 0;

    for (int i = 0; i < n_elt_block; i++) {
      block_stride_idx[i+1] = block_stride[i] + block_stride_idx[i];
    }

    for (int i = 0; i < s_distributed_data; i++) {

      int ind =  block_stride_idx[_btp->distributed_data[i]] * (int) s_data;

      int s_block_unit =  block_stride[_btp->distributed_data[i]] * (int) s_data;

      unsigned char *_block_data_deb = _block_data + ind;

      for (int k = 0; k < s_block_unit; k++) {
        sendBuffer[idx1++] = _block_data_deb[k];
      }
    }
    free(sendStride);
    free(sendStride_idx);
    free(block_stride_idx);

  }

  else if (t_stride == PDM_STRIDE_CST) {

    int cst_stride = *block_stride;
    int s_block_unit = cst_stride * (int) s_data;

    for (int i = 0; i < _btp->s_comm; i++) {

      i_sendBuffer[i] = _btp->distributed_data_idx[i] * cst_stride * (int) s_data;
      i_recvBuffer[i] = _btp->requested_data_idx[i] * cst_stride * (int) s_data;

      n_sendBuffer[i] = _btp->distributed_data_n[i] * cst_stride * (int) s_data;
      n_recvBuffer[i] = _btp->requested_data_n[i] * cst_stride * (int) s_data;

    }

    s_sendBuffer = i_sendBuffer[s_comm1] + n_sendBuffer[s_comm1];
    s_recvBuffer = i_recvBuffer[s_comm1] + n_recvBuffer[s_comm1];

    sendBuffer = (unsigned char *) malloc(sizeof(unsigned char) * s_sendBuffer);
    recvBuffer = (unsigned char *) malloc(sizeof(unsigned char) * s_recvBuffer);

    int idx1 = 0;
    for (int i = 0; i < s_distributed_data; i++) {
      int ind = _btp->distributed_data[i];
      unsigned char *_block_data_deb = _block_data + ind * cst_stride * (int) s_data;
      for (int k = 0; k < s_block_unit; k++) {
        sendBuffer[idx1++] = _block_data_deb[k];
      }
    }
  }

  /*
   * Data exchange
   */

  PDM_MPI_Alltoallv(sendBuffer,
                    n_sendBuffer,
                    i_sendBuffer,
                    PDM_MPI_BYTE,
                    recvBuffer,
                    n_recvBuffer,
                    i_recvBuffer,
                    PDM_MPI_BYTE,
                    _btp->comm);

  free(sendBuffer);
  free(n_sendBuffer);
  free(i_sendBuffer);
  free(n_recvBuffer);
  free(i_recvBuffer);

  /*
   * Partitions filling
   */

  *part_data = malloc(sizeof(unsigned char *) * _btp->n_part);
  _part_data = (*(unsigned char ***) part_data);

  if (t_stride == PDM_STRIDE_VAR) {

    int s_recvElt = _btp->requested_data_idx[s_comm1] +
      _btp->requested_data_n[s_comm1];

    int **part_idx = malloc (sizeof(int *) * _btp->n_part);
    int *recv_idx = malloc (sizeof(int) * (s_recvElt + 1));

    recv_idx[0] = 0;
    for (int i = 0; i < s_recvElt; i++) {
      recv_idx[i+1] = recv_idx[i] + recvStride[i];
    }

    for (int i = 0; i < _btp->n_part; i++) {

      part_idx[i] = malloc (sizeof(int) * (_btp->n_elt[i]+ 1));
      part_idx[i][0] = 0;

      for (int j = 0; j < _btp->n_elt[i]; j++) {
        part_idx[i][j+1] = part_idx[i][j] + _part_stride[i][j];
      }

    }


    for (int i = 0; i < _btp->n_part; i++) {

      int s_part =  part_idx[i][_btp->n_elt[i]] * (int) s_data;

      _part_data[i] = malloc(sizeof(unsigned char) * s_part);

      for (int j = 0; j < _btp->n_elt[i]; j++) {

        int idx1  = part_idx[i][j] * (int) s_data;
        int n_elt = _part_stride[i][j] * (int) s_data;

        int idx2 = recv_idx[_btp->ind[i][j]] * (int) s_data;

        for (int k = 0; k < n_elt; k++) {
           _part_data[i][idx1+k] = recvBuffer[idx2+k];
        }
      }
    }

    for (int i = 0; i < _btp->n_part; i++) {
      free (part_idx[i]);
    }

    free(recv_idx);
    free(part_idx);
    free (recvStride);
  }

  else if (t_stride == PDM_STRIDE_CST) {

    const int cst_stride = *block_stride;
    const int s_block_unit = cst_stride * (int) s_data;

    for (int i = 0; i < _btp->n_part; i++) {

      _part_data[i] = malloc(sizeof(unsigned char) * s_block_unit * _btp->n_elt[i]);

      for (int j = 0; j < _btp->n_elt[i]; j++) {

        int idx1  = j * s_block_unit;
        int idx2 = _btp->ind[i][j] * s_block_unit;

        for (int k = 0; k < s_block_unit; k++) {
           _part_data[i][idx1+k] = recvBuffer[idx2+k];
        }
      }
    }
  }

  free(recvBuffer);

}


/**
 *
 * \brief Free a block to part structure
 *
 * \param [inout] btp  Block to part structure
 *
 * \return       NULL
 */

PDM_block_to_part_t *
PDM_block_to_part_free
(
 PDM_block_to_part_t *btp
)
{
  _pdm_block_to_part_t *_btp = (_pdm_block_to_part_t *) btp;

  for (int i = 0; i < _btp->n_part; i++) {
    free (_btp->ind[i]);
  }

  free (_btp->ind);
  free (_btp->n_elt);
  free (_btp->blockDistribIdx);
  free (_btp->distributed_data);
  free (_btp->distributed_data_idx);
  free (_btp->distributed_data_n);
  free (_btp->requested_data_idx);
  free (_btp->requested_data_n);

  free (_btp);

  return NULL;
}

#ifdef __cplusplus
}
#endif /* __cplusplus */<|MERGE_RESOLUTION|>--- conflicted
+++ resolved
@@ -247,7 +247,7 @@
     int s_sendStride = _btp->distributed_data_idx[_btp->s_comm];
 
     int s_recvStride = _btp->requested_data_idx[_btp->s_comm];
-    
+
     int *sendStride = (int *) malloc (sizeof(int) * s_sendStride);
     recvStride = (int *) malloc (sizeof(int) * s_recvStride);
 
@@ -317,7 +317,7 @@
       }
 
     }
-    
+
     s_sendBuffer = i_sendBuffer[s_comm1] + n_sendBuffer[s_comm1];
     s_recvBuffer = i_recvBuffer[s_comm1] + n_recvBuffer[s_comm1];
 
@@ -335,11 +335,7 @@
     int n_elt_block = _btp->blockDistribIdx[_btp->myRank+1] - _btp->blockDistribIdx[_btp->myRank];
     int *block_stride_idx = (int *) malloc(sizeof(int)  * (n_elt_block + 1));
     block_stride_idx[0] = 0;
-<<<<<<< HEAD
-    
-=======
-
->>>>>>> 8af53b6e
+
     for (int i = 0; i < n_elt_block; i++) {
       block_stride_idx[i+1] = block_stride[i] + block_stride_idx[i];
     }
@@ -347,19 +343,11 @@
     for (int i = 0; i < s_distributed_data; i++) {
 
       int ind =  block_stride_idx[_btp->distributed_data[i]] * (int) s_data;
-<<<<<<< HEAD
-      
+
       int s_block_unit =  block_stride[_btp->distributed_data[i]] * (int) s_data;
 
-      unsigned char *_block_data_deb = _block_data + ind;  
-      
-=======
-
-      int s_block_unit =  block_stride[_btp->distributed_data[i]] * (int) s_data;
-
       unsigned char *_block_data_deb = _block_data + ind;
 
->>>>>>> 8af53b6e
       for (int k = 0; k < s_block_unit; k++) {
         sendBuffer[idx1++] = _block_data_deb[k];
       }
@@ -367,10 +355,7 @@
     free(sendStride);
     free(sendStride_idx);
     free(block_stride_idx);
-<<<<<<< HEAD
-    
-=======
->>>>>>> 8af53b6e
+
   }
 
   else if (t_stride == PDM_STRIDE_CST) {
