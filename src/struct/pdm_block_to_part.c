/*----------------------------------------------------------------------------
 * Standard C library headers
 *----------------------------------------------------------------------------*/

#include <stdlib.h>

/*----------------------------------------------------------------------------
 *  Header for the current file
 *----------------------------------------------------------------------------*/

#include "pdm_block_to_part.h"
#include "pdm_block_to_part_priv.h"
#include "pdm_binary_search.h"
#include "pdm_priv.h"

#ifdef __cplusplus
extern "C" {
#if 0
} /* Fake brace to force back Emacs auto-indentation back to column 0 */
#endif
#endif /* __cplusplus */

/*=============================================================================
 * Macro definitions
 *============================================================================*/

/*============================================================================
 * Type
 *============================================================================*/

/*=============================================================================
 * Static global variables
 *============================================================================*/

/*=============================================================================
 * Static function definitions
 *============================================================================*/


/*=============================================================================
 * Public function definitions
 *============================================================================*/


/**
 *
 * \brief Create a block to partitions redistribution
 *
 * \param [in]   blockDistribIdx Block distribution (size : \ref size of \ref comm + 1)
 *                               C numbering (blockDistribIdx[0] = 0)
 * \param [in]   gnum_elt        Element global number (size : \ref n_part)
 * \param [in]   n_elt           Local number of elements (size : \ref n_part)
 * \param [in]   n_part          Number of partition
 * \param [in]   comm            MPI communicator
 *
 * \return   Initialized \ref PDM_block_to_part instance
 *
 */

PDM_block_to_part_t *
PDM_block_to_part_create
(
 const PDM_g_num_t     *blockDistribIdx,
 const PDM_g_num_t    **gnum_elt,
 const int            *n_elt,
 const int             n_part,
 const PDM_MPI_Comm        comm
)
{

  _pdm_block_to_part_t *btp =
    (_pdm_block_to_part_t *) malloc (sizeof(_pdm_block_to_part_t));

  btp->comm = comm;

  btp->pttopt_comm = 0;

  PDM_MPI_Comm_size (comm, &btp->s_comm);
  PDM_MPI_Comm_rank (comm, &btp->myRank);

  /*
   * Define requested data for each process
   */

  /* printf("gnum_elt"); */
  /* for (int i = 0; i < *n_elt; i++) { */
  /*   printf (" %ld", (*gnum_elt)[i]); */
  /* } */
  /* printf("\n"); */

  btp->blockDistribIdx = malloc (sizeof(PDM_g_num_t) * (btp->s_comm + 1));
  int max_data_block = -1;
  for (int i = 0; i < btp->s_comm + 1; i++) {
    btp->blockDistribIdx[i] = blockDistribIdx[i];
  }
  for (int i = 0; i < btp->s_comm; i++) {
    max_data_block = PDM_MAX(max_data_block, blockDistribIdx[i+1] - blockDistribIdx[i]) ;
  }

  btp->n_part = n_part;

  btp->requested_data_idx = malloc (sizeof(int) * (btp->s_comm + 1));
  btp->requested_data_n = malloc (sizeof(int) * btp->s_comm);
  for (int i = 0; i < btp->s_comm; i++) {
    btp->requested_data_idx[i] = 0;
    btp->requested_data_n[i] = 0;
  }

  btp->n_elt = malloc (sizeof(int) * n_part);
  btp->ind = malloc (sizeof(int *) * n_part);

  for (int i = 0; i < n_part; i++) {

    btp->n_elt[i] = n_elt[i];
    btp->ind[i] = malloc (sizeof(int) * n_elt[i]);

    const PDM_g_num_t *_gnum_elt = gnum_elt[i];

    for (int j = 0; j < n_elt[i]; j++) {

      int ind = PDM_binary_search_gap_long (_gnum_elt[j] - 1,
                                            blockDistribIdx,
                                            btp->s_comm + 1);
      btp->requested_data_n[ind]++;

    }
  }

  for (int i = 0; i < btp->s_comm; i++) {
    btp->requested_data_idx[i+1] = btp->requested_data_idx[i] +
                                   btp->requested_data_n[i];
  }

  int s_requested_data = btp->requested_data_idx[btp->s_comm - 1]
                       + btp->requested_data_n[btp->s_comm - 1];

  int *requested_data = malloc (sizeof(int) *  s_requested_data);

  // printf("requested_data_size = %i \n", btp->requested_data_idx[btp->s_comm - 1] + btp->requested_data_n[btp->s_comm - 1] );

  for (int i = 0; i < btp->s_comm; i++) {
    btp->requested_data_n[i] = 0;
  }

  for (int i = 0; i < n_part; i++) {

    const PDM_g_num_t *_gnum_elt = gnum_elt[i];

    // printf("n_elt[%i] = %i \n", i, (int) n_elt[i]);
    for (int j = 0; j < n_elt[i]; j++) {

      int ind = PDM_binary_search_gap_long (_gnum_elt[j] - 1,
                                            blockDistribIdx,
                                            btp->s_comm + 1);
      int idx = btp->requested_data_idx[ind] + btp->requested_data_n[ind]++;

      btp->ind[i][j] = idx;

      PDM_g_num_t _requested_data = _gnum_elt[j] - 1 - blockDistribIdx[ind];
      // printf("requested_data[%i] = %i \n", idx, (int) _requested_data);
      requested_data[idx] = (int) _requested_data;
    }
  }

  btp->distributed_data_n = malloc (sizeof(int) * btp->s_comm);

  PDM_MPI_Alltoall (btp->requested_data_n,   1, PDM_MPI_INT,
                    btp->distributed_data_n, 1, PDM_MPI_INT,
                    comm);

  btp->distributed_data_idx = malloc (sizeof(int) * (btp->s_comm + 1));
  btp->distributed_data_idx[0] = 0;

  for (int i = 0; i < btp->s_comm; i++) {
    btp->distributed_data_idx[i+1] = btp->distributed_data_n[i] +
                                     btp->distributed_data_idx[i];
  }

  btp->distributed_data = malloc (sizeof(int) *
                                  btp->distributed_data_idx[btp->s_comm]);

  PDM_MPI_Alltoallv (requested_data,
                     btp->requested_data_n,
                     btp->requested_data_idx,
                     PDM_MPI_INT,
                     btp->distributed_data,
                     btp->distributed_data_n,
                     btp->distributed_data_idx,
                     PDM_MPI_INT,
                     comm);

  int coeff = 10;
  if (btp->distributed_data_idx[btp->s_comm] >= coeff * max_data_block) {
    btp->pttopt_comm = 1;
  }

  int tmp;
  PDM_MPI_Allreduce (&(btp->pttopt_comm), &tmp, 1, PDM_MPI_INT, PDM_MPI_MAX, comm);
  btp->pttopt_comm = tmp;

  free (requested_data);

  return (PDM_block_to_part_t *) btp;

}


/**
 *
 * \brief Initialize an exchange
 *
 * \param [in]   btp          Block to part structure
 * \param [in]   s_data       Data size
 * \param [in]   t_stride     Stride type
 * \param [in]   block_stride Stride for each block element for \ref PDM_STRIDE_VAR
 *                            Constant stride for \ref PDM_STRIDE_VAR
 * \param [in]   block_data   Block data
 * \param [out]  part_stride  Partition stride or NULL
 * \param [out]  part_data    Partition data
 *
 */

void
PDM_block_to_part_exch
(
 PDM_block_to_part_t *btp,
 size_t               s_data,
 PDM_stride_t         t_stride,
 int                 *block_stride,
 void                *block_data,
 int                **part_stride,
 void               **part_data
)
{
  _pdm_block_to_part_t *_btp = (_pdm_block_to_part_t *) btp;
  unsigned char *_block_data = (unsigned char *) block_data;
  unsigned char **_part_data = (unsigned char **) part_data;

  int n_elt_block = _btp->blockDistribIdx[_btp->myRank+1] - _btp->blockDistribIdx[_btp->myRank];

  size_t *i_sendBuffer = (size_t *) malloc (sizeof(size_t) * _btp->s_comm);
  size_t *i_recvBuffer = (size_t *) malloc (sizeof(size_t) * _btp->s_comm);
  int *n_sendBuffer = (int *) malloc (sizeof(int) * _btp->s_comm);
  int *n_recvBuffer = (int *) malloc (sizeof(int) * _btp->s_comm);
  int max_n_sendBuffer = -1;
  int max_n_recvBuffer = -1;
  int *block_stride_idx = NULL;

  for (int i = 0; i < _btp->s_comm; i++) {
    n_sendBuffer[i] = 0;
    n_recvBuffer[i] = 0;
    i_sendBuffer[i] = 0;
    i_recvBuffer[i] = 0;
  }

  unsigned char **sendBuffer = NULL;
  unsigned char *recvBuffer = NULL;

  size_t s_sendBuffer = 0;
  size_t s_recvBuffer = 0;

  int s_comm1 = _btp->s_comm - 1;

  int s_distributed_data = _btp->distributed_data_idx[_btp->s_comm];

  /* int step; */

  int rank;
  PDM_MPI_Comm_rank(_btp->comm, &rank);

  /*
   * Exchange Stride and build buffer properties
   */

  int *recvStride = NULL;
  if (t_stride == PDM_STRIDE_VAR) {

    int s_sendStride = _btp->distributed_data_idx[_btp->s_comm];

    int s_recvStride = _btp->requested_data_idx[_btp->s_comm];

    int *sendStride = (int *) malloc (sizeof(int) * s_sendStride);
    recvStride = (int *) malloc (sizeof(int) * s_recvStride);

    for (int i = 0; i < s_sendStride; i++) {
      sendStride[i] = block_stride[_btp->distributed_data[i]];
    }

    PDM_MPI_Alltoallv (sendStride,
                       _btp->distributed_data_n,
                       _btp->distributed_data_idx,
                       PDM_MPI_INT,
                       recvStride,
                       _btp->requested_data_n,
                       _btp->requested_data_idx,
                       PDM_MPI_INT,
                       _btp->comm);

    for (int i = 0; i < _btp->n_part; i++) {

      for (int j = 0; j < _btp->n_elt[i]; j++) {

          int ielt = _btp->ind[i][j];
          part_stride[i][j] = recvStride[ielt];

      }
    }

    /*
     * Build buffers
     */

    for (int i = 0; i < _btp->s_comm; i++) {
      int iBeg = _btp->distributed_data_idx[i];
      int iEnd = _btp->distributed_data_idx[i] +
        _btp->distributed_data_n[i];

      n_sendBuffer[i] = 0;
      for (int k = iBeg; k < iEnd; k++)  {
        n_sendBuffer[i] += sendStride[k];
      }

      n_sendBuffer[i] *= (int) s_data;
      max_n_sendBuffer = PDM_MAX(max_n_sendBuffer, n_sendBuffer[i]);

      if (i > 0) {
        i_sendBuffer[i] = i_sendBuffer[i-1] + n_sendBuffer[i-1];
      }
      else {
        i_sendBuffer[i] = 0;
      }

      iBeg = _btp->requested_data_idx[i];
      iEnd = _btp->requested_data_idx[i] +
        _btp->requested_data_n[i];

      n_recvBuffer[i] = 0;
      for (int k = iBeg; k < iEnd; k++) {
        n_recvBuffer[i] += recvStride[k];
      }

      n_recvBuffer[i] *= (int) s_data;
      max_n_recvBuffer = PDM_MAX(max_n_recvBuffer, n_recvBuffer[i]);

      if (i > 0) {
        i_recvBuffer[i] = i_recvBuffer[i-1] + n_recvBuffer[i-1];
      }
      else {
        i_recvBuffer[i] = 0;
      }
    }

    block_stride_idx = (int *) malloc(sizeof(int)  * (n_elt_block + 1));
    block_stride_idx[0] = 0;

    for (int i = 0; i < n_elt_block; i++) {
      block_stride_idx[i+1] = block_stride[i] + block_stride_idx[i];
    }

<<<<<<< HEAD
    for (int i = 0; i < s_distributed_data; i++) {

      int ind =  block_stride_idx[_btp->distributed_data[i]] * (int) s_data;

      int s_block_unit =  block_stride[_btp->distributed_data[i]] * (int) s_data;

      unsigned char *_block_data_deb = _block_data + ind;

      for (int k = 0; k < s_block_unit; k++) {
        sendBuffer[idx1++] = _block_data_deb[k];
      }
    }
    free(sendStride);
    free(sendStride_idx);
    free(block_stride_idx);

=======
>>>>>>> 275e6a72
  }

  else {

    int cst_stride = *block_stride;
    max_n_sendBuffer = 0;
    max_n_recvBuffer = 0;

    for (int i = 0; i < _btp->s_comm; i++) {

      i_sendBuffer[i] = _btp->distributed_data_idx[i] * cst_stride * (int) s_data;
      i_recvBuffer[i] = _btp->requested_data_idx[i] * cst_stride * (int) s_data;

      n_sendBuffer[i] = _btp->distributed_data_n[i] * cst_stride * (int) s_data;
      n_recvBuffer[i] = _btp->requested_data_n[i] * cst_stride * (int) s_data;
      max_n_sendBuffer = PDM_MAX(max_n_sendBuffer, n_sendBuffer[i]);
      max_n_recvBuffer = PDM_MAX(max_n_recvBuffer, n_recvBuffer[i]);

    }

    s_sendBuffer = i_sendBuffer[s_comm1] + n_sendBuffer[s_comm1];
    s_recvBuffer = i_recvBuffer[s_comm1] + n_recvBuffer[s_comm1];

  }

  s_recvBuffer = i_recvBuffer[s_comm1] + n_recvBuffer[s_comm1];

  int n_active_buffer;

  if (_btp->pttopt_comm) {
    n_active_buffer = 5;
  }
  else {
    n_active_buffer = 1;
  }

  sendBuffer = (unsigned char **) malloc(sizeof(unsigned char *) * n_active_buffer);

  if (_btp->pttopt_comm) {
    for (int i = 0; i < n_active_buffer; i++) {
      sendBuffer[i] = (unsigned char *) malloc(sizeof(unsigned char) *  max_n_sendBuffer);
    }
  }
  else {
    s_sendBuffer = i_sendBuffer[s_comm1] + n_sendBuffer[s_comm1];
    sendBuffer[0] = (unsigned char *) malloc(sizeof(unsigned char) * s_sendBuffer);
  }

  recvBuffer = (unsigned char *) malloc(sizeof(unsigned char ) * s_recvBuffer);

  if (_btp->pttopt_comm) {

    PDM_MPI_Request *s_request =  malloc (sizeof(PDM_MPI_Request) * n_active_buffer);
    PDM_MPI_Request *r_request = malloc (sizeof(PDM_MPI_Request) * _btp->s_comm);

    for (int i = 0; i < _btp->s_comm; i++) {
      if (n_recvBuffer[i] > 0) {
        PDM_MPI_Irecv(recvBuffer + i_recvBuffer[i],
                      n_recvBuffer[i],
                      PDM_MPI_BYTE,
                      i,
                      0,
                      _btp->comm,
                      r_request + i);
      }
    }

    int *active_rank = malloc(sizeof(int) * n_active_buffer);
    for (int i = 0; i < n_active_buffer; i++) {
      active_rank[i] = i;
    }

    while (1) {
      int _n_active_buffer = 0;
      for (int i = 0; i < n_active_buffer; i++) {
        if (active_rank[i] < _btp->s_comm) {
          _n_active_buffer += 1;
        }
      }

      if (_n_active_buffer == 0) {
        break;
      }

      for (int i = 0; i < _n_active_buffer; i++) {
        if (n_sendBuffer[active_rank[i]] > 0) {

          int s_distributed_active_rank = _btp->distributed_data_idx[active_rank[i]] +
                                          _btp->distributed_data_n [active_rank[i]];

          if (t_stride == PDM_STRIDE_VAR) {
            int idx1 = 0;
            for (int j = _btp->distributed_data_idx[active_rank[i]];
                 j < s_distributed_active_rank; j++) {

              int ind =  block_stride_idx[_btp->distributed_data[j]] * (int) s_data;

              int s_block_unit =  block_stride[_btp->distributed_data[j]] * (int) s_data;

              unsigned char *_block_data_deb = _block_data + ind;

              for (int k = 0; k < s_block_unit; k++) {
                sendBuffer[i][idx1++] = _block_data_deb[k];
              }
            }
          }
          else {
            int cst_stride = *block_stride;
            int s_block_unit = cst_stride * (int) s_data;

            int idx1 = 0;
            for (int j = _btp->distributed_data_idx[active_rank[i]];
                 j < s_distributed_active_rank; j++) {
              int ind = _btp->distributed_data[j];
              unsigned char *_block_data_deb = _block_data + ind * cst_stride * (int) s_data;
              for (int k = 0; k < s_block_unit; k++) {
                sendBuffer[i][idx1++] = _block_data_deb[k];
              }
            }
          }

          PDM_MPI_Issend(sendBuffer[i],
                         n_sendBuffer[active_rank[i]],
                         PDM_MPI_BYTE,
                         active_rank[i],
                         0,
                         _btp->comm,
                         s_request + i);
        }
      }

      for (int i = 0; i < _n_active_buffer; i++) {
        if (n_sendBuffer[active_rank[i]] > 0) {
          PDM_MPI_Wait (s_request + i);
        }
      }

      for (int i = 0; i < n_active_buffer; i++) {
        active_rank[i] += n_active_buffer;
      }

    }

    for (int i = 0; i < _btp->s_comm; i++) {
      if (n_recvBuffer[i] > 0) {
        PDM_MPI_Wait (r_request + i);
      }
    }

    free (s_request);
    free (r_request);
    free (active_rank);

  }

  else {

    if (t_stride == PDM_STRIDE_VAR) {
      int idx1 = 0;
      for (int i = 0; i < s_distributed_data; i++) {
        int ind =  block_stride_idx[_btp->distributed_data[i]] * (int) s_data;
        int s_block_unit =  block_stride[_btp->distributed_data[i]] * (int) s_data;
        unsigned char *_block_data_deb = _block_data + ind;
        for (int k = 0; k < s_block_unit; k++) {
          sendBuffer[0][idx1++] = _block_data_deb[k];
        }
      }
    }
    else {
      int idx1 = 0;
      int cst_stride = *block_stride;
      int s_block_unit = cst_stride * (int) s_data;
      for (int i = 0; i < s_distributed_data; i++) {
        int ind = _btp->distributed_data[i];
        unsigned char *_block_data_deb = _block_data + ind * cst_stride * (int) s_data;
        for (int k = 0; k < s_block_unit; k++) {
          sendBuffer[0][idx1++] = _block_data_deb[k];
        }
      }
    }

    PDM_MPI_Alltoallv_l(sendBuffer[0],
                        n_sendBuffer,
                        i_sendBuffer,
                        PDM_MPI_BYTE,
                        recvBuffer,
                        n_recvBuffer,
                        i_recvBuffer,
                        PDM_MPI_BYTE,
                        _btp->comm);
  }

  for (int i = 0; i < n_active_buffer; i++) {
    free(sendBuffer[i]);
  }
  free(sendBuffer);
  free(n_sendBuffer);
  free(i_sendBuffer);
  free(n_recvBuffer);
  free(i_recvBuffer);

  if (block_stride_idx != NULL) {
    free (block_stride_idx);
  }

  /*
   * Partitions filling
   */

  if (t_stride == PDM_STRIDE_VAR) {

    int s_recvElt = _btp->requested_data_idx[s_comm1] +
      _btp->requested_data_n[s_comm1];

    int **part_idx = malloc (sizeof(int *) * _btp->n_part);
    int *recv_idx = malloc (sizeof(int) * (s_recvElt + 1));

    recv_idx[0] = 0;
    for (int i = 0; i < s_recvElt; i++) {
      recv_idx[i+1] = recv_idx[i] + recvStride[i];
    }

    for (int i = 0; i < _btp->n_part; i++) {

      part_idx[i] = malloc (sizeof(int) * (_btp->n_elt[i]+ 1));
      part_idx[i][0] = 0;

      for (int j = 0; j < _btp->n_elt[i]; j++) {
        part_idx[i][j+1] = part_idx[i][j] + part_stride[i][j];
      }

    }

    for (int i = 0; i < _btp->n_part; i++) {

      for (int j = 0; j < _btp->n_elt[i]; j++) {

        int idx1  = part_idx[i][j] * (int) s_data;
        int n_elt = part_stride[i][j] * (int) s_data;

        int idx2 = recv_idx[_btp->ind[i][j]] * (int) s_data;

        for (int k = 0; k < n_elt; k++) {
          _part_data[i][idx1+k] = recvBuffer[idx2+k];
        }
      }
    }

    for (int i = 0; i < _btp->n_part; i++) {
      free (part_idx[i]);
    }

    free(recv_idx);
    free(part_idx);
    free (recvStride);
  }

  else if (t_stride == PDM_STRIDE_CST) {

    const int cst_stride = *block_stride;
    const int s_block_unit = cst_stride * (int) s_data;

    for (int i = 0; i < _btp->n_part; i++) {

      for (int j = 0; j < _btp->n_elt[i]; j++) {

        int idx1  = j * s_block_unit;
        int idx2 = _btp->ind[i][j] * s_block_unit;

        for (int k = 0; k < s_block_unit; k++) {
          _part_data[i][idx1+k] = recvBuffer[idx2+k];
        }
      }
    }
  }

  free(recvBuffer);

}



/**
 *
 * \brief Initialize an exchange
 * (part_stride and part_data are allocated in function)
 *
 * \param [in]   btp          Block to part structure
 * \param [in]   s_data       Data size
 * \param [in]   t_stride     Stride type
 * \param [in]   block_stride Stride for each block element for \ref PDM_STRIDE_VAR
 *                            Constant stride for \ref PDM_STRIDE_VAR
 * \param [in]   block_data   Block data
 * \param [out]  part_stride  Partition stride or NULL
 * \param [out]  part_data    Partition data
 *
 */

void
PDM_block_to_part_exch2
(
 PDM_block_to_part_t *btp,
 size_t               s_data,
 PDM_stride_t         t_stride,
 int                 *block_stride,
 void                *block_data,
 int               ***part_stride,
 void              ***part_data
)
{
  _pdm_block_to_part_t *_btp = (_pdm_block_to_part_t *) btp;

  int n_elt_block = _btp->blockDistribIdx[_btp->myRank+1] - _btp->blockDistribIdx[_btp->myRank];

  unsigned char *_block_data = (unsigned char *) block_data;
  unsigned char **_part_data;

  size_t *i_sendBuffer = (size_t *) malloc (sizeof(size_t) * _btp->s_comm);
  size_t *i_recvBuffer = (size_t *) malloc (sizeof(size_t) * _btp->s_comm);
  int *n_sendBuffer = (int *) malloc (sizeof(int) * _btp->s_comm);
  int *n_recvBuffer = (int *) malloc (sizeof(int) * _btp->s_comm);

  for (int i = 0; i < _btp->s_comm; i++) {
    n_sendBuffer[i] = 0;
    n_recvBuffer[i] = 0;
    i_sendBuffer[i] = 0;
    i_recvBuffer[i] = 0;
  }

  unsigned char *sendBuffer = NULL;
  unsigned char *recvBuffer = NULL;

  size_t s_sendBuffer = 0;
  size_t s_recvBuffer = 0;

  int s_comm1 = _btp->s_comm - 1;

  int s_distributed_data = _btp->distributed_data_idx[_btp->s_comm];

  /*
   * Exchange Stride and build buffer properties
   */

  int *recvStride = NULL;
  int **_part_stride = NULL;

  if (t_stride == PDM_STRIDE_VAR) {

    int s_sendStride = _btp->distributed_data_idx[_btp->s_comm];

    int s_recvStride = _btp->requested_data_idx[_btp->s_comm];

    int *sendStride = (int *) malloc (sizeof(int) * s_sendStride);
    recvStride = (int *) malloc (sizeof(int) * s_recvStride);

    for (int i = 0; i < s_sendStride; i++) {
      sendStride[i] = block_stride[_btp->distributed_data[i]];
    }

    PDM_MPI_Alltoallv (sendStride,
                       _btp->distributed_data_n,
                       _btp->distributed_data_idx,
                       PDM_MPI_INT,
                       recvStride,
                       _btp->requested_data_n,
                       _btp->requested_data_idx,
                       PDM_MPI_INT,
                       _btp->comm);

    *part_stride = (int **) malloc(sizeof(int *) * _btp->n_part);
    _part_stride = *part_stride;

    for (int i = 0; i < _btp->n_part; i++) {

      _part_stride[i] = malloc (sizeof(int) * _btp->n_elt[i]);

      for (int j = 0; j < _btp->n_elt[i]; j++) {

        int ielt = _btp->ind[i][j];
        _part_stride[i][j] = recvStride[ielt];

      }
    }

    /*
     * Build buffers
     */

    for (int i = 0; i < _btp->s_comm; i++) {
      int iBeg = _btp->distributed_data_idx[i];
      int iEnd = _btp->distributed_data_idx[i] +
                 _btp->distributed_data_n[i];

      n_sendBuffer[i] = 0;
      for (int k = iBeg; k < iEnd; k++)  {
        n_sendBuffer[i] += sendStride[k];
      }

      n_sendBuffer[i] *= (int) s_data;

      if (i > 0) {
        i_sendBuffer[i] = i_sendBuffer[i-1] + n_sendBuffer[i-1];
      }
      else {
        i_sendBuffer[i] = 0;
      }

      iBeg = _btp->requested_data_idx[i];
      iEnd = _btp->requested_data_idx[i] +
             _btp->requested_data_n[i];

      n_recvBuffer[i] = 0;
      for (int k = iBeg; k < iEnd; k++) {
        n_recvBuffer[i] += recvStride[k];
      }

      n_recvBuffer[i] *= (int) s_data;

      if (i > 0) {
        i_recvBuffer[i] = i_recvBuffer[i-1] + n_recvBuffer[i-1];
      }
      else {
        i_recvBuffer[i] = 0;
      }

    }

    s_sendBuffer = i_sendBuffer[s_comm1] + n_sendBuffer[s_comm1];
    s_recvBuffer = i_recvBuffer[s_comm1] + n_recvBuffer[s_comm1];

    sendBuffer = (unsigned char *) malloc(sizeof(unsigned char) * s_sendBuffer);
    recvBuffer = (unsigned char *) malloc(sizeof(unsigned char) * s_recvBuffer);

    int *sendStride_idx = (int *) malloc(sizeof(int) * (s_distributed_data+1));
    sendStride_idx[0] = 0;
    for (int i = 0; i < s_distributed_data; i++) {
      sendStride_idx[i+1] = sendStride_idx[i] + sendStride[i];
    }

    int idx1 = 0;

    int *block_stride_idx = (int *) malloc(sizeof(int)  * (n_elt_block + 1));
    block_stride_idx[0] = 0;

    for (int i = 0; i < n_elt_block; i++) {
      block_stride_idx[i+1] = block_stride[i] + block_stride_idx[i];
    }

    for (int i = 0; i < s_distributed_data; i++) {

      int ind =  block_stride_idx[_btp->distributed_data[i]] * (int) s_data;

      int s_block_unit =  block_stride[_btp->distributed_data[i]] * (int) s_data;

      unsigned char *_block_data_deb = _block_data + ind;

      for (int k = 0; k < s_block_unit; k++) {
        sendBuffer[idx1++] = _block_data_deb[k];
      }
    }
    free(sendStride);
    free(sendStride_idx);
    free(block_stride_idx);

  }

  else if (t_stride == PDM_STRIDE_CST) {

    int cst_stride = *block_stride;
    int s_block_unit = cst_stride * (int) s_data;

    for (int i = 0; i < _btp->s_comm; i++) {

      i_sendBuffer[i] = _btp->distributed_data_idx[i] * cst_stride * (int) s_data;
      i_recvBuffer[i] = _btp->requested_data_idx[i] * cst_stride * (int) s_data;

      n_sendBuffer[i] = _btp->distributed_data_n[i] * cst_stride * (int) s_data;
      n_recvBuffer[i] = _btp->requested_data_n[i] * cst_stride * (int) s_data;

    }

    s_sendBuffer = i_sendBuffer[s_comm1] + n_sendBuffer[s_comm1];
    s_recvBuffer = i_recvBuffer[s_comm1] + n_recvBuffer[s_comm1];

    sendBuffer = (unsigned char *) malloc(sizeof(unsigned char) * s_sendBuffer);
    recvBuffer = (unsigned char *) malloc(sizeof(unsigned char) * s_recvBuffer);

    int idx1 = 0;
    for (int i = 0; i < s_distributed_data; i++) {
      int ind = _btp->distributed_data[i];
      unsigned char *_block_data_deb = _block_data + ind * cst_stride * (int) s_data;
      for (int k = 0; k < s_block_unit; k++) {
        sendBuffer[idx1++] = _block_data_deb[k];
      }
    }
  }

  /*
   * Data exchange
   */

  PDM_MPI_Alltoallv_l(sendBuffer,
                      n_sendBuffer,
                      i_sendBuffer,
                      PDM_MPI_BYTE,
                      recvBuffer,
                      n_recvBuffer,
                      i_recvBuffer,
                      PDM_MPI_BYTE,
                      _btp->comm);

  free(sendBuffer);
  free(n_sendBuffer);
  free(i_sendBuffer);
  free(n_recvBuffer);
  free(i_recvBuffer);

  /*
   * Partitions filling
   */

  *part_data = malloc(sizeof(unsigned char *) * _btp->n_part);
  _part_data = (*(unsigned char ***) part_data);

  if (t_stride == PDM_STRIDE_VAR) {

    int s_recvElt = _btp->requested_data_idx[s_comm1] +
      _btp->requested_data_n[s_comm1];

    int **part_idx = malloc (sizeof(int *) * _btp->n_part);
    int *recv_idx = malloc (sizeof(int) * (s_recvElt + 1));

    recv_idx[0] = 0;
    for (int i = 0; i < s_recvElt; i++) {
      recv_idx[i+1] = recv_idx[i] + recvStride[i];
    }

    for (int i = 0; i < _btp->n_part; i++) {

      part_idx[i] = malloc (sizeof(int) * (_btp->n_elt[i]+ 1));
      part_idx[i][0] = 0;

      for (int j = 0; j < _btp->n_elt[i]; j++) {
        part_idx[i][j+1] = part_idx[i][j] + _part_stride[i][j];
      }
    }

    for (int i = 0; i < _btp->n_part; i++) {

      int s_part =  part_idx[i][_btp->n_elt[i]] * (int) s_data;

      _part_data[i] = malloc(sizeof(unsigned char) * s_part);

      for (int j = 0; j < _btp->n_elt[i]; j++) {

        int idx1  = part_idx[i][j] * (int) s_data;
        int n_elt = _part_stride[i][j] * (int) s_data;

        int idx2 = recv_idx[_btp->ind[i][j]] * (int) s_data;

        for (int k = 0; k < n_elt; k++) {
           _part_data[i][idx1+k] = recvBuffer[idx2+k];
        }
      }
    }

    for (int i = 0; i < _btp->n_part; i++) {
      free (part_idx[i]);
    }

    free(recv_idx);
    free(part_idx);
    free (recvStride);
  }

  else if (t_stride == PDM_STRIDE_CST) {

    const int cst_stride = *block_stride;
    const int s_block_unit = cst_stride * (int) s_data;

    for (int i = 0; i < _btp->n_part; i++) {

      _part_data[i] = malloc(sizeof(unsigned char) * s_block_unit * _btp->n_elt[i]);

      for (int j = 0; j < _btp->n_elt[i]; j++) {

        int idx1  = j * s_block_unit;
        int idx2 = _btp->ind[i][j] * s_block_unit;

        for (int k = 0; k < s_block_unit; k++) {
           _part_data[i][idx1+k] = recvBuffer[idx2+k];
        }
      }
    }
  }

  free(recvBuffer);

}


/**
 *
 * \brief Free a block to part structure
 *
 * \param [inout] btp  Block to part structure
 *
 * \return       NULL
 */

PDM_block_to_part_t *
PDM_block_to_part_free
(
 PDM_block_to_part_t *btp
)
{
  _pdm_block_to_part_t *_btp = (_pdm_block_to_part_t *) btp;

  for (int i = 0; i < _btp->n_part; i++) {
    free (_btp->ind[i]);
  }

  free (_btp->ind);
  free (_btp->n_elt);
  free (_btp->blockDistribIdx);
  free (_btp->distributed_data);
  free (_btp->distributed_data_idx);
  free (_btp->distributed_data_n);
  free (_btp->requested_data_idx);
  free (_btp->requested_data_n);

  free (_btp);

  return NULL;
}

#ifdef __cplusplus
}
#endif /* __cplusplus */<|MERGE_RESOLUTION|>--- conflicted
+++ resolved
@@ -357,25 +357,6 @@
       block_stride_idx[i+1] = block_stride[i] + block_stride_idx[i];
     }
 
-<<<<<<< HEAD
-    for (int i = 0; i < s_distributed_data; i++) {
-
-      int ind =  block_stride_idx[_btp->distributed_data[i]] * (int) s_data;
-
-      int s_block_unit =  block_stride[_btp->distributed_data[i]] * (int) s_data;
-
-      unsigned char *_block_data_deb = _block_data + ind;
-
-      for (int k = 0; k < s_block_unit; k++) {
-        sendBuffer[idx1++] = _block_data_deb[k];
-      }
-    }
-    free(sendStride);
-    free(sendStride_idx);
-    free(block_stride_idx);
-
-=======
->>>>>>> 275e6a72
   }
 
   else {
