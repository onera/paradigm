/*----------------------------------------------------------------------------
 * Standard C library headers
 *----------------------------------------------------------------------------*/

#include <stdio.h>
#include <stdlib.h>
#include <limits.h>
#include <assert.h>
#include <math.h>
#include <string.h>
#include <float.h>
#include <unistd.h>

/*----------------------------------------------------------------------------
 *  Header for the current file
 *----------------------------------------------------------------------------*/

#include "pdm_part_to_block.h"
#include "pdm_part_to_block_priv.h"
#include "pdm_mpi_node_first_rank.h"
#include "pdm.h"
#include "pdm_timer.h"
#include "pdm_priv.h"
#include "pdm_binary_search.h"
#include "pdm_sort.h"
#include "pdm_printf.h"
#include "pdm_error.h"
#include "pdm_hilbert.h"
#include "pdm_morton.h"
#include "pdm_array.h"
#include "pdm_order.h"
#include "pdm_logging.h"
#include "pdm_distrib.h"
#include "pdm_size_idx_from_stride.h"

#include "pdm_io.h"
#include <string.h>

#ifdef __cplusplus
extern "C" {
#if 0
} /* Fake brace to force back Emacs auto-indentation back to column 0 */
#endif
#endif /* __cplusplus */

/*=============================================================================
 * Macro definitions
 *============================================================================*/

/*============================================================================
 * Type
 *============================================================================*/

/**
 * \enum _ptb_timer_step_t
 *
 */

typedef enum {

  MALLOC_ACTIVE_RANKS    = 0, // Initialisation step in Part-to-Block creation
  GENERATE_DISTRIB       = 1, // Block-distribution generation step in Part-to-Block creation
  BINARY_SEARCH          = 2, // Binary search step in Part-to-Block creation
  CREATE_EXCHANGE        = 3, // Collective communication step in Part-to-Block creation
  BLOCK_POST             = 4, // Post-processing step in Part-to-Block creation
  GLOBAL_WEIGHTS         = 5, // Global weight computation step in Part-to-Block creation
  CREATE_FROM_DISTRIB    = 6, // Part-to-Block creation from provided distribution
  CREATE_GEOM            = 7, // Geometric Part-to-Block creation
  DATA_EXCHANGE          = 8  // Collective communication step in Part-to-Block data exchange

} _ptb_timer_step_t;

/*=============================================================================
 * Static global variables
 *============================================================================*/

static const double  pdm_part_to_block_distrib_tol = 0.10;

/* Max. number of sub-iterations to get a well-balanced distribution */
static const int pdm_part_to_block_distrib_n_iter_max = 5;

static const int _sampling_factors[4] = {1, /* OD */
                                         2, /* 1D */
                                         2, /* 2D */
                                         4, /* 3D */};

/*=============================================================================
 * Static global variables
 *============================================================================*/

/*
 * Static can cause pb if we're call function in multiple contexte.
 *   For example python and other C++ program
 * No static : truly global
 *  https://stackoverflow.com/questions/1856599/when-to-use-static-keyword-before-global-variables
 */

// Store timers
PDM_timer_t *t_timer[NTIMER_PTB] = {NULL, NULL, NULL, NULL, NULL, NULL, NULL, NULL, NULL};

// Timer step by step
double t_elaps[NTIMER_PTB] = {0., 0., 0., 0., 0., 0., 0., 0., 0.};
double t_cpu[NTIMER_PTB] = {0., 0., 0., 0., 0., 0., 0., 0., 0.};

int min_exch_rank[2] = {INT_MAX, INT_MAX};
int max_exch_rank[2] = {-1, -1};

unsigned long long exch_data[2] = {0, 0};

// Number of Part-to-Block instances in a run
int n_ptb = 0;

// Number of create Part-to-Block instances
int n_ptb_open = 0;

/*=============================================================================
 * Static function definitions
 *============================================================================*/

void
PDM_extents_conformize(int    dim,
                       double extents[],
                       double eps)
{
  double max_range = 1.e-12;
  for (int i = 0; i < dim; i++) {
    max_range = PDM_MAX (max_range, extents[i+dim] - extents[i]);
  }

  // eps = 1.e-3
  const double epsilon = eps * max_range; // Add eps in cas of only one point ...
  for (int i = 0; i < dim; i++) {
    extents[i    ] -= 1.1 * epsilon; // On casse la symetrie !
    extents[i+dim] +=       epsilon;
  }
}

static
void
_counting_sort_long
(
 PDM_part_to_block_t *ptb
)
{
  // On a un pb si la distrib est géant
  int n_elt_block_tot = ptb->data_distrib_index[ptb->i_rank+1] - ptb->data_distrib_index[ptb->i_rank];
  int *block_n;
  PDM_malloc(block_n,n_elt_block_tot ,int);

  PDM_g_num_t *block_gnum;
  PDM_malloc(block_gnum,ptb->tn_recv_data,PDM_g_num_t);

  for(int i = 0; i < n_elt_block_tot; ++i) {
    block_n[i] = 0;
  }

  for(int i = 0; i < ptb->tn_recv_data; ++i) {
    int lid = ptb->sorted_recv_gnum[i] - ptb->data_distrib_index[ptb->i_rank] - 1;
    block_n[lid] += 1;
    block_gnum[i] = ptb->sorted_recv_gnum[i];
  }

  int *block_idx;
  PDM_malloc(block_idx, (n_elt_block_tot+1) ,int);
  block_idx[0] = 0;
  for(int i = 0; i < n_elt_block_tot; ++i) {
    block_idx[i+1] = block_idx[i] + block_n[i];
    block_n[i] = 0;
  }

  for(int i = 0; i < ptb->tn_recv_data; ++i) {
    int lid = block_gnum[i] - ptb->data_distrib_index[ptb->i_rank] - 1;
    int idx_write = block_idx[lid] + block_n[lid]++;
    ptb->sorted_recv_gnum[idx_write] = block_gnum[i];
    ptb->order[idx_write] = i;
  }

 PDM_free(block_n);
 PDM_free(block_idx);
 PDM_free(block_gnum);

}

/**
 *
 * \brief  Define active ranks
 *
 * \param [inout]   ptb          Part to block structure
 *
 */

static void
_active_ranks
(
 PDM_part_to_block_t  *ptb
)
{

  assert (ptb->active_ranks == NULL);

  if (ptb->s_comm == 1) {
    ptb->is_my_rank_active = 1;
    ptb->n_active_ranks = 1;
    PDM_malloc(ptb->active_ranks,ptb->n_active_ranks,int);
    ptb->active_ranks[0] = ptb->i_rank;
  }

  else {

    switch (ptb->t_distrib) {

    case PDM_PART_TO_BLOCK_DISTRIB_ALL_PROC : {
      ptb->is_my_rank_active = 1;
      ptb->n_active_ranks = ptb->s_comm;
      PDM_malloc(ptb->active_ranks,ptb->n_active_ranks,int);
      for (int i = 0; i < ptb->n_active_ranks; i++) {
        ptb->active_ranks[i] = i;
      }
      break;
    }

    case PDM_PART_TO_BLOCK_DISTRIB_ONE_PROC_PER_NODE :
    case PDM_PART_TO_BLOCK_DISTRIB_PART_OF_NODE : {

      ptb->is_my_rank_active = 0;

      int rank_in_node = PDM_io_mpi_node_rank(ptb->comm);
      if (rank_in_node == 0) {
        ptb->is_my_rank_active = 1;
      }

      int *tag_active_ranks;
      PDM_malloc(tag_active_ranks,ptb->s_comm,int);

      PDM_MPI_Allgather((void *) &ptb->is_my_rank_active, 1, PDM_MPI_INT,
                        (void *) tag_active_ranks, 1, PDM_MPI_INT,
                        ptb->comm);

      ptb->n_active_ranks = 0;
      for (int i = 0; i < ptb->s_comm; i++) {
        if (tag_active_ranks[i] == 1) {
          ptb->n_active_ranks += 1;
        }
      }

      PDM_malloc(ptb->active_ranks,ptb->n_active_ranks,int);
      int n_active_ranks = 0;
      for (int i = 0; i < ptb->s_comm; i++) {
        if (tag_active_ranks[i] == 1) {
          ptb->active_ranks[n_active_ranks++] = i;
        }
      }

      if (ptb->t_distrib == PDM_PART_TO_BLOCK_DISTRIB_ONE_PROC_PER_NODE) {
        break;
      }

      int n_node = ptb->n_active_ranks;
      double part_active_node = PDM_MIN (1, ptb->part_active_node);
      part_active_node = PDM_MAX (0, part_active_node);
      ptb->n_active_ranks = (int) floor (n_node * part_active_node);
      ptb->n_active_ranks = PDM_MAX (1, ptb->n_active_ranks);

      n_active_ranks = 0;
      int coeff = n_node / ptb->n_active_ranks;
      for (int i = 0; i < n_node; i++) {
        if (i % coeff == 0) {
          ptb->active_ranks[n_active_ranks++] = ptb->active_ranks[i];
        }
        if (n_active_ranks == ptb->n_active_ranks) {
          break;
        }
      }

      assert (n_active_ranks == ptb->n_active_ranks);

      break;
    }

    default : {
      PDM_error(__FILE__, __LINE__, 0,"Error cs_part_to_bloc : unknown distribute type\n");
      abort();
    }
    }

    /* Dump */

    if (0 == 1) {
      PDM_printf("active ranks : ");
      for(int i = 0; i < ptb->n_active_ranks; i++)
        PDM_printf("%i ", ptb->active_ranks[i]);
      PDM_printf("\n");
    }
  }
}


/**
 *
 * \brief Distrib data
 *
 * \param [inout] ptb              Part to block structure
 * \param [in]    n_totalData      Total number of data
 * \param [out]   data_distrib_index Element global number
 * \param [out]   s_block_min       Local number of elements
 * \param [out]   s_block_max       Number of partition
 *
 */

static void
_distrib_data
(
 PDM_part_to_block_t *ptb,
 int                  user_distrib
)
{
  double t1_elaps = PDM_timer_elapsed(t_timer[GENERATE_DISTRIB]);
  double t1_cpu   = PDM_timer_cpu    (t_timer[GENERATE_DISTRIB]);
  PDM_timer_resume(t_timer[GENERATE_DISTRIB]);

  PDM_g_num_t _id_max     = 0;
  PDM_g_num_t _id_max_max = 0;

  ptb->n_elt_proc= 0;
  for (int i = 0; i < ptb->n_part; i++) {
    ptb->n_elt_proc+= ptb->n_elt[i];
    if(user_distrib == 0) {
      for (int j = 0; j < ptb->n_elt[i]; j++) {
        PDM_g_num_t gnum = PDM_ABS(ptb->gnum_elt[i][j]);
        _id_max = PDM_MAX (_id_max, gnum);
      }
    }
  }



  if(user_distrib == 0) {

    PDM_MPI_Allreduce (&_id_max,
                       &_id_max_max,
                       1,
                       PDM__PDM_MPI_G_NUM,
                       PDM_MPI_MAX,
                       ptb->comm);

    if (ptb->weight == NULL) {
      PDM_g_num_t _n_rank_data = _id_max_max / ptb->n_active_ranks;
      PDM_g_num_t _rest = _id_max_max % ptb->n_active_ranks;

      int n_rank_data = (int) (_n_rank_data);
      int rest       = (int) (_rest);

      ptb->s_block_max = n_rank_data;
      ptb->s_block_min = n_rank_data;

      if (rest != 0) {
        ptb->s_block_max += 1;
      }

      for (int i = 0; i < ptb->s_comm + 1; i++) {
        ptb->data_distrib_index[i] = 0;
      }

      int k = 0;
      int idx = 0;
      for (int i = 0; i < ptb->s_comm; i++) {
        ptb->data_distrib_index[i+1] +=  ptb->data_distrib_index[i];
        if (idx < ptb->n_active_ranks) {
          if (ptb->active_ranks[idx] == i) {
            ptb->data_distrib_index[i+1] += n_rank_data;
            if (k < rest)
              ptb->data_distrib_index[i+1] += 1;
            k += 1;
            idx++;
          }

        }
      }

    }

    else {
      const int dim = 2;
      const int  n_active_ranks = ptb->n_active_ranks;
      const int  sampling_factor = _sampling_factors[dim];

      double **weight = ptb->weight;
      int *_active_ranks = ptb->active_ranks;

      PDM_g_num_t *rank_index = NULL;
      PDM_distrib_weight(             sampling_factor,
                                      n_active_ranks,
                                      ptb->n_part,
                                      ptb->n_elt,
              (const PDM_g_num_t **)  ptb->gnum_elt,
              (const double      **)  weight,
                                      pdm_part_to_block_distrib_n_iter_max,
                                      pdm_part_to_block_distrib_tol,
                                      ptb->comm,
                                      &rank_index);

      if(0 == 1) {
        PDM_log_trace_array_long(rank_index, n_active_ranks, "rank_index :: ");
      }

      ptb->data_distrib_index[0] = 0;
      int k = 0;
      for (int i = 0; i < n_active_ranks; i++) {
        int i_activeRank = _active_ranks[i];
        while (k < i_activeRank) {
          ptb->data_distrib_index[k+1] = ptb->data_distrib_index[k];
          k++;
        }
        ptb->data_distrib_index[k+1] = rank_index[i+1];
        k++;
      }
      while (k < ptb->s_comm) {
        ptb->data_distrib_index[k+1] = ptb->data_distrib_index[k];
        k++;
      }

     PDM_free(rank_index);

    }
  } // If User

  /* Affichage */
  if (1 == 0) {
    if (ptb->i_rank == 0) {
      PDM_printf("data_distrib_index : ");
      for(int i = 0; i < ptb->s_comm + 1; i++)
        PDM_printf(PDM_FMT_G_NUM" ", ptb->data_distrib_index[i]);
      PDM_printf("\n");
    }
  }

  PDM_timer_hang_on(t_timer[GENERATE_DISTRIB]);
  double t2_elaps = PDM_timer_elapsed(t_timer[GENERATE_DISTRIB]);
  double t2_cpu   = PDM_timer_cpu    (t_timer[GENERATE_DISTRIB]);

  t_elaps[GENERATE_DISTRIB] += (t2_elaps - t1_elaps);
  t_cpu  [GENERATE_DISTRIB] += (t2_cpu   - t1_cpu  );

  double t3_elaps = PDM_timer_elapsed(t_timer[BINARY_SEARCH]);
  double t3_cpu   = PDM_timer_cpu    (t_timer[BINARY_SEARCH]);
  PDM_timer_resume(t_timer[BINARY_SEARCH]);

  PDM_malloc(ptb->n_send_data,ptb->s_comm,int);
  PDM_malloc(ptb->n_recv_data,ptb->s_comm,int);

  /* Pour chaque donnee le proc ou elle va etre envoyee */
  PDM_malloc(ptb->dest_proc, ptb->n_elt_proc, int);

  /* Calcul du nombre de donnees a envoyer a chaque procesus */

  for (int i = 0; i < ptb->s_comm; i++) {
    ptb->n_send_data[i] = 0;
  }

  int idx = -1;
  for (int i = 0; i < ptb->n_part; i++) {

    for (int j = 0; j < ptb->n_elt[i]; j++) {

      PDM_g_num_t _gnum_elt = PDM_ABS(ptb->gnum_elt[i][j]) - 1;

      int iproc = PDM_binary_search_gap_long (_gnum_elt,
                                              ptb->data_distrib_index,
                                              ptb->s_comm + 1);

      ptb->dest_proc[++idx] = iproc;
      // assert (ptb->dest_proc[idx] >= 0);
      ptb->n_send_data[iproc] += 1;
    }
  }

  PDM_timer_hang_on(t_timer[BINARY_SEARCH]);
  double t4_elaps = PDM_timer_elapsed(t_timer[BINARY_SEARCH]);
  double t4_cpu   = PDM_timer_cpu    (t_timer[BINARY_SEARCH]);

  t_elaps[BINARY_SEARCH] += (t4_elaps - t3_elaps);
  t_cpu  [BINARY_SEARCH] += (t4_cpu   - t3_cpu  );

  double t5_elaps = PDM_timer_elapsed(t_timer[CREATE_EXCHANGE]);
  double t5_cpu   = PDM_timer_cpu    (t_timer[CREATE_EXCHANGE]);
  PDM_timer_resume(t_timer[CREATE_EXCHANGE]);

  PDM_MPI_Alltoall (ptb->n_send_data, 1, PDM_MPI_INT,
                    ptb->n_recv_data, 1, PDM_MPI_INT,
                    ptb->comm);


  PDM_malloc(ptb->i_send_data,ptb->s_comm,int);
  PDM_malloc(ptb->i_recv_data,ptb->s_comm,int);

  ptb->i_send_data[0] = 0;
  ptb->i_recv_data[0] = 0;
  for (int i = 1; i < ptb->s_comm; i++) {
    ptb->i_send_data[i] = ptb->i_send_data[i-1] + ptb->n_send_data[i-1];
    ptb->i_recv_data[i] = ptb->i_recv_data[i-1] + ptb->n_recv_data[i-1];
  }

  ptb->tn_recv_data = ptb->i_recv_data[ptb->s_comm - 1] +
                      ptb->n_recv_data[ptb->s_comm - 1];

  ptb->tn_send_data = ptb->i_send_data[ptb->s_comm - 1] +
                      ptb->n_send_data[ptb->s_comm - 1];

  PDM_g_num_t *send_gnum;
  PDM_malloc(send_gnum, ptb->tn_send_data, PDM_g_num_t);

  for (int i = 0; i < ptb->s_comm; i++)
    ptb->n_send_data[i] = 0;

  idx = 0;
  for (int i = 0; i < ptb->n_part; i++) {
    for (int j = 0; j < ptb->n_elt[i]; j++) {
      int iproc = ptb->dest_proc[idx];
      send_gnum[ptb->i_send_data[iproc] +
                ptb->n_send_data[iproc]] = PDM_ABS(ptb->gnum_elt[i][j]);
      idx++;
      ptb->n_send_data[iproc] += 1;
    }
  }

  PDM_malloc(ptb->sorted_recv_gnum, ptb->tn_recv_data, PDM_g_num_t);

  PDM_MPI_Partofactiverank (ptb->n_send_data,
                            ptb->n_recv_data,
                            ptb->comm,
                            &(ptb->part_active_rank));

  if (ptb->p2p_factor < ptb->part_active_rank) {

    PDM_MPI_Alltoallv(send_gnum,
                      ptb->n_send_data,
                      ptb->i_send_data,
                      PDM__PDM_MPI_G_NUM,
                      ptb->sorted_recv_gnum,
                      ptb->n_recv_data,
                      ptb->i_recv_data,
                      PDM__PDM_MPI_G_NUM,
                      ptb->comm);
  }

  else {

    PDM_MPI_Alltoallv_p2p(send_gnum,
                          ptb->n_send_data,
                          ptb->i_send_data,
                          PDM__PDM_MPI_G_NUM,
                          ptb->sorted_recv_gnum,
                          ptb->n_recv_data,
                          ptb->i_recv_data,
                          PDM__PDM_MPI_G_NUM,
                          ptb->comm);

  }

 PDM_free(send_gnum);

  PDM_timer_hang_on(t_timer[CREATE_EXCHANGE]);
  double t6_elaps = PDM_timer_elapsed(t_timer[CREATE_EXCHANGE]);
  double t6_cpu   = PDM_timer_cpu    (t_timer[CREATE_EXCHANGE]);

  t_elaps[CREATE_EXCHANGE] += (t6_elaps - t5_elaps);
  t_cpu  [CREATE_EXCHANGE] += (t6_cpu   - t5_cpu  );

  double t7_elaps = PDM_timer_elapsed(t_timer[BLOCK_POST]);
  double t7_cpu   = PDM_timer_cpu    (t_timer[BLOCK_POST]);
  PDM_timer_resume(t_timer[BLOCK_POST]);

  /*
   * Sort
   */
  if( ptb->t_post != PDM_PART_TO_BLOCK_POST_MERGE_UNIFORM)
  {
    PDM_malloc(ptb->order,ptb->tn_recv_data,int);

    char *env_var = NULL;
    int counting_sort = 0;
    env_var = getenv ("PDM_PTB_COUNTING_SORT");
    if (env_var != NULL) {
      counting_sort = atoi(env_var);
    }

    if(counting_sort == 0) {
      for (int i = 0; i < ptb->tn_recv_data; i++) {
        ptb->order[i] = i;
      }

      PDM_sort_long (ptb->sorted_recv_gnum,
                     ptb->order,
                     ptb->tn_recv_data);
    } else {
      if(ptb->i_rank == 0) {
        printf("_counting_sort_long \n");
      }
      _counting_sort_long(ptb);
    }

    if(0 == 1) {
      PDM_log_trace_array_long(ptb->sorted_recv_gnum, ptb->tn_recv_data, "sorted_recv_gnum");
      PDM_log_trace_array_int (ptb->order           , ptb->tn_recv_data, "order");
    }

  }

  ptb->n_elt_block = ptb->tn_recv_data;

  if( ptb->t_post == PDM_PART_TO_BLOCK_POST_MERGE_UNIFORM)
  {
    ptb->n_elt_block = ptb->data_distrib_index[ptb->i_rank+1] - ptb->data_distrib_index[ptb->i_rank];
    // printf("ptb->n_elt_block::%d \n", ptb->n_elt_block);
    // printf(" ptb->data_distrib_index[ptb->i_rank+1]::"PDM_FMT_G_NUM" \n", ptb->data_distrib_index[ptb->i_rank+1]);
    // printf(" ptb->data_distrib_index[ptb->i_rank]::"PDM_FMT_G_NUM" \n", ptb->data_distrib_index[ptb->i_rank]);
  }

  /*
   * Cleanup
   */

  if ( (ptb->t_post != PDM_PART_TO_BLOCK_POST_NOTHING) &&
       (ptb->t_post != PDM_PART_TO_BLOCK_POST_MERGE_UNIFORM) ) {

    int n_elt_block = 0;

    PDM_malloc(ptb->block_gnum,ptb->tn_recv_data,PDM_g_num_t);

    for (int i = 0; i < ptb->tn_recv_data; i++) {
      if (i == 0) {
        ptb->block_gnum[n_elt_block++] = ptb->sorted_recv_gnum[i];
      }
      else if (ptb->block_gnum[n_elt_block-1] != ptb->sorted_recv_gnum[i]) {
        ptb->block_gnum[n_elt_block++] = ptb->sorted_recv_gnum[i];
      }
    }
    ptb->n_elt_block = n_elt_block;
    PDM_realloc(ptb->block_gnum ,ptb->block_gnum , ptb->n_elt_block,PDM_g_num_t);

    PDM_malloc(ptb->block_gnum_count,ptb->n_elt_block,int);
    n_elt_block = 0;
    if (ptb->tn_recv_data > 0)
      ptb->block_gnum_count[0] = 1;
    for (int i = 1; i < ptb->tn_recv_data; i++) {
      //If same than previous, juste increase stride counter
      if (ptb->sorted_recv_gnum[i-1] == ptb->sorted_recv_gnum[i]) {
        ptb->block_gnum_count[n_elt_block]++;
      }
      else { //Otherwise, count next
        ptb->block_gnum_count[++n_elt_block] = 1;
      }
    }
  }

  else {

    ptb->block_gnum = ptb->sorted_recv_gnum;

    ptb->block_gnum_count = PDM_array_const_int(ptb->tn_recv_data, 1);
  }

  /*
   * Create idx_partial for reverse
   */
  ptb->enable_reverse = 1;
  if ( (ptb->t_post         != PDM_PART_TO_BLOCK_POST_NOTHING)       &&
       (ptb->t_post         != PDM_PART_TO_BLOCK_POST_MERGE_UNIFORM) &&
       (ptb->enable_reverse == 1)) {
    PDM_malloc(ptb->idx_partial,ptb->tn_recv_data ,int);
    for(int i = 0; i < ptb->tn_recv_data; ++i) {
      PDM_g_num_t gnum = ptb->sorted_recv_gnum[i];
      int idx_in_partial_block = PDM_binary_search_long(gnum, ptb->block_gnum, ptb->n_elt_block);
      assert(idx_in_partial_block != -1);
      ptb->idx_partial[i] = idx_in_partial_block;
    }
  }

  PDM_timer_hang_on(t_timer[BLOCK_POST]);
  double t8_elaps = PDM_timer_elapsed(t_timer[BLOCK_POST]);
  double t8_cpu   = PDM_timer_cpu    (t_timer[BLOCK_POST]);

  t_elaps[BLOCK_POST] += (t8_elaps - t7_elaps);
  t_cpu  [BLOCK_POST] += (t8_cpu   - t7_cpu  );
}

static
void
_distrib_data_hilbert
(
  PDM_part_to_block_t   *ptb,
  double               **pvtx_coords,
  double               **weight
)
{
  ptb->n_elt_proc = 0;
  int *part_idx;
  PDM_malloc(part_idx, (ptb->n_part + 1) ,int);
  part_idx[0] = 0;
  for(int i_part = 0; i_part < ptb->n_part; ++i_part) {
    ptb->n_elt_proc += ptb->n_elt[i_part];
    part_idx[i_part+1] = part_idx[i_part] + ptb->n_elt[i_part];
  }

  double *concat_vtx_coord = NULL;
  double *concat_weight    = NULL;
  if(ptb->n_part == 1 ) {
    concat_vtx_coord = pvtx_coords[0];
    concat_weight    = weight     [0];
  } else if (ptb->n_part > 1) {
    PDM_malloc(concat_vtx_coord, 3 * ptb->n_elt_proc ,double);
    PDM_malloc(concat_weight,     ptb->n_elt_proc ,double);

    int shift = 0;
    for(int i_part = 0; i_part < ptb->n_part; ++i_part) {
      for(int i_elt = 0; i_elt < ptb->n_elt[i_part]; ++i_elt) {
        int idx_write = 3*(shift + i_elt);
        concat_vtx_coord[idx_write    ] = pvtx_coords[i_part][3 * i_elt    ];
        concat_vtx_coord[idx_write + 1] = pvtx_coords[i_part][3 * i_elt + 1];
        concat_vtx_coord[idx_write + 2] = pvtx_coords[i_part][3 * i_elt + 2];
      }
      for(int i_elt = 0; i_elt < ptb->n_elt[i_part]; ++i_elt) {
        concat_weight[shift+i_elt] = weight[i_part][i_elt];
      }
      shift += ptb->n_elt[i_part];
    }
  }

  /** Initialisation **/
  int dim = 3;
  double extents[2*dim]; /** DIM x 2**/

  /** Get EXTENTS **/
  PDM_hilbert_get_coord_extents_par(dim, ptb->n_elt_proc, concat_vtx_coord, extents, ptb->comm);
  PDM_extents_conformize(dim, extents, 1e-3);

  /** Hilbert Coordinates Computation **/
  PDM_hilbert_code_t *hilbert_codes;
  PDM_malloc(hilbert_codes,ptb->n_elt_proc ,PDM_hilbert_code_t);

  PDM_hilbert_encode_coords(dim, PDM_HILBERT_CS, extents, ptb->n_elt_proc, concat_vtx_coord, hilbert_codes);

  if(ptb->n_part > 1 ) {
   PDM_free(concat_vtx_coord);
  }

  PDM_hilbert_code_t *hilbert_codes_idx;
  PDM_malloc(hilbert_codes_idx,(ptb->s_comm+1) ,PDM_hilbert_code_t);

  PDM_hilbert_build_rank_index(3,
                               ptb->s_comm,  // Number of chunk
                               ptb->n_elt_proc,
                               hilbert_codes,
                               concat_weight,
                               NULL,
                               hilbert_codes_idx, // Is the distrib
                               ptb->comm);


  if(0 == 1) {
    PDM_log_trace_array_double(hilbert_codes, ptb->n_elt_proc, "hilbert_codes :: ");
    PDM_log_trace_array_double(hilbert_codes_idx, ptb->s_comm+1, "hilbert_codes_idx :: ");
  }

  if(ptb->n_part > 1 ) {
   PDM_free(concat_weight);
  }

  PDM_malloc(ptb->n_send_data,ptb->s_comm,int);
  PDM_malloc(ptb->n_recv_data,ptb->s_comm,int);

  /* Pour chaque donnee le proc ou elle va etre envoyee */
  PDM_malloc(ptb->dest_proc,ptb->n_elt_proc,int);

  /* Calcul du nombre de donnees a envoyer a chaque procesus */
  for (int i = 0; i < ptb->s_comm; i++) {
    ptb->n_send_data[i] = 0;
  }

  /*
   * Caution :  We need to send in the ordering of partition !!!!
   */
  int idx = 0;
  for (int i_part = 0; i_part < ptb->n_part; i_part++) {
    for (int j = 0; j < ptb->n_elt[i_part]; j++) {
      int i_concat_elt   = j + part_idx[i_part];
      // int old_concat_elt = hilbert_order[i_concat_elt]; // Donc dans la frame de depart

      size_t t_rank = PDM_hilbert_quantile_search(ptb->s_comm,
                                                  hilbert_codes[i_concat_elt],
                                                  hilbert_codes_idx);
      ptb->dest_proc  [idx++ ]  = t_rank;
      ptb->n_send_data[t_rank] += 1;
    }
  }

 PDM_free(hilbert_codes_idx);
  PDM_MPI_Alltoall (ptb->n_send_data, 1, PDM_MPI_INT,
                    ptb->n_recv_data, 1, PDM_MPI_INT,
                    ptb->comm);

  PDM_malloc(ptb->i_send_data,ptb->s_comm,int);
  PDM_malloc(ptb->i_recv_data,ptb->s_comm,int);

  ptb->i_send_data[0] = 0;
  ptb->i_recv_data[0] = 0;
  for (int i = 1; i < ptb->s_comm; i++) {
    ptb->i_send_data[i] = ptb->i_send_data[i-1] + ptb->n_send_data[i-1];
    ptb->i_recv_data[i] = ptb->i_recv_data[i-1] + ptb->n_recv_data[i-1];
  }

  ptb->tn_recv_data = ptb->i_recv_data[ptb->s_comm - 1] +
                      ptb->n_recv_data[ptb->s_comm - 1];

  ptb->tn_send_data = ptb->i_send_data[ptb->s_comm - 1] +
                      ptb->n_send_data[ptb->s_comm - 1];

  PDM_g_num_t *send_gnum;
  PDM_malloc(send_gnum,ptb->tn_send_data,PDM_g_num_t       );
  PDM_hilbert_code_t *send_codes;
  PDM_malloc(send_codes,ptb->tn_send_data,PDM_hilbert_code_t);

  for (int i = 0; i < ptb->s_comm; i++) {
    ptb->n_send_data[i] = 0;
  }

  // Dans le cas géométrique on doit envoyer le gnum + le codes
  idx = 0;
  for (int i_part = 0; i_part < ptb->n_part; i_part++) {
    for (int j = 0; j < ptb->n_elt[i_part]; j++) {

      int t_rank         = ptb->dest_proc[idx++];
      int i_concat_elt   = j + part_idx[i_part];
      // int old_concat_elt = hilbert_order[i_concat_elt]; // Donc dans la frame de depart

      send_gnum [ptb->i_send_data[t_rank] + ptb->n_send_data[t_rank]] = PDM_ABS(ptb->gnum_elt[i_part][j]);
      send_codes[ptb->i_send_data[t_rank] + ptb->n_send_data[t_rank]] = hilbert_codes[i_concat_elt]; // Not sure
      ptb->n_send_data[t_rank] += 1;
    }
  }
  //PDM_free(hilbert_order);
 PDM_free(hilbert_codes);

  PDM_malloc(ptb->sorted_recv_gnum,ptb->tn_recv_data,PDM_g_num_t       );
  PDM_hilbert_code_t *sorted_recv_codes;
  PDM_malloc(sorted_recv_codes,ptb->tn_recv_data,PDM_hilbert_code_t);

  PDM_MPI_Partofactiverank (ptb->n_send_data,
                            ptb->n_recv_data,
                            ptb->comm,
                            &(ptb->part_active_rank));

  if (ptb->p2p_factor < ptb->part_active_rank) {
    PDM_MPI_Alltoallv(send_gnum,
                      ptb->n_send_data,
                      ptb->i_send_data,
                      PDM__PDM_MPI_G_NUM,
                      ptb->sorted_recv_gnum,
                      ptb->n_recv_data,
                      ptb->i_recv_data,
                      PDM__PDM_MPI_G_NUM,
                      ptb->comm);

    PDM_MPI_Alltoallv(send_codes,
                      ptb->n_send_data,
                      ptb->i_send_data,
                      PDM_MPI_DOUBLE,
                      sorted_recv_codes,
                      ptb->n_recv_data,
                      ptb->i_recv_data,
                      PDM_MPI_DOUBLE,
                      ptb->comm);
  }

  else {
    PDM_MPI_Alltoallv_p2p(send_gnum,
                          ptb->n_send_data,
                          ptb->i_send_data,
                          PDM__PDM_MPI_G_NUM,
                          ptb->sorted_recv_gnum,
                          ptb->n_recv_data,
                          ptb->i_recv_data,
                          PDM__PDM_MPI_G_NUM,
                          ptb->comm);

    PDM_MPI_Alltoallv_p2p(send_codes,
                          ptb->n_send_data,
                          ptb->i_send_data,
                          PDM_MPI_DOUBLE,
                          sorted_recv_codes,
                          ptb->n_recv_data,
                          ptb->i_recv_data,
                          PDM_MPI_DOUBLE,
                          ptb->comm);
  }

 PDM_free(send_gnum);
 PDM_free(send_codes);
 PDM_free(part_idx);

  if(0 == 1) {
    PDM_log_trace_array_long  (ptb->sorted_recv_gnum, ptb->tn_recv_data, "ptb->sorted_recv_gnum :: ");
    PDM_log_trace_array_double(sorted_recv_codes    , ptb->tn_recv_data, "sorted_recv_codes :: ");
  }

  /*
   * Sort
   */
  if( ptb->t_post != PDM_PART_TO_BLOCK_POST_MERGE_UNIFORM)
  {
    PDM_malloc(ptb->order,ptb->tn_recv_data,int);

    for (int i = 0; i < ptb->tn_recv_data; i++) {
      ptb->order[i] = i;
    }

    PDM_hilbert_local_order(ptb->tn_recv_data, sorted_recv_codes, ptb->order);
    PDM_order_array(ptb->tn_recv_data, sizeof(PDM_g_num_t), ptb->order, ptb->sorted_recv_gnum);

    // PDM_log_trace_array_double(sorted_recv_codes    , ptb->tn_recv_data, "sorted_recv_codes :: ");

    if(0 == 1) {
      PDM_log_trace_array_long(ptb->sorted_recv_gnum, ptb->tn_recv_data, "sorted_recv_gnum");
      PDM_log_trace_array_int (ptb->order           , ptb->tn_recv_data, "order");
    }

  }

  ptb->n_elt_block = ptb->tn_recv_data;

  if( ptb->t_post == PDM_PART_TO_BLOCK_POST_MERGE_UNIFORM) {
    PDM_error(__FILE__, __LINE__, 0,"Error PDM_PART_TO_BLOCK_POST_MERGE_UNIFORM : not implemented \n");
  }

  /*
   * Cleanup
   */
  if ( (ptb->t_post != PDM_PART_TO_BLOCK_POST_NOTHING) &&
       (ptb->t_post != PDM_PART_TO_BLOCK_POST_MERGE_UNIFORM) ) {

    int n_elt_block = 0;

    PDM_malloc(ptb->block_gnum,ptb->tn_recv_data,PDM_g_num_t);

    for (int i = 0; i < ptb->tn_recv_data; i++) {
      if (i == 0) {
        ptb->block_gnum[n_elt_block++] = ptb->sorted_recv_gnum[i];
      } else if (ptb->block_gnum[n_elt_block-1] != ptb->sorted_recv_gnum[i]) {
        ptb->block_gnum[n_elt_block++] = ptb->sorted_recv_gnum[i];
      }
    }
    ptb->n_elt_block = n_elt_block;
    PDM_realloc(ptb->block_gnum ,ptb->block_gnum , ptb->n_elt_block,PDM_g_num_t);

    PDM_malloc(ptb->block_gnum_count,ptb->n_elt_block,int);
    n_elt_block = 0;
    if (ptb->tn_recv_data > 0)
      ptb->block_gnum_count[0] = 1;
    for (int i = 1; i < ptb->tn_recv_data; i++) {
      //If same than previous, juste increase stride counter
      if (ptb->sorted_recv_gnum[i-1] == ptb->sorted_recv_gnum[i]) {
        ptb->block_gnum_count[n_elt_block]++;
      }
      else { //Otherwise, count next
        ptb->block_gnum_count[++n_elt_block] = 1;
      }
    }
  } else {
    ptb->block_gnum       = ptb->sorted_recv_gnum;
    ptb->block_gnum_count = PDM_array_const_int(ptb->tn_recv_data, 1);
  }

  // Generate distribution
  PDM_distrib_compute(ptb->n_elt_block, ptb->data_distrib_index, -1, ptb->comm);

 PDM_free(sorted_recv_codes);

  /*
   * To do : ptb->enable_reverse = 1;
   */
  ptb->enable_reverse = 0;


}


static
void
_distrib_data_morton
(
  PDM_part_to_block_t   *ptb,
  double               **pvtx_coords,
  double               **weight
)
{
  ptb->n_elt_proc = 0;
  int *part_idx;
  PDM_malloc(part_idx, (ptb->n_part + 1) ,int);
  part_idx[0] = 0;
  for(int i_part = 0; i_part < ptb->n_part; ++i_part) {
    ptb->n_elt_proc += ptb->n_elt[i_part];
    part_idx[i_part+1] = part_idx[i_part] + ptb->n_elt[i_part];
  }

  double *concat_vtx_coord = NULL;
  double *concat_weight    = NULL;
  if(ptb->n_part == 1 ) {
    concat_vtx_coord = pvtx_coords[0];
    concat_weight    = weight     [0];
  } else {
    PDM_malloc(concat_vtx_coord, 3 * ptb->n_elt_proc ,double);
    PDM_malloc(concat_weight,     ptb->n_elt_proc ,double);

    int shift = 0;
    for(int i_part = 0; i_part < ptb->n_part; ++i_part) {
      for(int i_elt = 0; i_elt < ptb->n_elt[i_part]; ++i_elt) {
        int idx_write = 3*(shift + i_elt);
        concat_vtx_coord[idx_write    ] = pvtx_coords[i_part][3 * i_elt    ];
        concat_vtx_coord[idx_write + 1] = pvtx_coords[i_part][3 * i_elt + 1];
        concat_vtx_coord[idx_write + 2] = pvtx_coords[i_part][3 * i_elt + 2];
      }
      for(int i_elt = 0; i_elt < ptb->n_elt[i_part]; ++i_elt) {
        concat_weight[shift+i_elt] = weight[i_part][i_elt];
      }
      shift += ptb->n_elt[i_part];
    }
  }


  /** Initialisation **/
  int dim = 3;
  double extents[2*dim]; /** DIM x 2**/

  /** Get EXTENTS **/
  // PDM_morton_get_coord_extents_par(dim, ptb->n_elt_proc, concat_vtx_coord, extents, ptb->comm);
  PDM_morton_get_coord_extents(dim, ptb->n_elt_proc, concat_vtx_coord, extents, ptb->comm);
  PDM_extents_conformize(dim, extents, 1e-3);

  /** morton Coordinates Computation **/
  PDM_morton_code_t *morton_codes;
  PDM_malloc(morton_codes,ptb->n_elt_proc ,PDM_morton_code_t);

  const PDM_morton_int_t max_level = PDM_morton_max_level;
  double d[3];
  double s[3];
  PDM_morton_encode_coords(dim, max_level, extents, ptb->n_elt_proc, concat_vtx_coord, morton_codes, d, s);

  if(ptb->n_part != 1) {
   PDM_free(concat_vtx_coord);
  }

  PDM_morton_code_t *morton_codes_idx;
  PDM_malloc(morton_codes_idx,(ptb->s_comm+1) ,PDM_morton_code_t);
  PDM_morton_build_rank_index(3,
                              max_level, // Number of chunk
                              ptb->n_elt_proc,
                              morton_codes,
                              concat_weight,
                              NULL,
                              morton_codes_idx, // Is the distrib
                              ptb->comm);

  if(ptb->n_part != 1) {
   PDM_free(concat_weight);
  }

  PDM_malloc(ptb->n_send_data,ptb->s_comm,int);
  PDM_malloc(ptb->n_recv_data,ptb->s_comm,int);

  /* Pour chaque donnee le proc ou elle va etre envoyee */
  PDM_malloc(ptb->dest_proc,ptb->n_elt_proc,int);

  /* Calcul du nombre de donnees a envoyer a chaque procesus */
  for (int i = 0; i < ptb->s_comm; i++) {
    ptb->n_send_data[i] = 0;
  }

  /*
   * Caution :  We need to send in the ordering of partition !!!!
   */
  int idx = 0;
  for (int i_part = 0; i_part < ptb->n_part; i_part++) {
    for (int j = 0; j < ptb->n_elt[i_part]; j++) {
      int i_concat_elt   = j + part_idx[i_part];
      // int old_concat_elt = morton_order[i_concat_elt]; // Donc dans la frame de depart

      size_t t_rank = PDM_morton_quantile_search(ptb->s_comm,
                                                 morton_codes[i_concat_elt],
                                                 morton_codes_idx);
      ptb->dest_proc  [idx++ ]  = t_rank;
      ptb->n_send_data[t_rank] += 1;
    }
  }

 PDM_free(morton_codes_idx);

  PDM_MPI_Alltoall (ptb->n_send_data, 1, PDM_MPI_INT,
                    ptb->n_recv_data, 1, PDM_MPI_INT,
                    ptb->comm);

  PDM_malloc(ptb->i_send_data,ptb->s_comm,int);
  PDM_malloc(ptb->i_recv_data,ptb->s_comm,int);

  ptb->i_send_data[0] = 0;
  ptb->i_recv_data[0] = 0;
  for (int i = 1; i < ptb->s_comm; i++) {
    ptb->i_send_data[i] = ptb->i_send_data[i-1] + ptb->n_send_data[i-1];
    ptb->i_recv_data[i] = ptb->i_recv_data[i-1] + ptb->n_recv_data[i-1];
  }

  ptb->tn_recv_data = ptb->i_recv_data[ptb->s_comm - 1] +
                      ptb->n_recv_data[ptb->s_comm - 1];

  ptb->tn_send_data = ptb->i_send_data[ptb->s_comm - 1] +
                      ptb->n_send_data[ptb->s_comm - 1];


  PDM_g_num_t *send_gnum;
  PDM_malloc(send_gnum,ptb->tn_send_data,PDM_g_num_t       );
  PDM_morton_code_t *send_codes;
  PDM_malloc(send_codes,ptb->tn_send_data,PDM_morton_code_t);

  for (int i = 0; i < ptb->s_comm; i++) {
    ptb->n_send_data[i] = 0;
  }

  // Dans le cas géométrique on doit envoyer le gnum + le codes
  idx = 0;
  for (int i_part = 0; i_part < ptb->n_part; i_part++) {
    for (int j = 0; j < ptb->n_elt[i_part]; j++) {

      int t_rank         = ptb->dest_proc[idx++];
      int i_concat_elt   = j + part_idx[i_part];
      // int old_concat_elt = morton_order[i_concat_elt]; // Donc dans la frame de depart

      send_gnum [ptb->i_send_data[t_rank] + ptb->n_send_data[t_rank]] = PDM_ABS(ptb->gnum_elt[i_part][j]);
      PDM_morton_copy(morton_codes[i_concat_elt], &send_codes[ptb->i_send_data[t_rank] + ptb->n_send_data[t_rank]]);

      ptb->n_send_data[t_rank] += 1;
    }
  }
  //PDM_free(morton_order);
 PDM_free(morton_codes);

  PDM_malloc(ptb->sorted_recv_gnum,ptb->tn_recv_data,PDM_g_num_t       );
  PDM_morton_code_t *sorted_recv_codes;
  PDM_malloc(sorted_recv_codes,ptb->tn_recv_data,PDM_morton_code_t);

  PDM_MPI_Partofactiverank (ptb->n_send_data,
                            ptb->n_recv_data,
                            ptb->comm,
                            &(ptb->part_active_rank));

  if (ptb->p2p_factor < ptb->part_active_rank) {

    PDM_MPI_Alltoallv(send_gnum,
                      ptb->n_send_data,
                      ptb->i_send_data,
                      PDM__PDM_MPI_G_NUM,
                      ptb->sorted_recv_gnum,
                      ptb->n_recv_data,
                      ptb->i_recv_data,
                      PDM__PDM_MPI_G_NUM,
                      ptb->comm);

    PDM_MPI_Datatype mpi_morton_type;
    PDM_MPI_Type_create_contiguous(4, PDM_MPI_INT, &mpi_morton_type);
    PDM_MPI_Type_commit(&mpi_morton_type);
    PDM_MPI_Alltoallv(send_codes,
                      ptb->n_send_data,
                      ptb->i_send_data,
                      mpi_morton_type,
                      sorted_recv_codes,
                      ptb->n_recv_data,
                      ptb->i_recv_data,
                      mpi_morton_type,
                      ptb->comm);
    PDM_MPI_Type_free(&mpi_morton_type);
  }

  else {

    PDM_MPI_Alltoallv_p2p(send_gnum,
                          ptb->n_send_data,
                          ptb->i_send_data,
                          PDM__PDM_MPI_G_NUM,
                          ptb->sorted_recv_gnum,
                          ptb->n_recv_data,
                          ptb->i_recv_data,
                          PDM__PDM_MPI_G_NUM,
                          ptb->comm);

    PDM_MPI_Datatype mpi_morton_type;
    PDM_MPI_Type_create_contiguous(4, PDM_MPI_INT, &mpi_morton_type);
    PDM_MPI_Type_commit(&mpi_morton_type);
    PDM_MPI_Alltoallv_p2p(send_codes,
                          ptb->n_send_data,
                          ptb->i_send_data,
                          mpi_morton_type,
                          sorted_recv_codes,
                          ptb->n_recv_data,
                          ptb->i_recv_data,
                          mpi_morton_type,
                          ptb->comm);
    PDM_MPI_Type_free(&mpi_morton_type);
  }

<<<<<<< HEAD

  free(send_gnum);
  free(send_codes);
  free(part_idx);
=======
  
 PDM_free(send_gnum);
 PDM_free(send_codes);
 PDM_free(part_idx);
>>>>>>> e9cba06a


  if(0 == 1) {
    PDM_log_trace_array_long  (ptb->sorted_recv_gnum, ptb->tn_recv_data, "ptb->sorted_recv_gnum :: ");
  }

  /*
   * Sort
   */
  if( ptb->t_post != PDM_PART_TO_BLOCK_POST_MERGE_UNIFORM)
  {
    PDM_malloc(ptb->order,ptb->tn_recv_data,int);

    for (int i = 0; i < ptb->tn_recv_data; i++) {
      ptb->order[i] = i;
    }

    PDM_morton_local_order(ptb->tn_recv_data, sorted_recv_codes, ptb->order);
    PDM_order_array(ptb->tn_recv_data, sizeof(PDM_g_num_t      ), ptb->order, ptb->sorted_recv_gnum);
    // PDM_order_array(ptb->tn_recv_data, sizeof(PDM_morton_code_t), ptb->order, ptb->sorted_recv_gnum);

    if(0 == 1) {
      PDM_log_trace_array_long(ptb->sorted_recv_gnum, ptb->tn_recv_data, "sorted_recv_gnum");
      PDM_log_trace_array_int (ptb->order           , ptb->tn_recv_data, "order");
    }
  }

  ptb->n_elt_block = ptb->tn_recv_data;

  if( ptb->t_post == PDM_PART_TO_BLOCK_POST_MERGE_UNIFORM) {
    PDM_error(__FILE__, __LINE__, 0,"Error PDM_PART_TO_BLOCK_POST_MERGE_UNIFORM : not implemented \n");
  }

  /*
   * Cleanup
   */
  if ( (ptb->t_post != PDM_PART_TO_BLOCK_POST_NOTHING) &&
       (ptb->t_post != PDM_PART_TO_BLOCK_POST_MERGE_UNIFORM) ) {

    int n_elt_block = 0;

    PDM_malloc(ptb->block_gnum,ptb->tn_recv_data,PDM_g_num_t);

    for (int i = 0; i < ptb->tn_recv_data; i++) {
      if (i == 0) {
        ptb->block_gnum[n_elt_block++] = ptb->sorted_recv_gnum[i];
      } else if (ptb->block_gnum[n_elt_block-1] != ptb->sorted_recv_gnum[i]) {
        ptb->block_gnum[n_elt_block++] = ptb->sorted_recv_gnum[i];
      }
    }
    ptb->n_elt_block = n_elt_block;
    PDM_realloc(ptb->block_gnum ,ptb->block_gnum , ptb->n_elt_block,PDM_g_num_t);

    PDM_malloc(ptb->block_gnum_count,ptb->n_elt_block,int);
    n_elt_block = 0;
    if (ptb->tn_recv_data > 0)
      ptb->block_gnum_count[0] = 1;
    for (int i = 1; i < ptb->tn_recv_data; i++) {
      //If same than previous, juste increase stride counter
      if (ptb->sorted_recv_gnum[i-1] == ptb->sorted_recv_gnum[i]) {
        ptb->block_gnum_count[n_elt_block]++;
      }
      else { //Otherwise, count next
        ptb->block_gnum_count[++n_elt_block] = 1;
      }
    }
  } else {
    ptb->block_gnum       = ptb->sorted_recv_gnum;
    ptb->block_gnum_count = PDM_array_const_int(ptb->tn_recv_data, 1);
  }

  // Generate distribution
  PDM_distrib_compute(ptb->n_elt_block, ptb->data_distrib_index, -1, ptb->comm);

 PDM_free(sorted_recv_codes);

  /*
   * To do : ptb->enable_reverse = 1;
   */
  ptb->enable_reverse = 0;


}


static void
_compute_global_weights
(
 PDM_part_to_block_t *ptb
 )
{
  /* Send local weights */
  int *send_count = PDM_array_zeros_int (ptb->s_comm);
  double *part_weight;
  PDM_malloc(part_weight,ptb->tn_send_data,double);
  int idx = 0;
  for (int i = 0; i < ptb->n_part; i++) {
    for (int j = 0; j < ptb->n_elt[i]; j++) {
      int rank = ptb->dest_proc[idx++];
      part_weight[ptb->i_send_data[rank] + send_count[rank]++] = ptb->weight[i][j];
    }
  }

  double *recv_weight;
  PDM_malloc(recv_weight,ptb->tn_recv_data,double);

  if (ptb->p2p_factor < ptb->part_active_rank) {
    PDM_MPI_Alltoallv (part_weight,
                       ptb->n_send_data,
                       ptb->i_send_data,
                       PDM_MPI_DOUBLE,
                       recv_weight,
                       ptb->n_recv_data,
                       ptb->i_recv_data,
                       PDM_MPI_DOUBLE,
                       ptb->comm);
  }
  else {
    PDM_MPI_Alltoallv_p2p (part_weight,
                           ptb->n_send_data,
                           ptb->i_send_data,
                           PDM_MPI_DOUBLE,
                           recv_weight,
                           ptb->n_recv_data,
                           ptb->i_recv_data,
                           PDM_MPI_DOUBLE,
                           ptb->comm);
  }

  /* Sum received weights */
  double *block_weight;
  PDM_malloc(block_weight,ptb->n_elt_block,double);
  for (int i = 0; i < ptb->n_elt_block; i++) {
    block_weight[i] = 0.;
  }

  idx = 0;
  for (int i = 0; i < ptb->tn_recv_data; i++) {
    int j = ptb->order[i];
    while (ptb->block_gnum[idx] < ptb->sorted_recv_gnum[i]) {
      idx++;
    }
    block_weight[idx] += recv_weight[j];
  }

  idx = 0;
  for (int i = 0; i < ptb->tn_recv_data; i++) {
    int j = ptb->order[i];
    while (ptb->block_gnum[idx] < ptb->sorted_recv_gnum[i]) {
      idx++;
    }
    recv_weight[j] = block_weight[idx];
  }
 PDM_free(block_weight);

  /* Send back global weights */

  if (ptb->p2p_factor < ptb->part_active_rank) {

    PDM_MPI_Alltoallv (recv_weight,
                       ptb->n_recv_data,
                       ptb->i_recv_data,
                       PDM_MPI_DOUBLE,
                       part_weight,
                       ptb->n_send_data,
                       ptb->i_send_data,
                       PDM_MPI_DOUBLE,
                       ptb->comm);
  }

  else {

    PDM_MPI_Alltoallv_p2p (recv_weight,
                           ptb->n_recv_data,
                           ptb->i_recv_data,
                           PDM_MPI_DOUBLE,
                           part_weight,
                           ptb->n_send_data,
                           ptb->i_send_data,
                           PDM_MPI_DOUBLE,
                           ptb->comm);
  }

 PDM_free(recv_weight);

  /* Store global weights */
  PDM_malloc(ptb->weight_g,ptb->n_part,double *);
  PDM_array_reset_int (send_count, ptb->s_comm, 0);
  idx = 0;
  for (int i = 0; i < ptb->n_part; i++) {
    PDM_malloc(ptb->weight_g[i],ptb->n_elt[i],double);
    for (int j = 0; j < ptb->n_elt[i]; j++) {
      int rank = ptb->dest_proc[idx++];
      ptb->weight_g[i][j] = part_weight[ptb->i_send_data[rank] + send_count[rank]++];
    }
  }
 PDM_free(send_count);
 PDM_free(part_weight);
}

/**
 *
 * \brief  Define active ranks
 *
 * \param [inout]   ptb          Part to block structure
 *
 */

static
PDM_part_to_block_t *
_ptb_create
(
 PDM_part_to_block_distrib_t   t_distrib,
 PDM_part_to_block_post_t      t_post,
 double                        part_active_node,
 PDM_g_num_t                 **gnum_elt,
 double                      **weight,
 int                          *n_elt,
 int                           n_part,
 PDM_MPI_Comm                  comm
)
{
  if (n_ptb == 0) {
    t_timer[MALLOC_ACTIVE_RANKS] = PDM_timer_create (); // Warning : unused for now because negligable
    t_timer[GENERATE_DISTRIB   ] = PDM_timer_create ();
    t_timer[BINARY_SEARCH      ] = PDM_timer_create ();
    t_timer[CREATE_EXCHANGE    ] = PDM_timer_create ();
    t_timer[BLOCK_POST         ] = PDM_timer_create ();
    t_timer[GLOBAL_WEIGHTS     ] = PDM_timer_create ();
    t_timer[DATA_EXCHANGE      ] = PDM_timer_create ();
    t_timer[CREATE_FROM_DISTRIB] = PDM_timer_create ();
    t_timer[CREATE_GEOM        ] = PDM_timer_create ();
  }
  n_ptb++;
  n_ptb_open++;

  PDM_part_to_block_t *ptb;
  PDM_malloc(ptb,1,PDM_part_to_block_t);

  ptb->t_distrib         = t_distrib;    /*!< Distribution type */
  ptb->t_post            = t_post;       /*!< Post processing type */
  ptb->n_active_ranks    = 0;            /*!< Number of active ranks */
  ptb->active_ranks      = NULL;         /*!< List of active ranks */
  ptb->comm              = comm;         /*!< MSG communicator */
  PDM_MPI_Comm_size (comm, &(ptb->s_comm));
  PDM_MPI_Comm_rank (comm, &(ptb->i_rank));
  ptb->is_my_rank_active   = 0;              /*!< Is active current rank */
  ptb->part_active_node    = part_active_node; /*!< Part of active nodes */

  ptb->n_part             = n_part;       /*!< Number of parts */
  ptb->n_elt              = n_elt;        /*!< Number of elements for any part */
  ptb->n_elt_proc         = 0;            /*!< Number of elements on the current rank */
  ptb->gnum_elt           = gnum_elt;     /*!< Global numbering of elements for any part */
  ptb->weight             = weight;
  ptb->dest_proc          = NULL;
  PDM_malloc(ptb->data_distrib_index,(ptb->s_comm + 1),PDM_g_num_t);   /*!< Data distribution on ranks */

  ptb->s_block_min   = INT_MAX;
  ptb->s_block_max   = 0;

  ptb->i_send_data   = NULL;  /*!< Data to send to other processes index (size = s_comm) */
  ptb->i_recv_data   = NULL;  /*!< Received Data from other processes index (size = s_comm) */
  ptb->n_send_data   = NULL;  /*!< Number of data to send to other processes (size = s_comm) */
  ptb->n_recv_data   = NULL;  /*!< Number of received Data from other processes (size = s_comm) */

  ptb->tn_send_data      = 0;     /*!< Total number of sended data */
  ptb->tn_recv_data      = 0;     /*!< Total number of received data */
  ptb->sorted_recv_gnum  = NULL;  /*!< Sorted recv global num */
  ptb->order             = NULL;  /*!< Order */
  ptb->n_elt_block       = 0;
  ptb->block_gnum        = NULL;  /*!< Global number of reveived data (size = tn_recv_data) */
  ptb->block_gnum_count  = NULL;  /*!< Number of occurence of reveived data (size = tn_recv_data) */

  ptb->weight_g          = NULL; /*!< Global weights of elements for any part */
  ptb->enable_reverse    = 0;
  ptb->idx_partial       = NULL;

  /* Asynchone */
  ptb->max_exch_request = 10;
  ptb->next_request     = 0;
  PDM_malloc(ptb->s_data, ptb->max_exch_request ,size_t           );
  PDM_malloc(ptb->t_stride, ptb->max_exch_request ,PDM_stride_t     );
  PDM_malloc(ptb->cst_stride, ptb->max_exch_request ,int              );
  ptb->wait_status      =  PDM_array_const_int(ptb->max_exch_request, 2);
  PDM_malloc(ptb->request_mpi, ptb->max_exch_request ,PDM_MPI_Request  );

  PDM_malloc(ptb->send_buffer, ptb->max_exch_request ,unsigned char   *);
  PDM_malloc(ptb->recv_buffer, ptb->max_exch_request ,unsigned char   *);
  PDM_malloc(ptb->recv_stride, ptb->max_exch_request ,int             *);
  PDM_malloc(ptb->n_send_buffer, ptb->max_exch_request ,int             *);
  PDM_malloc(ptb->i_send_buffer, ptb->max_exch_request ,int             *);
  PDM_malloc(ptb->n_recv_buffer, ptb->max_exch_request ,int             *);
  PDM_malloc(ptb->i_recv_buffer, ptb->max_exch_request ,int             *);

  PDM_malloc(ptb->block_stride, ptb->max_exch_request ,int            **);
  PDM_malloc(ptb->block_data, ptb->max_exch_request ,void           **);

  PDM_malloc(ptb->part_stride, ptb->max_exch_request ,int           ***);
  PDM_malloc(ptb->part_data, ptb->max_exch_request ,void          ***);

  PDM_malloc(ptb->comm_kind, ptb->max_exch_request ,PDM_mpi_comm_kind_t  );
  PDM_malloc(ptb->win_send, ptb->max_exch_request , PDM_MPI_Win);
  PDM_malloc(ptb->win_recv, ptb->max_exch_request , PDM_MPI_Win);
  PDM_malloc(ptb->mpi_type, ptb->max_exch_request , PDM_MPI_Datatype);

  for(int i_req = 0; i_req < ptb->max_exch_request; ++i_req) {
    ptb->send_buffer  [i_req] = NULL;
    ptb->recv_buffer  [i_req] = NULL;
    ptb->recv_stride  [i_req] = NULL;
    ptb->n_send_buffer[i_req] = NULL;
    ptb->i_send_buffer[i_req] = NULL;
    ptb->n_recv_buffer[i_req] = NULL;
    ptb->i_recv_buffer[i_req] = NULL;
    ptb->block_stride [i_req] = NULL;
    ptb->block_data   [i_req] = NULL;
    ptb->part_stride  [i_req] = NULL;
    ptb->part_data    [i_req] = NULL;
    ptb->win_send     [i_req] = PDM_MPI_WIN_NULL;
    ptb->win_recv     [i_req] = PDM_MPI_WIN_NULL;
    ptb->mpi_type     [i_req] = PDM_MPI_DATATYPE_NULL;
  }

  ptb->p2p_factor = 0.25;

  char host[1024];
  gethostname(host, 1023);

  if (!strncmp(host, "sator" , 5)) {
    ptb->p2p_factor = -0.1;
  }

  char *env_var = NULL;
  env_var = getenv ("PDM_PART_TO_BLOCK_P2P_FACTOR");
  if (env_var != NULL) {
    ptb->p2p_factor = atof (env_var);
  }

  /*
   * Active ranks definition
   */

  _active_ranks (ptb);

  return ptb;
}


static
void
_prepare_exchange
(
  PDM_part_to_block_t   *ptb,
  size_t                 s_data,
  PDM_stride_t           t_stride,
  int                    cst_stride,
  int                  **part_stride,
  size_t                *i_send_buffer,
  size_t                *i_recv_buffer,
  int                   *n_send_buffer,
  int                   *n_recv_buffer,
  int                  **recv_stride
)
{
  PDM_UNUSED(s_data);
  PDM_UNUSED(cst_stride);
  /*
   * Exchange Stride and build buffer properties
   */
  int *_recv_stride = NULL;
  if (t_stride == PDM_STRIDE_VAR_INTERLACED) {

    for (int i = 0; i < ptb->s_comm; i++) {
      n_send_buffer[i] = 0;
      n_recv_buffer[i] = 0;
    }

    int *send_stride;
    PDM_malloc(send_stride,ptb->tn_send_data,int);

    int idx = -1;
    for (int i = 0; i < ptb->n_part; i++) {
      for (int j = 0; j < ptb->n_elt[i]; j++) {
        int iproc = ptb->dest_proc[++idx];
        send_stride[ptb->i_send_data[iproc] + n_send_buffer[iproc]] = part_stride[i][j];
        n_send_buffer[iproc] += 1;
      }
    }

    PDM_malloc(_recv_stride,ptb->tn_recv_data,int);
    assert (send_stride != NULL);
    assert (_recv_stride != NULL);

    *recv_stride = _recv_stride;

    if (ptb->p2p_factor < ptb->part_active_rank) {

      PDM_MPI_Alltoallv (send_stride,
                         ptb->n_send_data,
                         ptb->i_send_data,
                         PDM_MPI_INT,
                         _recv_stride,
                         ptb->n_recv_data,
                         ptb->i_recv_data,
                         PDM_MPI_INT,
                         ptb->comm);
    }

    else {

      PDM_MPI_Alltoallv_p2p (send_stride,
                             ptb->n_send_data,
                             ptb->i_send_data,
                             PDM_MPI_INT,
                             _recv_stride,
                             ptb->n_recv_data,
                             ptb->i_recv_data,
                             PDM_MPI_INT,
                             ptb->comm);

    }

    /*
     * Build buffers
     */

    for (int i = 0; i < ptb->s_comm; i++) {
      int ibeg = ptb->i_send_data[i];
      int iend = ptb->i_send_data[i] + ptb->n_send_data[i];

      n_send_buffer[i] = 0;
      for (int k = ibeg; k < iend; k++) {
        n_send_buffer[i] += send_stride[k];
      }

      // n_send_buffer[i] *= (int) s_data;

      if (i > 0) {
        i_send_buffer[i] = i_send_buffer[i-1] + n_send_buffer[i-1];
      } else {
        i_send_buffer[i] = 0;
      }

      ibeg = ptb->i_recv_data[i];
      iend = ptb->i_recv_data[i] + ptb->n_recv_data[i];

      n_recv_buffer[i] = 0;
      for (int k = ibeg; k < iend; k++) {
        n_recv_buffer[i] += _recv_stride[k];
      }

      // n_recv_buffer[i] *= (int) s_data;

      if (i > 0) {
        i_recv_buffer[i] = i_recv_buffer[i-1] + n_recv_buffer[i-1];
      } else {
        i_recv_buffer[i] = 0;
      }

    }

   PDM_free(send_stride);

  }

  else if (t_stride == PDM_STRIDE_CST_INTERLACED) {

    for (int i = 0; i < ptb->s_comm; i++) {

      i_send_buffer[i] = ptb->i_send_data[i]; //  * cst_stride; //  * (int) s_data;
      i_recv_buffer[i] = ptb->i_recv_data[i]; //  * cst_stride; //  * (int) s_data;

      n_send_buffer[i] = ptb->n_send_data[i]; //  * cst_stride; //  * (int) s_data;
      n_recv_buffer[i] = ptb->n_recv_data[i]; //  * cst_stride; //  * (int) s_data;

    }
  }
}


static
void
_prepare_reverse_exchange
(
  PDM_part_to_block_t   *ptb,
  size_t                 s_data,
  PDM_stride_t           t_stride,
  int                    cst_stride,
  int                   *block_strid,
  size_t                *i_send_buffer,
  size_t                *i_recv_buffer,
  int                   *n_send_buffer,
  int                   *n_recv_buffer,
  int                  **send_stride,
  int                  **recv_stride
)
{
  PDM_UNUSED(s_data);
  PDM_UNUSED(cst_stride);
  /*
   * Exchange Stride and build buffer properties
   */
  int *_recv_stride = NULL;
  if (t_stride == PDM_STRIDE_VAR_INTERLACED) {

    for (int i = 0; i < ptb->s_comm; i++) {
      n_send_buffer[i] = 0;
      n_recv_buffer[i] = 0;
    }

    int *_send_stride;
    PDM_malloc(_send_stride,ptb->tn_recv_data,int);
    *send_stride = _send_stride;

    /* Because it's reverse we have tn_recn_data for send -_-' */
    for(int i = 0; i < ptb->tn_recv_data; ++i) {
      _send_stride[ptb->order[i]] = block_strid[ptb->idx_partial[i]];
    }
    // PDM_log_trace_array_int(_send_stride, ptb->tn_recv_data, "_send_stride :: ");

    int s_recv = ptb->i_send_data[ptb->s_comm-1] + ptb->n_send_data[ptb->s_comm-1];
    PDM_malloc(_recv_stride,s_recv,int);
    assert (_send_stride != NULL);
    assert (_recv_stride != NULL);

    *recv_stride = _recv_stride;

    if (ptb->p2p_factor < ptb->part_active_rank) {
      PDM_MPI_Alltoallv (_send_stride,
                         ptb->n_recv_data,
                         ptb->i_recv_data,
                         PDM_MPI_INT,
                         _recv_stride,
                         ptb->n_send_data,
                         ptb->i_send_data,
                         PDM_MPI_INT,
                         ptb->comm);
    }
    else {
      PDM_MPI_Alltoallv_p2p (_send_stride,
                             ptb->n_recv_data,
                             ptb->i_recv_data,
                             PDM_MPI_INT,
                             _recv_stride,
                             ptb->n_send_data,
                             ptb->i_send_data,
                             PDM_MPI_INT,
                             ptb->comm);
    }

    if(0 == 1) {
      PDM_log_trace_array_int(_recv_stride, s_recv, "recv_stride :: ");
    }

    /*
     * Build buffers
     */

    for (int i = 0; i < ptb->s_comm; i++) {
      int ibeg = ptb->i_recv_data[i];
      int iend = ptb->i_recv_data[i] + ptb->n_recv_data[i];

      n_send_buffer[i] = 0;
      for (int k = ibeg; k < iend; k++){
        n_send_buffer[i] += _send_stride[k];
      }

      // n_send_buffer[i] *= (int) s_data;

      if (i > 0) {
        i_send_buffer[i] = i_send_buffer[i-1] + n_send_buffer[i-1];
      } else {
        i_send_buffer[i] = 0;
      }

      ibeg = ptb->i_send_data[i];
      iend = ptb->i_send_data[i] + ptb->n_send_data[i];

      n_recv_buffer[i] = 0;
      for (int k = ibeg; k < iend; k++){
        n_recv_buffer[i] += _recv_stride[k];
      }

      // n_recv_buffer[i] *= (int) s_data;

      if (i > 0) {
        i_recv_buffer[i] = i_recv_buffer[i-1] + n_recv_buffer[i-1];
      } else {
        i_recv_buffer[i] = 0;
      }

    }

  }

  else if (t_stride == PDM_STRIDE_CST_INTERLACED) {

    for (int i = 0; i < ptb->s_comm; i++) {

      i_send_buffer[i] = ptb->i_recv_data[i]; // * cst_stride; // * (int) s_data;
      i_recv_buffer[i] = ptb->i_send_data[i]; // * cst_stride; // * (int) s_data;

      n_send_buffer[i] = ptb->n_recv_data[i]; // * cst_stride; // * (int) s_data;
      n_recv_buffer[i] = ptb->n_send_data[i]; // * cst_stride; // * (int) s_data;

    }

  }

  if(0 == 1) {
    PDM_log_trace_array_size_t(i_send_buffer, ptb->s_comm, "i_send_buffer ::");
    PDM_log_trace_array_size_t(i_recv_buffer, ptb->s_comm, "i_recv_buffer ::");
    PDM_log_trace_array_int   (n_send_buffer, ptb->s_comm, "n_send_buffer ::");
    PDM_log_trace_array_int   (n_recv_buffer, ptb->s_comm, "n_recv_buffer ::");
  }
}


static
void
_prepare_send_buffer
(
  PDM_part_to_block_t   *ptb,
  size_t                 s_data,
  PDM_stride_t           t_stride,
  int                    cst_stride,
  int                  **part_stride,
  void                 **part_data,
  size_t                *i_send_buffer,
  int                   *n_send_buffer,
  unsigned char         *send_buffer
)
{
  int s_data_tot = s_data;
  if(t_stride == PDM_STRIDE_CST_INTERLACED) {
    s_data_tot = s_data * cst_stride;
  }

  unsigned char **_part_data = (unsigned char **) part_data;

  for (int i = 0; i <  ptb->s_comm; i++) {
    n_send_buffer[i] = 0;
  }

  int idx = -1;
  for (int i = 0; i < ptb->n_part; i++) {

    size_t *i_part = NULL;
    if (t_stride == PDM_STRIDE_VAR_INTERLACED) {
      PDM_malloc(i_part,(ptb->n_elt[i] + 1),size_t);
      assert (i_part != NULL);

      i_part[0] = 0;
      for (int j = 1; j < ptb->n_elt[i] + 1; j++) {
        i_part[j] = i_part[j-1] + ((size_t) part_stride[i][j-1] * s_data);
      }
    }

    for (int j = 0; j < ptb->n_elt[i]; j++) {
      int iproc = ptb->dest_proc[++idx];
      size_t s_octet_elt = 0;
      size_t i_part_elt = 0;

      if (t_stride == PDM_STRIDE_CST_INTERLACED) {
        s_octet_elt = cst_stride * (int) s_data;
        i_part_elt  = cst_stride * (int) s_data * j;
      }

      else if (t_stride == PDM_STRIDE_VAR_INTERLACED) {
        s_octet_elt = i_part[j+1] - i_part[j];
        i_part_elt  = i_part[j];
      }

      int idx_write = (i_send_buffer[iproc] + n_send_buffer[iproc]) * s_data_tot;
      if (t_stride == PDM_STRIDE_VAR_INTERLACED) {
        n_send_buffer[iproc] += part_stride[i][j];
      } else {
        n_send_buffer[iproc] += 1;
      }

      for (int k = 0; k < (int) s_octet_elt; k++) {
        send_buffer[idx_write + k] =
          _part_data[i][i_part_elt + k];
      }
    }

    if (i_part != NULL)
     PDM_free(i_part);
  }
}



static
void
_prepare_reverse_send_buffer
(
  PDM_part_to_block_t   *ptb,
  size_t                 s_data,
  PDM_stride_t           t_stride,
  int                    cst_stride,
  int                   *send_stride,
  int                   *block_stride,
  void                  *block_data,
  size_t                *i_send_buffer,
  int                   *n_send_buffer,
  unsigned char         *send_buffer
)
{
  // unsigned char **_part_data = (unsigned char **) part_data;
  unsigned char *_block_data = (unsigned char *) block_data;

  int s_data_tot = s_data;
  if (t_stride == PDM_STRIDE_CST_INTERLACED) {
    s_data_tot = s_data * cst_stride;
  }

  int s_send_buffer = (i_send_buffer[ptb->s_comm-1] + n_send_buffer[ptb->s_comm-1]) * s_data_tot;

  if (t_stride == PDM_STRIDE_VAR_INTERLACED) {

    /* Because it's reverse we have tn_recn_data for send -_-' */
    for(int i = 0; i < ptb->tn_recv_data; ++i) {
      send_stride[ptb->order[i]] = block_stride[ptb->idx_partial[i]];
    }

    int *send_idx;
    PDM_malloc(send_idx,(ptb->tn_recv_data+1) ,int);
    send_idx[0] = 0;
    for(int i = 0; i < ptb->tn_recv_data; ++i) {
      send_idx[i+1] = send_idx[i] + send_stride[i];
    }

    // Same for block_stride
    int *block_idx;
    PDM_malloc(block_idx,(ptb->n_elt_block+1) ,int);
    block_idx[0] = 0;
    for(int i = 0; i < ptb->n_elt_block; ++i) {
      block_idx[i+1] = block_idx[i] + block_stride[i];
    }


    for(int i = 0; i < ptb->tn_recv_data; ++i) {
      size_t s_octet_elt = send_stride[ptb->order[i]] * s_data;
      int idx_write = send_idx [ptb->order      [i]] * s_data;
      int idx_read  = block_idx[ptb->idx_partial[i]] * s_data;
      for (int k = 0; k < (int) s_octet_elt; k++) {
        send_buffer[idx_write+k] = _block_data[idx_read+k];
      }
    }

   PDM_free(send_stride);
   PDM_free(send_idx);
   PDM_free(block_idx);

  }
  else  {
    size_t s_octet_elt = cst_stride * (int) s_data;
    for(int i = 0; i < ptb->tn_recv_data; ++i) {
      for (int k = 0; k < (int) s_octet_elt; k++) {
        send_buffer[s_octet_elt * ptb->order[i] + k] = _block_data[s_octet_elt*ptb->idx_partial[i]+k];
      }
    }
  }

  if(0 == 1) {
    int* tmp_send_buffer = (int *) send_buffer;
    PDM_log_trace_array_int(tmp_send_buffer, s_send_buffer/sizeof(int), "tmp_send_buffer ::");
  }

}



/**
 *
 * \brief  Post-treatment of the resulting buffer
 *
 * \param [inout]   ptb          Part to block structure
 *
 */
static
int
_post_treatment
(
  PDM_part_to_block_t  *ptb,
  size_t                s_data,
  PDM_stride_t          t_stride,
  int                   cst_stride,
  int                  *recv_stride,
  unsigned char        *recv_buffer,
  size_t                s_recv_buffer,
  int                 **block_stride,
  void                **block_data
)
{
  unsigned char *_block_data;
 PDM_malloc(_block_data,s_recv_buffer,unsigned char);
  assert(_block_data != NULL);
  *block_data = _block_data;

  int *i_recv_stride = NULL;
  int *i_block_stride = NULL;
  int s_block_data = ((int) sizeof(unsigned char) * s_recv_buffer) / (int) s_data;

  if (t_stride == PDM_STRIDE_VAR_INTERLACED) {
    *block_stride = NULL;
    int* _block_stride = NULL;
    if(ptb->tn_recv_data > 0){
      PDM_malloc(_block_stride,ptb->tn_recv_data,int);
    }
    *block_stride = _block_stride;
    for (int i = 0; i < ptb->tn_recv_data; i++) {
      _block_stride[i] = recv_stride[ptb->order[i]];
    }

    /*
     * Compute index in data
     */
    PDM_malloc(i_recv_stride,(ptb->tn_recv_data + 1),int);
    PDM_malloc(i_block_stride,(ptb->tn_recv_data + 1),int);

    i_recv_stride [0] = 0;
    i_block_stride[0] = 0;
    for (int i = 0; i < ptb->tn_recv_data; i++) {
      i_recv_stride [i+1] = i_recv_stride [i] + recv_stride[i];
      i_block_stride[i+1] = i_block_stride[i] + _block_stride[i];
    }

    for (int i = 0; i < ptb->tn_recv_data; i++) {
      i_recv_stride [i+1] *= (int) s_data;
      i_block_stride[i+1] *= (int) s_data;
    }

    /*
     * Sort Buffer
     */

    for (int i = 0; i < ptb->tn_recv_data; i++) {
      int old    = ptb->order[i];
      int id_old = i_recv_stride[old];
      for (int k = i_block_stride[i]; k < i_block_stride[i+1]; k++) {
        _block_data[k] = recv_buffer[id_old++];
      }
    }

   PDM_free(recv_stride);
   PDM_free(i_recv_stride);

    /*
     * post processing
     */

    if (ptb->t_post != PDM_PART_TO_BLOCK_POST_NOTHING) {

      int idx1 = 0;
      int idx2 = 0;

      if (ptb->tn_recv_data == 1) {
        idx2 = i_block_stride[1];
      }

      for (int i = 1; i < ptb->tn_recv_data; i++) {
        if (i == 1) {
          idx2 = i_block_stride[1];
        }
        if (ptb->block_gnum[idx1] != ptb->sorted_recv_gnum[i]) {
          idx1 += 1;
          _block_stride[idx1] = _block_stride[i];
          if (ptb->t_post == PDM_PART_TO_BLOCK_POST_CLEANUP) {
            for (int k = i_block_stride[i]; k < i_block_stride[i+1]; k++) {
              _block_data[idx2++] = _block_data[k];
            }
          }
        } else {
          if (ptb->t_post == PDM_PART_TO_BLOCK_POST_MERGE) {
            _block_stride[idx1] += _block_stride[i];
          }
        }
      }

      /* Cleanup */

      if (ptb->t_post == PDM_PART_TO_BLOCK_POST_CLEANUP) {
        PDM_realloc(_block_data ,_block_data , idx2,unsigned char);
        *block_data = _block_data;
<<<<<<< HEAD
        if (ptb->tn_recv_data > 0) {
          _block_stride = realloc (_block_stride, sizeof(int) * ptb->n_elt_block);
        }
=======

        PDM_realloc(_block_stride ,_block_stride , ptb->n_elt_block,int);

>>>>>>> e9cba06a
        *block_stride = _block_stride;
        s_block_data = idx2 / (int) s_data;
      }
    }
   PDM_free(i_block_stride);
  } else {

    /*
     * Sort Buffer
     */
    for (int i = 0; i < ptb->tn_recv_data; i++) {
      int n_octet = cst_stride * (int) s_data;
      int old = ptb->order[i];
      int id_old = old * n_octet;

      for (int k = i*n_octet; k < (i+1)*n_octet; k++) {
        _block_data[k] = recv_buffer[id_old++];
      }
    }

    /*
     * Post processing
     */

    if (ptb->t_post != PDM_PART_TO_BLOCK_POST_NOTHING) {
      int idx2 = 0;
      int idx1 = 0;

      assert (ptb->t_post != PDM_PART_TO_BLOCK_POST_MERGE);

      if (ptb->tn_recv_data == 1) {
        idx2 =  cst_stride * (int) s_data;
      }

      for (int i = 1; i < ptb->tn_recv_data; i++) {
        int n_octet = cst_stride * (int) s_data;
        if (i == 1) {
          idx2 = n_octet;
        }
        if (ptb->block_gnum[idx1] != ptb->sorted_recv_gnum[i]) {
          idx1 += 1;
          if (ptb->t_post == PDM_PART_TO_BLOCK_POST_CLEANUP) {
            int idx3 = i * cst_stride * (int) s_data;
            for (int k = 0; k < n_octet; k++) {
              _block_data[idx2++] = _block_data[idx3++];
            }
          }
        }
      }

      if (ptb->t_post == PDM_PART_TO_BLOCK_POST_CLEANUP) {
        PDM_realloc(_block_data ,_block_data , idx2,unsigned char);
        *block_data = _block_data;
        s_block_data = idx2 / (int) s_data;
      }

    }
  }

  return s_block_data;
}

/**
 *
 * \brief  Post-treatment of the resulting buffer
 *
 * \param [inout]   ptb          Part to block structure
 *
 */
static
void
_post_treatment_reverse
(
  PDM_part_to_block_t  *ptb,
  size_t                s_data,
  PDM_stride_t          t_stride,
  int                   cst_stride,
  int                  *recv_stride,
  unsigned char        *recv_buffer,
  int                  *n_recv_buffer,
  size_t               *i_recv_buffer,
  int                ***part_stride,
  void               ***part_data
)
{
  PDM_malloc(*((unsigned char ***) part_data),ptb->n_part ,unsigned char *);
  unsigned char **_part_data = (unsigned char **) *part_data;

  for (int i = 0; i <  ptb->s_comm; i++) {
    n_recv_buffer[i] = 0;
  }

  if (t_stride == PDM_STRIDE_VAR_INTERLACED) {

    PDM_malloc(*part_stride,ptb->n_part ,int *);
    int **_part_stride = *part_stride;
    int **_part_idx;
    PDM_malloc(_part_idx,ptb->n_part ,int *);

    int *n_recv_strid;
    PDM_malloc(n_recv_strid,ptb->s_comm ,int);
    for(int i = 0; i < ptb->s_comm; ++i) {
      n_recv_strid[i] = 0;
    }

    /*
     * Post-treated recv_strid
     */
    int idx = -1;
    for (int i = 0; i < ptb->n_part; i++) {
      PDM_malloc(_part_stride[i], ptb->n_elt[i]    ,int);
      _part_idx   PDM_malloc([i],(ptb->n_elt[i]+1) ,int);

      for (int j = 0; j < ptb->n_elt[i]; j++) {
        int iproc = ptb->dest_proc[++idx];
        int idx_read = ptb->i_send_data[iproc] + n_recv_strid[iproc]++;
        _part_stride[i][j] = recv_stride[idx_read];
      }

      _part_idx[i][0] = 0;
      for(int j = 0; j < ptb->n_elt[i]; j++) {
        _part_idx[i][j+1] = _part_idx[i][j] + _part_stride[i][j];
      }

      if(0 == 1) {
        PDM_log_trace_array_int(_part_idx[i], ptb->n_elt[i]+1, "_part_idx :: ");
      }

    }

    idx = -1;
    int n_octet = (int) s_data;
    for (int i = 0; i < ptb->n_part; i++) {
      PDM_malloc(_part_data[i],_part_idx[i][ptb->n_elt[i]] * n_octet ,unsigned char);
      for (int j = 0; j < ptb->n_elt[i]; j++) {
        int iproc = ptb->dest_proc[++idx];
        int idx_write = n_octet * _part_idx[i][j];
        int idx_read  = (i_recv_buffer[iproc] + n_recv_buffer[iproc]) * s_data;
        n_recv_buffer[iproc] += _part_stride[i][j];
        for (int k = 0; k < (int) n_octet * _part_stride[i][j]; k++) {
          _part_data[i][idx_write + k] = recv_buffer[idx_read+k];
        }
      }
     PDM_free(_part_idx[i]);
    }
   PDM_free(n_recv_strid);
   PDM_free(_part_idx);
   PDM_free(recv_stride);

  } else { // PDM_STRIDE_CST_INTERLACED

    int n_octet = cst_stride * (int) s_data;
    int idx = -1;
    for (int i = 0; i < ptb->n_part; i++) {
      PDM_malloc(_part_data[i],ptb->n_elt[i] * n_octet ,unsigned char);
      for (int j = 0; j < ptb->n_elt[i]; j++) {
        int iproc = ptb->dest_proc[++idx];
        int idx_read  = (i_recv_buffer[iproc] + n_recv_buffer[iproc]) * s_data * cst_stride;
        n_recv_buffer[iproc] += 1;
        for (int k = 0; k < (int) n_octet; k++) {
          _part_data[i][n_octet*j + k] = recv_buffer[idx_read+k];
        }
      }
    }
  }
}





/*=============================================================================
 * Public function definitions
 *============================================================================*/

/**
 *
 * \brief Reset global statistic
 *
 */

void
PDM_part_to_block_global_statistic_reset
(
  void
)
{
  for (int i = 0; i < NTIMER_PTB; i++) {
    t_elaps[i] = 0;
    t_cpu[i] = 0;
  }

  for (int i = 0; i < 2; i++) {
    min_exch_rank[i] = INT_MAX;
    max_exch_rank[i] = -1;
    exch_data[i] = 0;
  }
}


/**
 *
 * \brief Get global timer in part to block
 *
 * \param [in]   comm                 MPI communicator
 * \param [out]  min_exch_rank_send   Global min part of ranks used to send
 * \param [out]  min_exch_rank_recv   Global min part of ranks used to receive
 * \param [out]  max_exch_rank_send   Global max part of ranks used to send
 * \param [out]  max_exch_rank_recv   Global max part of ranks used to receive
 * \param [out]  min_exch_data_send   Global min sent data for a rank
 * \param [out]  min_exch_data_recv   Global min received data for a rank
 * \param [out]  max_exch_data_send   Global max sent data for a rank
 * \param [out]  max_exch_data_recv   Global max received data for a rank
 *
 */

void
PDM_part_to_block_global_statistic_get
(
 PDM_MPI_Comm comm,
 int *min_exch_rank_send,
 int *min_exch_rank_recv,
 int *max_exch_rank_send,
 int *max_exch_rank_recv,
 unsigned long long *min_exch_data_send,
 unsigned long long *min_exch_data_recv,
 unsigned long long *max_exch_data_send,
 unsigned long long *max_exch_data_recv
)
{
  unsigned long long max_exch_data[2];
  unsigned long long min_exch_data[2];

  PDM_MPI_Allreduce (exch_data, min_exch_data, 2,
                     PDM_MPI_UNSIGNED_LONG_LONG, PDM_MPI_MIN, comm);

  PDM_MPI_Allreduce (exch_data, max_exch_data, 2,
                     PDM_MPI_UNSIGNED_LONG_LONG, PDM_MPI_MAX, comm);

  *min_exch_data_send = min_exch_data[0];
  *min_exch_data_recv = min_exch_data[1];
  *max_exch_data_send = max_exch_data[0];
  *max_exch_data_recv = max_exch_data[1];


  int max_max_exch_rank[2];
  int min_min_exch_rank[2];

  PDM_MPI_Allreduce (min_exch_rank, min_min_exch_rank, 2,
                     PDM_MPI_INT, PDM_MPI_MIN, comm);

  PDM_MPI_Allreduce (max_exch_rank, max_max_exch_rank, 2,
                     PDM_MPI_INT, PDM_MPI_MAX, comm);

  *min_exch_rank_send = min_min_exch_rank[0];
  *min_exch_rank_recv = min_min_exch_rank[1];
  *max_exch_rank_send = max_max_exch_rank[0];
  *max_exch_rank_recv = max_max_exch_rank[1];

}


/**
 *
 * \brief Get global timer in part to block
 *
 * \param [in]   comm              MPI communicator
 * \param [out]  min_elaps         Min elapsed time
 * \param [out]  max_elaps         Max elapsed time
 * \param [out]  min_cpu           Min cpu time
 * \param [out]  max_cpu           Max cpu time
 * \param [out]  min_elaps_create  Global min elapsed for create function
 * \param [out]  max_elaps_create  Global max elapsed for create function
 * \param [out]  min_cpu_create    Global min cpu for create function
 * \param [out]  max_cpu_create    Global max cpu for create function
 * \param [out]  min_elaps_create2 Global min elapsed for create2 function
 * \param [out]  max_elaps_create2 Global max elapsed for create2 function
 * \param [out]  min_cpu_create2   Global min cpu for create2 function
 * \param [out]  max_cpu_create2   Global max cpu for create2 function
 * \param [out]  min_elaps_exch    Global min elapsed for exch function
 * \param [out]  max_elaps_exch    Global max elapsed for exch function
 * \param [out]  min_cpu_exch      Global min cpu for exch function
 * \param [out]  max_cpu_exch      Global max cpu for exch function
 *
 */

void
PDM_part_to_block_global_timer_get
(
 PDM_MPI_Comm comm,
 double       *min_elaps_create,
 double       *max_elaps_create,
 double       *min_cpu_create,
 double       *max_cpu_create,
 double       *min_elaps_create2,
 double       *max_elaps_create2,
 double       *min_cpu_create2,
 double       *max_cpu_create2,
 double       *min_elaps_exch,
 double       *max_elaps_exch,
 double       *min_cpu_exch,
 double       *max_cpu_exch
)
{

  double min_elaps[NTIMER_PTB];
  double max_elaps[NTIMER_PTB];
  double min_cpu[NTIMER_PTB];
  double max_cpu[NTIMER_PTB];

  PDM_MPI_Allreduce (t_elaps, min_elaps, NTIMER_PTB,
                     PDM_MPI_DOUBLE, PDM_MPI_MIN, comm);

  PDM_MPI_Allreduce (t_elaps, max_elaps, NTIMER_PTB,
                     PDM_MPI_DOUBLE, PDM_MPI_MAX, comm);

  PDM_MPI_Allreduce (t_cpu, min_cpu, NTIMER_PTB,
                     PDM_MPI_DOUBLE, PDM_MPI_MIN, comm);

  PDM_MPI_Allreduce (t_cpu, max_cpu, NTIMER_PTB,
                     PDM_MPI_DOUBLE, PDM_MPI_MAX, comm);

  // Part-to-Block creation with block-distribution generation
  *min_elaps_create  = min_elaps[MALLOC_ACTIVE_RANKS] + min_elaps[GENERATE_DISTRIB] + min_elaps[BINARY_SEARCH] + min_elaps[CREATE_EXCHANGE] + min_elaps[BLOCK_POST] + min_elaps[GLOBAL_WEIGHTS];
  *max_elaps_create  = max_elaps[MALLOC_ACTIVE_RANKS] + max_elaps[GENERATE_DISTRIB] + max_elaps[BINARY_SEARCH] + max_elaps[CREATE_EXCHANGE] + max_elaps[BLOCK_POST] + max_elaps[GLOBAL_WEIGHTS];
  *min_cpu_create    = min_cpu[MALLOC_ACTIVE_RANKS]   + min_cpu[GENERATE_DISTRIB]   + min_cpu[BINARY_SEARCH]   + min_cpu[CREATE_EXCHANGE]   + min_cpu[BLOCK_POST]   + min_cpu[GLOBAL_WEIGHTS]  ;
  *max_cpu_create    = max_cpu[MALLOC_ACTIVE_RANKS]   + max_cpu[GENERATE_DISTRIB]   + max_cpu[BINARY_SEARCH]   + max_cpu[CREATE_EXCHANGE]   + max_cpu[BLOCK_POST]   + max_cpu[GLOBAL_WEIGHTS]  ;
  // Part-to-Block creation with user provided block-distribution
  *min_elaps_create2 = min_elaps[CREATE_FROM_DISTRIB];
  *max_elaps_create2 = max_elaps[CREATE_FROM_DISTRIB];
  *min_cpu_create2   = min_cpu[CREATE_FROM_DISTRIB];
  *max_cpu_create2   = max_cpu[CREATE_FROM_DISTRIB];
  // Warning : Geometric Part-to-Block creation is not outputed while exchanges are counted
  // Data exchange
  *min_elaps_exch    = min_elaps[DATA_EXCHANGE];
  *max_elaps_exch    = max_elaps[DATA_EXCHANGE];
  *min_cpu_exch      = min_cpu[DATA_EXCHANGE];
  *max_cpu_exch      = max_cpu[DATA_EXCHANGE];

}

/**
 *
 * \brief Global write part-to-block step timer
 *
 * \param [in]  comm            MPI communicator
 * \param [in]  filename        File name
 *
 */

void
PDM_part_to_block_time_per_step_dump
(
 PDM_MPI_Comm  comm,
 const char   *filename
)
{
  // Write in parallel
  PDM_io_file_t *writer = NULL;
  PDM_l_num_t    ierr;

  PDM_io_open(filename,
              PDM_IO_FMT_BIN,
              PDM_IO_SUFF_MAN,
              "",
              PDM_IO_BACKUP_OFF,
              PDM_IO_KIND_MPI_SIMPLE,
              PDM_IO_MOD_APPEND,
              PDM_IO_NATIVE,
              comm,
              -1.,
              &writer,
              &ierr);

  // MPI
  int n_rank = 0;
  PDM_MPI_Comm_size (comm, &n_rank);

  // Create timer statistics
  double min_elaps[NTIMER_PTB];
  double mean_elaps[NTIMER_PTB];
  double max_elaps[NTIMER_PTB];
  double min_cpu[NTIMER_PTB];
  double mean_cpu[NTIMER_PTB];
  double max_cpu[NTIMER_PTB];

  PDM_MPI_Allreduce (t_elaps, min_elaps, NTIMER_PTB,
                     PDM_MPI_DOUBLE, PDM_MPI_MIN, comm);

  PDM_MPI_Allreduce (t_elaps, mean_elaps, NTIMER_PTB,
                     PDM_MPI_DOUBLE, PDM_MPI_SUM, comm);

  PDM_MPI_Allreduce (t_elaps, max_elaps, NTIMER_PTB,
                     PDM_MPI_DOUBLE, PDM_MPI_MAX, comm);

  PDM_MPI_Allreduce (t_cpu, min_cpu, NTIMER_PTB,
                     PDM_MPI_DOUBLE, PDM_MPI_MIN, comm);

  PDM_MPI_Allreduce (t_cpu, mean_cpu, NTIMER_PTB,
                     PDM_MPI_DOUBLE, PDM_MPI_SUM, comm);

  PDM_MPI_Allreduce (t_cpu, max_cpu, NTIMER_PTB,
                     PDM_MPI_DOUBLE, PDM_MPI_MAX, comm);

  for (int i_step = 0; i_step < NTIMER_PTB; i_step++) {
    min_elaps[i_step]  /= n_ptb_open;
    mean_elaps[i_step] /= n_ptb_open;
    max_elaps[i_step]  /= n_ptb_open;

    min_cpu[i_step]  /= n_ptb_open;
    mean_cpu[i_step] /= n_ptb_open;
    max_cpu[i_step]  /= n_ptb_open;

    mean_elaps[i_step] /= n_rank;
    mean_cpu[i_step]   /= n_rank;
  } // end loop on timed steps

  // Global write times
  size_t s_buffer = 436; // buffer size for %.5f + 1
  char *buffer;
  PDM_malloc(buffer, s_buffer, char);

  for (int i = 0; i < (int) s_buffer; i++) {
    buffer[i] = '\0';
  }

  sprintf(buffer, "generate_distrib elaps %.5f %.5f %.5f cpu %.5f %.5f %.5f\n", min_elaps[GENERATE_DISTRIB], mean_elaps[GENERATE_DISTRIB], max_elaps[GENERATE_DISTRIB], min_cpu[GENERATE_DISTRIB], mean_cpu[GENERATE_DISTRIB], max_cpu[GENERATE_DISTRIB]);

  sprintf(buffer + strlen(buffer), "binary_search elaps %.5f %.5f %.5f cpu %.5f %.5f %.5f\n", min_elaps[BINARY_SEARCH], mean_elaps[BINARY_SEARCH], max_elaps[BINARY_SEARCH], min_cpu[BINARY_SEARCH], mean_cpu[BINARY_SEARCH], max_cpu[BINARY_SEARCH]);

  sprintf(buffer + strlen(buffer), "create_exchange elaps %.5f %.5f %.5f cpu %.5f %.5f %.5f\n", min_elaps[CREATE_EXCHANGE], mean_elaps[CREATE_EXCHANGE], max_elaps[CREATE_EXCHANGE], min_cpu[CREATE_EXCHANGE], mean_cpu[CREATE_EXCHANGE], max_cpu[CREATE_EXCHANGE]);

  sprintf(buffer + strlen(buffer), "block_post elaps %.5f %.5f %.5f cpu %.5f %.5f %.5f\n", min_elaps[BLOCK_POST], mean_elaps[BLOCK_POST], max_elaps[BLOCK_POST], min_cpu[BLOCK_POST], mean_cpu[BLOCK_POST], max_cpu[BLOCK_POST]);

  sprintf(buffer + strlen(buffer), "global_weights elaps %.5f %.5f %.5f cpu %.5f %.5f %.5f\n", min_elaps[GLOBAL_WEIGHTS], mean_elaps[GLOBAL_WEIGHTS], max_elaps[GLOBAL_WEIGHTS], min_cpu[GLOBAL_WEIGHTS], mean_cpu[GLOBAL_WEIGHTS], max_cpu[GLOBAL_WEIGHTS]);

  // Warning : Geometric Part-to-Block creation is not outputed while exchanges are counted
  sprintf(buffer + strlen(buffer), "data_exchange elaps %.5f %.5f %.5f cpu %.5f %.5f %.5f\n", min_elaps[DATA_EXCHANGE], mean_elaps[DATA_EXCHANGE], max_elaps[DATA_EXCHANGE], min_cpu[DATA_EXCHANGE], mean_cpu[DATA_EXCHANGE], max_cpu[DATA_EXCHANGE]);

  PDM_io_global_write(writer,
                      (PDM_l_num_t) sizeof(char),
                      (PDM_l_num_t) s_buffer,
                      buffer);

 PDM_free(buffer);

  // Finalize parallel write
  PDM_io_close(writer);
  PDM_io_free(writer);
}

/**
 *
 * \brief Write in parallel communication graph
 *
 * \param [in]  ptb             Part-to-Block structure
 * \param [in]  filename        File name
 *
 */

void
PDM_part_to_block_comm_graph_dump
(
 PDM_part_to_block_t *ptb,
 const char          *filename
)
{
  // Write in parallel
  PDM_io_file_t *writer = NULL;
  PDM_l_num_t    ierr;

  PDM_io_open(filename,
              PDM_IO_FMT_BIN,
              PDM_IO_SUFF_MAN,
              "",
              PDM_IO_BACKUP_OFF,
              PDM_IO_KIND_MPI_SIMPLE,
              PDM_IO_MOD_WRITE,
              PDM_IO_NATIVE,
              ptb->comm,
              -1.,
              &writer,
              &ierr);

  // Create a node identifier
  PDM_MPI_Comm shared_comm = PDM_MPI_COMM_WORLD;

  PDM_MPI_Comm_split_type(ptb->comm, PDM_MPI_SPLIT_SHARED, &shared_comm);

  int i_shared_rank = 0;
  PDM_MPI_Comm_rank(shared_comm, &i_shared_rank);

  int bcast_buffer = 0;
  if (i_shared_rank == 0) {
    bcast_buffer = ptb->i_rank;
  }
  PDM_MPI_Bcast(&bcast_buffer, 1, PDM_MPI_INT32_T, 0, shared_comm);

  // Block write i_rank, node and number of send data
  int s_buffer = ptb->s_comm * 11 + 40 + 2 + 1; // (10 + 1 space) * n_rank + chaine + space + \n + 1
  char *buffer;
  PDM_malloc(buffer, s_buffer, char);

  for (int i = 0; i < (int) s_buffer; i++) {
    buffer[i] = '\0';
  }

  sprintf(buffer, "i_rank %10d\nnode %10d\nn_send", ptb->i_rank, bcast_buffer);

  for (int j_rank = 0; j_rank < ptb->s_comm; j_rank++) {
    sprintf(buffer + strlen(buffer), " %10d", ptb->n_send_data[j_rank]);
  } // end loop on n_rank
  sprintf(buffer + strlen(buffer), " \n");

  PDM_l_num_t one = 1;
  PDM_g_num_t i_rank_gnum = (PDM_g_num_t) (ptb->i_rank+1);
  PDM_io_par_interlaced_write(writer,
                              PDM_STRIDE_VAR_INTERLACED,
                              (PDM_l_num_t *) &s_buffer,
                              (PDM_l_num_t) sizeof(char),
                              one,
                              &i_rank_gnum,
                              (const void *) buffer);

 PDM_free(buffer);

  // Finalize parallel write
  PDM_io_close(writer);
  PDM_io_free(writer);
}


/**
 *
 * \brief Create a partitioning to block redistribution
 *
 * \param [in]   t_distrib       Distribution type
 * \param [in]   t_post          Post processing type
 * \param [in]   part_active_node  Part of active nodes (\ref PDM_writer_BLOCK_DISTRIB_PART_OF_NODE mode)
 * \param [in]   gnum_elt        Element global number
 * \param [in]   weight          Weight of elements (or NULL)
 * \param [in]   n_elt           Local number of elements
 * \param [in]   n_part          Number of partition
 * \param [in]   comm            MPI communicator
 *
 * \return   Initialized PDM_part_to_block_t
 *
 */

PDM_part_to_block_t *
PDM_part_to_block_create
(
 PDM_part_to_block_distrib_t   t_distrib,
 PDM_part_to_block_post_t      t_post,
 double                        part_active_node,
 PDM_g_num_t                 **gnum_elt,
 double                      **weight,
 int                          *n_elt,
 int                           n_part,
 PDM_MPI_Comm                  comm
)
{
  /*
   * Common creation
   */

  // Warning : timing of _ptb_create not considered because induces issues

  PDM_part_to_block_t* ptb = _ptb_create(t_distrib,
                                         t_post,
                                         part_active_node,
                                         gnum_elt,
                                         weight,
                                         n_elt,
                                         n_part,
                                         comm);

  /*
   * Data distribution definition
   */

  _distrib_data (ptb, 0);

  /*
   * Compute global weight for each element
   */
  double t1_elaps = PDM_timer_elapsed(t_timer[GLOBAL_WEIGHTS]);
  double t1_cpu   = PDM_timer_cpu    (t_timer[GLOBAL_WEIGHTS]);
  PDM_timer_resume(t_timer[GLOBAL_WEIGHTS]);

  if (ptb->weight != NULL) {// && ptb->t_post == PDM_PART_TO_BLOCK_POST_MERGE) {
    _compute_global_weights (ptb);
  }

  PDM_timer_hang_on(t_timer[GLOBAL_WEIGHTS]);
  double t2_elaps = PDM_timer_elapsed(t_timer[GLOBAL_WEIGHTS]);
  double t2_cpu   = PDM_timer_cpu    (t_timer[GLOBAL_WEIGHTS]);

  t_elaps[GLOBAL_WEIGHTS] += (t2_elaps - t1_elaps);
  t_cpu  [GLOBAL_WEIGHTS] += (t2_cpu   - t1_cpu  );

  int n_rank_recv = 0;
  int n_rank_send = 0;

  for (int i = 0; i < ptb->s_comm; i++) {
    if (ptb->i_rank != i && ptb->n_recv_data[i] > 0) {
      n_rank_recv += 1;
    }
    if (ptb->i_rank != i && ptb->n_send_data[i] > 0) {
      n_rank_send += 1;
    }
  }

  max_exch_rank[0] = PDM_MAX(max_exch_rank[0], n_rank_send);
  max_exch_rank[1] = PDM_MAX(max_exch_rank[1], n_rank_recv);
  min_exch_rank[0] = PDM_MIN(min_exch_rank[0], n_rank_send);
  min_exch_rank[1] = PDM_MIN(min_exch_rank[1], n_rank_recv);

  return (PDM_part_to_block_t *) ptb;
}


/**
 *
 * \brief Create a partitioning to block redistribution
 *
 * \param [in]   t_distrib       Distribution type
 * \param [in]   t_post          Post processing type
 * \param [in]   part_active_node  Part of active nodes (\ref PDM_writer_BLOCK_DISTRIB_PART_OF_NODE mode)
 * \param [in]   gnum_elt        Element global number
 * \param [in]   weight          Weight of elements (or NULL)
 * \param [in]   n_elt           Local number of elements
 * \param [in]   n_part          Number of partition
 * \param [in]   comm            MPI communicator
 *
 * \return   Initialized PDM_part_to_block_t
 *
 */

PDM_part_to_block_t *
PDM_part_to_block_create_from_distrib
(
 PDM_part_to_block_distrib_t   t_distrib,
 PDM_part_to_block_post_t      t_post,
 double                         part_active_node,
 PDM_g_num_t                 **gnum_elt,
 const PDM_g_num_t            *data_distrib_index,
 int                          *n_elt,
 int                           n_part,
 PDM_MPI_Comm                  comm
)
{
  /*
   * Common creation
   */

  // Warning : timing of _ptb_create not considered because induces issues

  PDM_part_to_block_t* ptb = _ptb_create(t_distrib,
                                         t_post,
                                         part_active_node,
                                         gnum_elt,
                                         NULL,
                                         n_elt,
                                         n_part,
                                         comm);

  double t1_elaps = PDM_timer_elapsed(t_timer[CREATE_FROM_DISTRIB]);
  double t1_cpu = PDM_timer_cpu(t_timer[CREATE_FROM_DISTRIB]);
  PDM_timer_resume(t_timer[CREATE_FROM_DISTRIB]);

  for(int i_rank = 0; i_rank < ptb->s_comm+1; i_rank++){
    ptb->data_distrib_index[i_rank] = data_distrib_index[i_rank];
  }

  /*
   * Data distribution definition
   */
  _distrib_data (ptb, 1);

  PDM_timer_hang_on(t_timer[CREATE_FROM_DISTRIB]);
  double t2_elaps = PDM_timer_elapsed(t_timer[CREATE_FROM_DISTRIB]);
  double t2_cpu   = PDM_timer_cpu    (t_timer[CREATE_FROM_DISTRIB]);

  t_elaps[CREATE_FROM_DISTRIB] += (t2_elaps - t1_elaps);
  t_cpu  [CREATE_FROM_DISTRIB] += (t2_cpu   - t1_cpu);

  int n_rank_recv = 0;
  int n_rank_send = 0;


  for (int i = 0; i < ptb->s_comm; i++) {
    if (ptb->i_rank != i && ptb->n_recv_data[i] > 0) {
      n_rank_recv += 1;
    }
    if (ptb->i_rank != i && ptb->n_send_data[i] > 0) {
      n_rank_send += 1;
    }
  }

  max_exch_rank[0] = PDM_MAX(max_exch_rank[0], n_rank_send);
  max_exch_rank[1] = PDM_MAX(max_exch_rank[1], n_rank_recv);
  min_exch_rank[0] = PDM_MIN(min_exch_rank[0], n_rank_send);
  min_exch_rank[1] = PDM_MIN(min_exch_rank[1], n_rank_recv);

  return (PDM_part_to_block_t *) ptb;
}


/**
 *
 * \brief Create a partitioning to block redistribution
 *
 * \param [in]   t_distrib       Distribution type
 * \param [in]   t_post          Post processing type
 * \param [in]   part_active_node  Part of active nodes (\ref PDM_writer_BLOCK_DISTRIB_PART_OF_NODE mode)
 * \param [in]   gnum_elt        Element global number
 * \param [in]   weight          Weight of elements (or NULL)
 * \param [in]   n_elt           Local number of elements
 * \param [in]   n_part          Number of partition
 * \param [in]   comm            MPI communicator
 *
 * \return   Initialized PDM_part_to_block_t
 *
 */

PDM_part_to_block_t *
PDM_part_to_block_geom_create
(
 PDM_part_to_block_distrib_t   t_distrib,
 PDM_part_to_block_post_t      t_post,
 double                        part_active_node,
 PDM_part_geom_t               geom_kind,
 double                      **pvtx_coords,
 PDM_g_num_t                 **gnum_elt,
 double                      **weight,
 int                          *n_elt,
 int                           n_part,
 PDM_MPI_Comm                  comm
)
{
  /*
   * Common creation
   */

  // Warning : timing of _ptb_create not considered because induces issues

  PDM_part_to_block_t* ptb = _ptb_create(t_distrib,
                                         t_post,
                                         part_active_node,
                                         gnum_elt,
                                         NULL,
                                         n_elt,
                                         n_part,
                                         comm);

  double t1_elaps = PDM_timer_elapsed(t_timer[CREATE_GEOM]);
  double t1_cpu = PDM_timer_cpu(t_timer[CREATE_GEOM]);
  PDM_timer_resume(t_timer[CREATE_GEOM]);

  if(geom_kind == PDM_PART_GEOM_HILBERT ) {
    _distrib_data_hilbert(ptb, pvtx_coords, weight);
  } else if (geom_kind == PDM_PART_GEOM_MORTON ){
    _distrib_data_morton(ptb, pvtx_coords, weight);
  }

  /*
   * Compute global weight for each element
   */
  if (ptb->weight != NULL) {// && ptb->t_post == PDM_PART_TO_BLOCK_POST_MERGE) {
    _compute_global_weights (ptb);
  }

  int n_rank_recv = 0;
  int n_rank_send = 0;

  for (int i = 0; i < ptb->s_comm; i++) {
    if (ptb->i_rank != i && ptb->n_recv_data[i] > 0) {
      n_rank_recv += 1;
    }
    if (ptb->i_rank != i && ptb->n_send_data[i] > 0) {
      n_rank_send += 1;
    }
  }

  max_exch_rank[0] = PDM_MAX(max_exch_rank[0], n_rank_send);
  max_exch_rank[1] = PDM_MAX(max_exch_rank[1], n_rank_recv);
  min_exch_rank[0] = PDM_MIN(min_exch_rank[0], n_rank_send);
  min_exch_rank[1] = PDM_MIN(min_exch_rank[1], n_rank_recv);

  PDM_timer_hang_on(t_timer[CREATE_GEOM]);
  double t2_elaps = PDM_timer_elapsed(t_timer[CREATE_GEOM] );
  double t2_cpu = PDM_timer_cpu(t_timer[CREATE_GEOM]);

  t_elaps[CREATE_GEOM] += (t2_elaps - t1_elaps);
  t_cpu[CREATE_GEOM] += (t2_cpu - t1_cpu);

  return (PDM_part_to_block_t *) ptb;
}

/**
 *
 * \brief Return number of active ranks
 *
 * \param [in]   ptb          Part to block structure
 *
 * \return Number of active ranks
 *
 */

int
PDM_part_to_block_n_active_ranks_get
(
 PDM_part_to_block_t *ptb
)
{
  return ptb->n_active_ranks;
}


/**
 *
 * \brief Return if current rank is active
 *
 * \param [in]   ptb          Part to block structure
 *
 * \return  if current rank is active
 *
 */

int
PDM_part_to_block_is_active_rank
(
 PDM_part_to_block_t *ptb
 )
{
  return ptb->is_my_rank_active;
}


/**
 *
 * \brief Return active ranks
 *
 * \param [in]   ptb          Part to block structure
 *
 * \return  active ranks
 *
 */

int *
PDM_part_to_block_active_ranks_get
(
 PDM_part_to_block_t *ptb
)
{
  return ptb->active_ranks;
}


/**
 *
 * \brief Return number of element in the current process
 *
 * \param [in]   ptb          Part to block structure
 *
 * \return Number of element in the current process
 *
 */

int
PDM_part_to_block_n_elt_block_get
(
 PDM_part_to_block_t *ptb
)
{
  return ptb->n_elt_block;
}


/**
 *
 * \brief Return global numbers of element in the current process
 *
 * \param [in]   ptb          Part to block structure
 *
 * \return  Global numbers
 *
 */

PDM_g_num_t *
PDM_part_to_block_block_gnum_get
(
 PDM_part_to_block_t *ptb
)
{
  return ptb->block_gnum;
}

/**
 *
 * \brief Return numbers of occurence of each gnum element in the current process
 *
 * \param [in]   ptb          Part to block structure
 *
 * \return  Global numbers counter
 *
 */

int *
PDM_part_to_block_block_gnum_count_get
(
 PDM_part_to_block_t *ptb
)
{
  return ptb->block_gnum_count;
}


/**
 *
 * \brief Initialize a data exchange
 *
 * \param [in]   ptb          Part to block structure
 * \param [in]   s_data       Data size
 * \param [in]   t_stride     Stride type
 * \param [in]   var_stride   Variable stride (size = n_part) only for \ref PDM_writer_STRIDE_VAR
 * \param [in]   cst_stride   Stride only for \ref PDM_writer_STRIDE_CST
 *
 * \return       Size of highest block
 *
 */

int
PDM_part_to_block_exch
(
 PDM_part_to_block_t *ptb,
 size_t               s_data,
 PDM_stride_t         t_stride,
 int                  cst_stride,
 int                **part_stride,
 void               **part_data,
 int                **block_stride,
 void               **block_data
)
{

  double t1_elaps = PDM_timer_elapsed(t_timer[DATA_EXCHANGE]);
  double t1_cpu = PDM_timer_cpu(t_timer[DATA_EXCHANGE]);
  PDM_timer_resume(t_timer[DATA_EXCHANGE]);

  if ((ptb->t_post == PDM_PART_TO_BLOCK_POST_MERGE) &&
      (t_stride ==  PDM_STRIDE_CST_INTERLACED)) {
    PDM_error(__FILE__, __LINE__, 0,"PDM_part_to_block_exch : PDM_writer_STRIDE_CST is not compatible PDM_writer_POST_MERGE post\n");
    abort ();
  }

  size_t *i_send_buffer;
  PDM_malloc(i_send_buffer,ptb->s_comm,size_t);
  size_t *i_recv_buffer;
  PDM_malloc(i_recv_buffer,ptb->s_comm,size_t);
  int *n_send_buffer;
  PDM_malloc(n_send_buffer,ptb->s_comm,int   );
  int *n_recv_buffer;
  PDM_malloc(n_recv_buffer,ptb->s_comm,int   );

  int s_data_tot = s_data;
  if(t_stride == PDM_STRIDE_CST_INTERLACED) {
    s_data_tot = s_data * cst_stride;
  }

  PDM_MPI_Datatype mpi_type;
  PDM_MPI_Type_create_contiguous(s_data_tot, PDM_MPI_BYTE, &mpi_type);
  PDM_MPI_Type_commit(&mpi_type);


  /*
   * Exchange Stride and build buffer properties
   */
  int *recv_stride = NULL; // Release in post-treatment
  _prepare_exchange(ptb,
                    s_data,
                    t_stride,
                    cst_stride,
                    part_stride,
                    i_send_buffer,
                    i_recv_buffer,
                    n_send_buffer,
                    n_recv_buffer,
                    &recv_stride);

  /*
   * Prepare buffer
   */
  size_t s_send_buffer = ( i_send_buffer[ptb->s_comm - 1] + n_send_buffer[ptb->s_comm -1] ) * s_data_tot;
  size_t s_recv_buffer = ( i_recv_buffer[ptb->s_comm - 1] + n_recv_buffer[ptb->s_comm -1] ) * s_data_tot;

  unsigned char *send_buffer;
 PDM_malloc(send_buffer,s_send_buffer,unsigned char);
  unsigned char *recv_buffer;
 PDM_malloc(recv_buffer,s_recv_buffer,unsigned char);

  assert (send_buffer != NULL);
  assert (recv_buffer != NULL);

  _prepare_send_buffer(ptb,
                       s_data,
                       t_stride,
                       cst_stride,
                       part_stride,
                       part_data,
                       i_send_buffer,
                       n_send_buffer,
                       send_buffer);

  /*
   * Data exchange
   */
  int mandatory_size = PDM_size_idx_from_stride (n_send_buffer, ptb->s_comm, ptb->comm);
  mandatory_size = PDM_MAX(PDM_size_idx_from_stride (n_send_buffer, ptb->s_comm, ptb->comm), mandatory_size);

  if (mandatory_size > 32) {
    PDM_MPI_Alltoallv_p2p_l(send_buffer,
                            n_send_buffer,
                            i_send_buffer,
                            mpi_type,
                            recv_buffer,
                            n_recv_buffer,
                            i_recv_buffer,
                            mpi_type,
                            ptb->comm);
  }

  else {

    if (ptb->p2p_factor < ptb->part_active_rank) {
<<<<<<< HEAD

      int *_i_send_buffer = (int *) malloc(sizeof(int) * ptb->s_comm);
      int *_i_recv_buffer = (int *) malloc(sizeof(int) * ptb->s_comm);

=======
     
      int *_i_send_buffer;
      PDM_malloc(_i_send_buffer,ptb->s_comm,int);
      int *_i_recv_buffer;
      PDM_malloc(_i_recv_buffer,ptb->s_comm,int);
     
>>>>>>> e9cba06a
      for (int i = 0; i < ptb->s_comm; i++) {
        _i_send_buffer[i] = (int) i_send_buffer[i];
        _i_recv_buffer[i] = (int) i_recv_buffer[i];
      }

      PDM_MPI_Alltoallv(send_buffer,
                        n_send_buffer,
                        _i_send_buffer,
                        mpi_type,
                        recv_buffer,
                        n_recv_buffer,
                        _i_recv_buffer,
                        mpi_type,
                        ptb->comm);

<<<<<<< HEAD
      free (_i_send_buffer);
      free (_i_recv_buffer);
=======
     PDM_free(_i_send_buffer); 
     PDM_free(_i_recv_buffer); 
>>>>>>> e9cba06a
    }

    else {

      PDM_MPI_Alltoallv_p2p_l(send_buffer,
                              n_send_buffer,
                              i_send_buffer,
                              mpi_type,
                              recv_buffer,
                              n_recv_buffer,
                              i_recv_buffer,
                              mpi_type,
                              ptb->comm);

    }
  }

  /*
   * Statistics
   */
  for (int i = 0; i < ptb->s_comm; i++) {
    if (ptb->i_rank != i) {
      exch_data[1] += n_recv_buffer[i];
      exch_data[0] += n_send_buffer[i];
    }
  }

 PDM_free(send_buffer);
 PDM_free(n_send_buffer);
 PDM_free(i_send_buffer);
 PDM_free(n_recv_buffer);
 PDM_free(i_recv_buffer);

  int s_block_data = _post_treatment(ptb,
                                     s_data,
                                     t_stride,
                                     cst_stride,
                                     recv_stride,
                                     recv_buffer,
                                     s_recv_buffer,
                                     block_stride,
                                     block_data);
 PDM_free(recv_buffer);
  PDM_MPI_Type_free(&mpi_type);

  PDM_timer_hang_on(t_timer[DATA_EXCHANGE]);
  double t2_elaps = PDM_timer_elapsed(t_timer[DATA_EXCHANGE]);
  double t2_cpu   = PDM_timer_cpu    (t_timer[DATA_EXCHANGE]);

  t_elaps[DATA_EXCHANGE] += (t2_elaps - t1_elaps);
  t_cpu  [DATA_EXCHANGE] += (t2_cpu   - t1_cpu  );

  return s_block_data;
}

/**
 *
 * \brief Initialize a data exchange
 *
 * \param [in]   ptb          Part to block structure
 * \param [in]   s_data       Data size
 * \param [in]   t_stride     Stride type
 * \param [in]   var_stride   Variable stride (size = n_part) only for \ref PDM_writer_STRIDE_VAR
 * \param [in]   cst_stride   Stride only for \ref PDM_writer_STRIDE_CST
 *
 * \return       Size of highest block
 *
 */

void
PDM_part_to_block_reverse_exch
(
 PDM_part_to_block_t *ptb,
 size_t               s_data,
 PDM_stride_t         t_stride,
 int                  cst_stride,
 int                 *block_stride,
 void                *block_data,
 int               ***part_stride,
 void              ***part_data
)
{
  assert(ptb->enable_reverse == 1);

  size_t *i_send_buffer;
  PDM_malloc(i_send_buffer,ptb->s_comm,size_t);
  size_t *i_recv_buffer;
  PDM_malloc(i_recv_buffer,ptb->s_comm,size_t);
  int *n_send_buffer;
  PDM_malloc(n_send_buffer,ptb->s_comm,int   );
  int *n_recv_buffer;
  PDM_malloc(n_recv_buffer,ptb->s_comm,int   );

  int s_data_tot = s_data;
  if(t_stride == PDM_STRIDE_CST_INTERLACED) {
    s_data_tot = s_data * cst_stride;
  }

  PDM_MPI_Datatype mpi_type;
  PDM_MPI_Type_create_contiguous(s_data_tot, PDM_MPI_BYTE, &mpi_type);
  PDM_MPI_Type_commit(&mpi_type);

  /*
   * Exchange Stride and build buffer properties
   */
  int *send_stride = NULL; // Release in post-treatment
  int *recv_stride = NULL; // Release in post-treatment
  _prepare_reverse_exchange(ptb,
                            s_data,
                            t_stride,
                            cst_stride,
                            block_stride,
                            i_send_buffer,
                            i_recv_buffer,
                            n_send_buffer,
                            n_recv_buffer,
                            &send_stride,
                            &recv_stride);

  /*
   * Prepare buffer
   */
  size_t s_send_buffer = ( i_send_buffer[ptb->s_comm - 1] + n_send_buffer[ptb->s_comm -1] ) * s_data_tot;
  size_t s_recv_buffer = ( i_recv_buffer[ptb->s_comm - 1] + n_recv_buffer[ptb->s_comm -1] ) * s_data_tot;

  unsigned char *send_buffer;
 PDM_malloc(send_buffer,s_send_buffer,unsigned char);
  unsigned char *recv_buffer;
 PDM_malloc(recv_buffer,s_recv_buffer,unsigned char);

  assert (send_buffer != NULL);
  assert (recv_buffer != NULL);

  _prepare_reverse_send_buffer(ptb,
                               s_data,
                               t_stride,
                               cst_stride,
                               send_stride,
                               block_stride,
                               block_data,
                               i_send_buffer,
                               n_send_buffer,
                               send_buffer);

  /*
   * Data exchange
   */

  int mandatory_size = PDM_size_idx_from_stride (n_send_buffer, ptb->s_comm, ptb->comm);
  mandatory_size = PDM_MAX(PDM_size_idx_from_stride (n_send_buffer, ptb->s_comm, ptb->comm), mandatory_size);

  if (mandatory_size > 32) {
    PDM_MPI_Alltoallv_p2p_l(send_buffer,
                            n_send_buffer,
                            i_send_buffer,
                            mpi_type,
                            recv_buffer,
                            n_recv_buffer,
                            i_recv_buffer,
                            mpi_type,
                            ptb->comm);
  }

  else {

    if (ptb->p2p_factor < ptb->part_active_rank) {
<<<<<<< HEAD

      int *_i_send_buffer = (int *) malloc(sizeof(int) * ptb->s_comm);
      int *_i_recv_buffer = (int *) malloc(sizeof(int) * ptb->s_comm);

=======
     
      int *_i_send_buffer;
      PDM_malloc(_i_send_buffer,ptb->s_comm,int);
      int *_i_recv_buffer;
      PDM_malloc(_i_recv_buffer,ptb->s_comm,int);
     
>>>>>>> e9cba06a
      for (int i = 0; i < ptb->s_comm; i++) {
        _i_send_buffer[i] = (int) i_send_buffer[i];
        _i_recv_buffer[i] = (int) i_recv_buffer[i];
      }

      PDM_MPI_Alltoallv(send_buffer,
                        n_send_buffer,
                        _i_send_buffer,
                        mpi_type,
                        recv_buffer,
                        n_recv_buffer,
                        _i_recv_buffer,
                        mpi_type,
                        ptb->comm);

<<<<<<< HEAD
      free (_i_send_buffer);
      free (_i_recv_buffer);
=======
     PDM_free(_i_send_buffer); 
     PDM_free(_i_recv_buffer); 
>>>>>>> e9cba06a
    }

    else {

      PDM_MPI_Alltoallv_p2p_l(send_buffer,
                              n_send_buffer,
                              i_send_buffer,
                              mpi_type,
                              recv_buffer,
                              n_recv_buffer,
                              i_recv_buffer,
                              mpi_type,
                              ptb->comm);

    }
  }

  _post_treatment_reverse(ptb,
                          s_data,
                          t_stride,
                          cst_stride,
                          recv_stride,
                          recv_buffer,
                          n_recv_buffer,
                          i_recv_buffer,
                          part_stride,
                          part_data);
  PDM_MPI_Type_free(&mpi_type);

 PDM_free(recv_buffer);
 PDM_free(send_buffer);

 PDM_free(i_send_buffer);
 PDM_free(i_recv_buffer);
 PDM_free(n_send_buffer);
 PDM_free(n_recv_buffer);
}

/**
 *
 * \brief Initialize a data exchange
 *
 * \param [in]   ptb          Part to block structure
 * \param [in]   s_data       Data size
 * \param [in]   t_stride     Stride type
 * \param [in]   var_stride   Variable stride (size = n_part) only for \ref PDM_writer_STRIDE_VAR
 * \param [in]   cst_stride   Stride only for \ref PDM_writer_STRIDE_CST
 *
 * \return       Size of highest block
 *
 */

void
PDM_part_to_block_iexch
(
       PDM_part_to_block_t  *ptb,
 const PDM_mpi_comm_kind_t   k_comm,
       size_t                s_data,
       PDM_stride_t          t_stride,
       int                   cst_stride,
       int                 **part_stride,
       void                **part_data,
       int                 **block_stride,
       void                **block_data,
       int                  *request
)
{
  if ((ptb->t_post == PDM_PART_TO_BLOCK_POST_MERGE) &&
      (t_stride ==  PDM_STRIDE_CST_INTERLACED)) {
    PDM_error(__FILE__, __LINE__, 0,"PDM_part_to_block_exch : PDM_writer_STRIDE_CST is not compatible PDM_writer_POST_MERGE post\n");
    abort ();
  }

  /*
   * Take next id for message and buffer
   */
  int request_id = ptb->next_request++;
  request_id %= ptb->max_exch_request;
  *request = request_id;

  assert(ptb->wait_status[request_id] == 2);

  PDM_malloc(ptb->i_send_buffer[request_id],ptb->s_comm,int);
  PDM_malloc(ptb->i_recv_buffer[request_id],ptb->s_comm,int);
  PDM_malloc(ptb->n_send_buffer[request_id],ptb->s_comm,int);
  PDM_malloc(ptb->n_recv_buffer[request_id],ptb->s_comm,int);

  ptb->block_stride[request_id] = block_stride;
  ptb->block_data  [request_id] = block_data;

  /* Store additionnal information necessary for post-process */
  ptb->s_data    [request_id] = s_data;
  ptb->t_stride  [request_id] = t_stride;
  ptb->cst_stride[request_id] = cst_stride;
  ptb->comm_kind [request_id] = k_comm;

  /* Short cut */
  int* i_send_buffer = ptb->i_send_buffer[request_id];
  int* i_recv_buffer = ptb->i_recv_buffer[request_id];
  int* n_send_buffer = ptb->n_send_buffer[request_id];
  int* n_recv_buffer = ptb->n_recv_buffer[request_id];

  size_t *tmp_i_send_buffer;
  PDM_malloc(tmp_i_send_buffer,ptb->s_comm,size_t);
  size_t *tmp_i_recv_buffer;
  PDM_malloc(tmp_i_recv_buffer,ptb->s_comm,size_t);

  int s_data_tot = s_data;
  if(t_stride == PDM_STRIDE_CST_INTERLACED) {
    s_data_tot = s_data * cst_stride;
  }

  PDM_MPI_Datatype mpi_type;
  PDM_MPI_Type_create_contiguous(s_data_tot, PDM_MPI_BYTE, &mpi_type);
  PDM_MPI_Type_commit(&mpi_type);
  ptb->mpi_type[request_id] = mpi_type;

  /*
   * Exchange Stride and build buffer properties
   */
  int *recv_stride = NULL; // Release in post-treatment
  _prepare_exchange(ptb,
                    s_data,
                    t_stride,
                    cst_stride,
                    part_stride,
                    tmp_i_send_buffer,
                    tmp_i_recv_buffer,
                    n_send_buffer,
                    n_recv_buffer,
                    &recv_stride);
  ptb->recv_stride[request_id] = recv_stride;

  /*
   * Data exchange
   */
  int s_send_buffer = ( tmp_i_send_buffer[ptb->s_comm - 1] + n_send_buffer[ptb->s_comm -1] ) * s_data_tot;
  int s_recv_buffer = ( tmp_i_recv_buffer[ptb->s_comm - 1] + n_recv_buffer[ptb->s_comm -1] ) * s_data_tot;

  if(k_comm == PDM_MPI_COMM_KIND_WIN_RMA) {

    PDM_MPI_Win_allocate(s_send_buffer, sizeof(unsigned char), ptb->comm, &ptb->send_buffer[request_id], &ptb->win_send[request_id]);
    PDM_MPI_Win_allocate(s_recv_buffer, sizeof(unsigned char), ptb->comm, &ptb->recv_buffer[request_id], &ptb->win_recv[request_id]);

  } else {

    PDM_malloc(ptb->send_buffer[request_id],s_send_buffer,unsigned char);
    PDM_malloc(ptb->recv_buffer[request_id],s_recv_buffer,unsigned char);

  }

  /* Shortcut */
  unsigned char *send_buffer = ptb->send_buffer[request_id];
  unsigned char *recv_buffer = ptb->recv_buffer[request_id];

  assert (send_buffer != NULL);
  assert (recv_buffer != NULL);

  _prepare_send_buffer(ptb,
                       s_data,
                       t_stride,
                       cst_stride,
                       part_stride,
                       part_data,
                       tmp_i_send_buffer,
                       n_send_buffer,
                       send_buffer);

  /*
   * Copy back
   */
  for (int i = 0; i < ptb->s_comm; i++) {
    i_send_buffer[i] = (int ) tmp_i_send_buffer[i];
    i_recv_buffer[i] = (int ) tmp_i_recv_buffer[i];
  }

 PDM_free(tmp_i_send_buffer);
 PDM_free(tmp_i_recv_buffer);

  if (k_comm == PDM_MPI_COMM_KIND_P2P) {
    printf ("Error PDM_part_to_block_iexch : "
            " PDM_MPI_COMM_KIND_P2P k_comm is not implemented yet\n");
    abort();
  } else if(k_comm == PDM_MPI_COMM_KIND_COLLECTIVE) {
    PDM_MPI_Ialltoallv(send_buffer,
                       n_send_buffer,
                       i_send_buffer,
                       mpi_type,
                       recv_buffer,
                       n_recv_buffer,
                       i_recv_buffer,
                       mpi_type,
                       ptb->comm,
                       &ptb->request_mpi[request_id]);
  } else if (k_comm == PDM_MPI_COMM_KIND_NEIGHBOR_COLLECTIVE) {

    printf ("Error PDM_part_to_block_iexch : "
            " PDM_MPI_COMM_KIND_NEIGHBOR_COLLECTIVE k_comm is not implemented yet\n");
    abort();

  } else if (k_comm == PDM_MPI_COMM_KIND_WIN_SHARED_AND_P2P) {

    printf ("Error PDM_part_to_block_iexch : "
            " PDM_MPI_COMM_KIND_WIN_SHARED_AND_P2P k_comm is not implemented yet\n");
    abort();

  } else if (k_comm == PDM_MPI_COMM_KIND_WIN_SHARED_AND_COLLECTIVE) {

    printf ("Error PDM_part_to_block_iexch : "
            " PDM_MPI_COMM_KIND_WIN_SHARED_AND_COLLECTIVE k_comm is not implemented yet\n");
    abort();

  } else if (k_comm == PDM_MPI_COMM_KIND_WIN_SHARED_AND_NEIGHBOR_COLLECTIVE) {

    printf ("Error PDM_part_to_block_iexch : "
            " PDM_MPI_COMM_KIND_WIN_SHARED_AND_NEIGHBOR_COLLECTIVE k_comm is not implemented yet\n");
    abort();

  } else if (k_comm == PDM_MPI_COMM_KIND_WIN_RMA) {

    // double t1 = PDM_MPI_Wtime();
    PDM_MPI_Win_fence(0, ptb->win_send[request_id]);
    PDM_MPI_Win_fence(0, ptb->win_recv[request_id]);
    PDM_MPI_Get_ialltoallv(ptb->win_send[request_id],
                           ptb->win_recv[request_id],
                           send_buffer,
                           n_send_buffer,
                           i_send_buffer,
                           mpi_type,
                           recv_buffer,
                           n_recv_buffer,
                           i_recv_buffer,
                           mpi_type,
                           ptb->comm);
    // double dt = PDM_MPI_Wtime() - t1;
    // log_trace("PDM_MPI_Get_ialltoallv + fence dt = %12.5e \n", dt);

  }


  ptb->wait_status[request_id] = 0;
}



/**
 *
 * \brief Initialize a data exchange
 *
 * \param [in]   ptb          Part to block structure
 * \param [in]   s_data       Data size
 * \param [in]   t_stride     Stride type
 * \param [in]   var_stride   Variable stride (size = n_part) only for \ref PDM_writer_STRIDE_VAR
 * \param [in]   cst_stride   Stride only for \ref PDM_writer_STRIDE_CST
 *
 * \return       Size of highest block
 *
 */

void
PDM_part_to_block_reverse_iexch
(
       PDM_part_to_block_t  *ptb,
 const PDM_mpi_comm_kind_t   k_comm,
       size_t                s_data,
       PDM_stride_t          t_stride,
       int                   cst_stride,
       int                  *block_stride,
       void                 *block_data,
       int                ***part_stride,
       void               ***part_data,
       int                  *request
)
{
  assert(ptb->enable_reverse == 1);

  /*
   * Take next id for message and buffer
   */
  int request_id = ptb->next_request++;
  request_id %= ptb->max_exch_request;
  *request = request_id;

  assert(ptb->wait_status[request_id] == 2);

  PDM_malloc(ptb->i_send_buffer[request_id],ptb->s_comm,int);
  PDM_malloc(ptb->i_recv_buffer[request_id],ptb->s_comm,int);
  PDM_malloc(ptb->n_send_buffer[request_id],ptb->s_comm,int);
  PDM_malloc(ptb->n_recv_buffer[request_id],ptb->s_comm,int);

  ptb->part_stride[request_id] = part_stride;
  ptb->part_data  [request_id] = part_data;


  /* Store additionnal information necessary for post-process */
  ptb->s_data    [request_id] = s_data;
  ptb->t_stride  [request_id] = t_stride;
  ptb->cst_stride[request_id] = cst_stride;
  ptb->comm_kind [request_id] = k_comm;

  /* Short cut */
  int* i_send_buffer = ptb->i_send_buffer[request_id];
  int* i_recv_buffer = ptb->i_recv_buffer[request_id];
  int* n_send_buffer = ptb->n_send_buffer[request_id];
  int* n_recv_buffer = ptb->n_recv_buffer[request_id];

  size_t *tmp_i_send_buffer;
  PDM_malloc(tmp_i_send_buffer,ptb->s_comm,size_t);
  size_t *tmp_i_recv_buffer;
  PDM_malloc(tmp_i_recv_buffer,ptb->s_comm,size_t);

  int s_data_tot = s_data;
  if(t_stride == PDM_STRIDE_CST_INTERLACED) {
    s_data_tot = s_data * cst_stride;
  }

  PDM_MPI_Datatype mpi_type;
  PDM_MPI_Type_create_contiguous(s_data_tot, PDM_MPI_BYTE, &mpi_type);
  PDM_MPI_Type_commit(&mpi_type);
  ptb->mpi_type[request_id] = mpi_type;

  /*
   * Exchange Stride and build buffer properties
   */
  int *send_stride = NULL; // Release in post-treatment
  int *recv_stride = NULL; // Release in post-treatment
  _prepare_reverse_exchange(ptb,
                            s_data,
                            t_stride,
                            cst_stride,
                            block_stride,
                            tmp_i_send_buffer,
                            tmp_i_recv_buffer,
                            n_send_buffer,
                            n_recv_buffer,
                            &send_stride,
                            &recv_stride);
  ptb->recv_stride[request_id] = recv_stride;

  /*
   * Data exchange
   */
  int s_send_buffer = (tmp_i_send_buffer[ptb->s_comm - 1] + n_send_buffer[ptb->s_comm -1]) * s_data_tot;
  int s_recv_buffer = (tmp_i_recv_buffer[ptb->s_comm - 1] + n_recv_buffer[ptb->s_comm -1]) * s_data_tot;

  if(k_comm == PDM_MPI_COMM_KIND_WIN_RMA) {

    PDM_MPI_Win_allocate(s_send_buffer, sizeof(unsigned char), ptb->comm, &ptb->send_buffer[request_id], &ptb->win_send[request_id]);
    PDM_MPI_Win_allocate(s_recv_buffer, sizeof(unsigned char), ptb->comm, &ptb->recv_buffer[request_id], &ptb->win_recv[request_id]);

  } else {

    PDM_malloc(ptb->send_buffer[request_id],s_send_buffer,unsigned char);
    PDM_malloc(ptb->recv_buffer[request_id],s_recv_buffer,unsigned char);

  }

  /* Shortcut */
  unsigned char *send_buffer = ptb->send_buffer[request_id];
  unsigned char *recv_buffer = ptb->recv_buffer[request_id];

  assert (send_buffer != NULL);
  assert (recv_buffer != NULL);

  _prepare_reverse_send_buffer(ptb,
                               s_data,
                               t_stride,
                               cst_stride,
                               send_stride,
                               block_stride,
                               block_data,
                               tmp_i_send_buffer,
                               n_send_buffer,
                               send_buffer);

  /*
   * Copy back
   */
  for (int i = 0; i < ptb->s_comm; i++) {
    i_send_buffer[i] = (int ) tmp_i_send_buffer[i];
    i_recv_buffer[i] = (int ) tmp_i_recv_buffer[i];
  }

 PDM_free(tmp_i_send_buffer);
 PDM_free(tmp_i_recv_buffer);

  if (k_comm == PDM_MPI_COMM_KIND_P2P) {
    printf ("Error PDM_part_to_block_iexch : "
            " PDM_MPI_COMM_KIND_NEIGHBOR_COLLECTIVE k_comm is not implemented yet\n");
    abort();
  } else if(k_comm == PDM_MPI_COMM_KIND_COLLECTIVE) {
    PDM_MPI_Ialltoallv(send_buffer,
                       n_send_buffer,
                       i_send_buffer,
                       mpi_type,
                       recv_buffer,
                       n_recv_buffer,
                       i_recv_buffer,
                       mpi_type,
                       ptb->comm,
                       &ptb->request_mpi[request_id]);
  } else if (k_comm == PDM_MPI_COMM_KIND_NEIGHBOR_COLLECTIVE) {

    printf ("Error PDM_part_to_block_iexch : "
            " PDM_MPI_COMM_KIND_NEIGHBOR_COLLECTIVE k_comm is not implemented yet\n");
    abort();

  } else if (k_comm == PDM_MPI_COMM_KIND_WIN_SHARED_AND_P2P) {

    printf ("Error PDM_part_to_block_iexch : "
            " PDM_MPI_COMM_KIND_WIN_SHARED_AND_P2P k_comm is not implemented yet\n");
    abort();

  } else if (k_comm == PDM_MPI_COMM_KIND_WIN_SHARED_AND_COLLECTIVE) {

    printf ("Error PDM_part_to_block_iexch : "
            " PDM_MPI_COMM_KIND_WIN_SHARED_AND_COLLECTIVE k_comm is not implemented yet\n");
    abort();

  } else if (k_comm == PDM_MPI_COMM_KIND_WIN_SHARED_AND_NEIGHBOR_COLLECTIVE) {

    printf ("Error PDM_part_to_block_iexch : "
            " PDM_MPI_COMM_KIND_WIN_SHARED_AND_NEIGHBOR_COLLECTIVE k_comm is not implemented yet\n");
    abort();

  } else if (k_comm == PDM_MPI_COMM_KIND_WIN_RMA) {

    // double t1 = PDM_MPI_Wtime();
    PDM_MPI_Win_fence(0, ptb->win_send[request_id]);
    PDM_MPI_Win_fence(0, ptb->win_recv[request_id]);
    PDM_MPI_Get_ialltoallv(ptb->win_send[request_id],
                           ptb->win_recv[request_id],
                           send_buffer,
                           n_send_buffer,
                           i_send_buffer,
                           mpi_type,
                           recv_buffer,
                           n_recv_buffer,
                           i_recv_buffer,
                           mpi_type,
                           ptb->comm);
    // double dt = PDM_MPI_Wtime() - t1;
    // log_trace("PDM_MPI_Get_ialltoallv + fence dt = %12.5e \n", dt);

  }


  ptb->wait_status[request_id] = 0;
}




/**
 *
 * \brief Wait for an exchange
 *
 * \param [in]   ptb          Part to block structure
 * \param [in]   request_id   Internal id of the current exchange
 *
 * \return       Size of highest block
 */
int
PDM_part_to_block_iexch_wait
(
 PDM_part_to_block_t *ptb,
 int                  request_id
)
{
  // printf("PDM_part_to_block_async_wait::request_id::%d \n", request_id);

  assert(ptb->wait_status[request_id] == 0);

  if(ptb->comm_kind[request_id] == PDM_MPI_COMM_KIND_WIN_RMA) {
    PDM_MPI_Win_fence(0, ptb->win_send[request_id]);
    PDM_MPI_Win_fence(0, ptb->win_recv[request_id]);
  } else {
    int code = PDM_MPI_Wait(&ptb->request_mpi[request_id]);
    assert(code == PDM_MPI_SUCCESS);
  }

  PDM_MPI_Type_free(&ptb->mpi_type[request_id]);

  ptb->wait_status[request_id] = 1;
  size_t       s_data     = ptb->s_data    [request_id];
  PDM_stride_t t_stride   = ptb->t_stride  [request_id];
  int          cst_stride = ptb->cst_stride[request_id];

  int s_data_tot = s_data;
  if(t_stride == PDM_STRIDE_CST_INTERLACED) {
    s_data_tot = s_data * cst_stride;
  }

  /*
   *  Post-treatment
   */
  size_t s_recv_buffer = ( ptb->i_recv_buffer[request_id][ptb->s_comm - 1] + ptb->n_recv_buffer[request_id][ptb->s_comm -1]) * s_data_tot;

  if(ptb->comm_kind[request_id] == PDM_MPI_COMM_KIND_WIN_RMA) {
    PDM_MPI_Win_free(&ptb->win_send[request_id]);
    ptb->win_send[request_id] = PDM_MPI_WIN_NULL;
  } else {
   PDM_free(ptb->send_buffer  [request_id]);
  }
 PDM_free(ptb->n_send_buffer[request_id]);
 PDM_free(ptb->i_send_buffer[request_id]);
 PDM_free(ptb->n_recv_buffer[request_id]);
 PDM_free(ptb->i_recv_buffer[request_id]);

  ptb->send_buffer  [request_id] = NULL;
  ptb->n_send_buffer[request_id] = NULL;
  ptb->i_send_buffer[request_id] = NULL;
  ptb->n_recv_buffer[request_id] = NULL;
  ptb->i_recv_buffer[request_id] = NULL;

  int           *recv_stride = ptb->recv_stride[request_id];
  unsigned char *recv_buffer = ptb->recv_buffer[request_id];

  // recv_stride is free inside
  int s_block_data = _post_treatment(ptb,
                                     s_data,
                                     t_stride,
                                     cst_stride,
                                     recv_stride,
                                     recv_buffer,
                                     s_recv_buffer,
                                     ptb->block_stride[request_id],
                                     ptb->block_data  [request_id]);

  /*
   * Free
   */

  if(ptb->comm_kind[request_id] == PDM_MPI_COMM_KIND_WIN_RMA) {
    PDM_MPI_Win_free(&ptb->win_recv[request_id]);
    ptb->win_recv[request_id] = PDM_MPI_WIN_NULL;
  } else {
   PDM_free(ptb->recv_buffer  [request_id]);
  }
  ptb->recv_stride [request_id] = NULL;
  ptb->recv_buffer [request_id] = NULL;
  ptb->block_stride[request_id] = NULL;
  ptb->block_data  [request_id] = NULL;


  ptb->wait_status[request_id] = 2;

  return s_block_data;
}



/**
 *
 * \brief Wait for an exchange
 *
 * \param [in]   ptb          Part to block structure
 * \param [in]   request_id   Internal id of the current exchange
 *
 * \return       Size of highest block
 */
void
PDM_part_to_block_reverse_iexch_wait
(
 PDM_part_to_block_t *ptb,
 int                  request_id
)
{
  // printf("PDM_part_to_block_async_wait::request_id::%d \n", request_id);

  assert(ptb->wait_status[request_id] == 0);

  if(ptb->comm_kind[request_id] == PDM_MPI_COMM_KIND_WIN_RMA) {
    PDM_MPI_Win_fence(0, ptb->win_send[request_id]);
    PDM_MPI_Win_fence(0, ptb->win_recv[request_id]);
  } else {
    int code = PDM_MPI_Wait(&ptb->request_mpi[request_id]);
    assert(code == PDM_MPI_SUCCESS);
  }

  PDM_MPI_Type_free(&ptb->mpi_type[request_id]);

  ptb->wait_status[request_id] = 1;
  size_t       s_data     = ptb->s_data    [request_id];
  PDM_stride_t t_stride   = ptb->t_stride  [request_id];
  int          cst_stride = ptb->cst_stride[request_id];

  /*
   *  Post-treatment
   */
  if(ptb->comm_kind[request_id] == PDM_MPI_COMM_KIND_WIN_RMA) {
    PDM_MPI_Win_free(&ptb->win_send[request_id]);
    ptb->win_send[request_id] = PDM_MPI_WIN_NULL;
  } else {
   PDM_free(ptb->send_buffer  [request_id]);
  }
 PDM_free(ptb->n_send_buffer[request_id]);
 PDM_free(ptb->i_send_buffer[request_id]);

  ptb->send_buffer  [request_id] = NULL;
  ptb->n_send_buffer[request_id] = NULL;
  ptb->i_send_buffer[request_id] = NULL;

  int           *recv_stride = ptb->recv_stride[request_id];
  unsigned char *recv_buffer = ptb->recv_buffer[request_id];

  size_t *tmp_i_recv_buffer;
  PDM_malloc(tmp_i_recv_buffer,(ptb->s_comm+1) ,size_t);
  tmp_i_recv_buffer[0] = 0;
  for(int i = 0; i < ptb->s_comm; ++i) {
    tmp_i_recv_buffer[i+1] = tmp_i_recv_buffer[i] + ptb->n_recv_buffer[request_id][i];
  }

  _post_treatment_reverse(ptb,
                          s_data,
                          t_stride,
                          cst_stride,
                          recv_stride,
                          recv_buffer,
                          ptb->n_recv_buffer[request_id],
                          tmp_i_recv_buffer,
                          ptb->part_stride  [request_id],
                          ptb->part_data    [request_id]);

 PDM_free(tmp_i_recv_buffer);
 PDM_free(ptb->n_recv_buffer[request_id]);
 PDM_free(ptb->i_recv_buffer[request_id]);
  ptb->n_recv_buffer[request_id] = NULL;
  ptb->i_recv_buffer[request_id] = NULL;

  /*
   * Free
   */

  if(ptb->comm_kind[request_id] == PDM_MPI_COMM_KIND_WIN_RMA) {
    PDM_MPI_Win_free(&ptb->win_recv[request_id]);
    ptb->win_recv[request_id] = PDM_MPI_WIN_NULL;
  } else {
   PDM_free(ptb->recv_buffer  [request_id]);
  }
  ptb->recv_stride [request_id] = NULL;
  ptb->recv_buffer [request_id] = NULL;
  ptb->part_stride [request_id] = NULL;
  ptb->part_data   [request_id] = NULL;

  ptb->wait_status[request_id] = 2;

}

/**
 *
 * \brief Initialize a data exchange
 *
 * \param [in]   ptb          Part to block structure
 * \param [in]   s_data       Data size
 * \param [in]   t_stride     Stride type
 * \param [in]   var_stride   Variable stride (size = n_part) only for \ref PDM_writer_STRIDE_VAR
 * \param [in]   cst_stride   Stride only for \ref PDM_writer_STRIDE_CST
 *
 * \return       Size of highest block
 *
 */
int
PDM_part_to_block_async_exch
(
 PDM_part_to_block_t *ptb,
 size_t               s_data,
 PDM_stride_t         t_stride,
 int                  cst_stride,
 int                **part_stride,
 void               **part_data
)
{

  if ((ptb->t_post == PDM_PART_TO_BLOCK_POST_MERGE) &&
      (t_stride ==  PDM_STRIDE_CST_INTERLACED)) {
    PDM_error(__FILE__, __LINE__, 0,"PDM_part_to_block_exch : PDM_writer_STRIDE_CST is not compatible PDM_writer_POST_MERGE post\n");
    abort ();
  }

  /*
   * Take next id for message and buffer
   */
  int request_id = ptb->next_request++;
  request_id %= ptb->max_exch_request;

  assert(ptb->wait_status[request_id] == 2);

  PDM_malloc(ptb->i_send_buffer[request_id],ptb->s_comm,int);
  PDM_malloc(ptb->i_recv_buffer[request_id],ptb->s_comm,int);
  PDM_malloc(ptb->n_send_buffer[request_id],ptb->s_comm,int);
  PDM_malloc(ptb->n_recv_buffer[request_id],ptb->s_comm,int);

  /* Store additionnal information necessary for post-process */
  ptb->s_data    [request_id] = s_data;
  ptb->t_stride  [request_id] = t_stride;
  ptb->cst_stride[request_id] = cst_stride;

  /* Short cut */
  int* i_send_buffer = ptb->i_send_buffer[request_id];
  int* i_recv_buffer = ptb->i_recv_buffer[request_id];
  int* n_send_buffer = ptb->n_send_buffer[request_id];
  int* n_recv_buffer = ptb->n_recv_buffer[request_id];

  size_t *tmp_i_send_buffer;
  PDM_malloc(tmp_i_send_buffer,ptb->s_comm,size_t);
  size_t *tmp_i_recv_buffer;
  PDM_malloc(tmp_i_recv_buffer,ptb->s_comm,size_t);

  int s_data_tot = s_data;
  if(t_stride == PDM_STRIDE_CST_INTERLACED) {
    s_data_tot = s_data * cst_stride;
  }

  PDM_MPI_Datatype mpi_type;
  PDM_MPI_Type_create_contiguous(s_data_tot, PDM_MPI_BYTE, &mpi_type);
  PDM_MPI_Type_commit(&mpi_type);
  ptb->mpi_type[request_id] = mpi_type;


  /*
   * Exchange Stride and build buffer properties
   */
  int *recv_stride = NULL; // Release in post-treatment
  _prepare_exchange(ptb,
                    s_data,
                    t_stride,
                    cst_stride,
                    part_stride,
                    tmp_i_send_buffer,
                    tmp_i_recv_buffer,
                    n_send_buffer,
                    n_recv_buffer,
                    &recv_stride);
  ptb->recv_stride[request_id] = recv_stride;

  /*
   * Data exchange
   */
  int s_send_buffer = ( tmp_i_send_buffer[ptb->s_comm - 1] + n_send_buffer[ptb->s_comm -1] ) * s_data_tot;
  int s_recv_buffer = ( tmp_i_recv_buffer[ptb->s_comm - 1] + n_recv_buffer[ptb->s_comm -1] ) * s_data_tot;

  PDM_malloc(ptb->send_buffer[request_id],s_send_buffer,unsigned char);
  PDM_malloc(ptb->recv_buffer[request_id],s_recv_buffer,unsigned char);

  /* Shortcut */
  unsigned char *send_buffer = ptb->send_buffer[request_id];
  unsigned char *recv_buffer = ptb->recv_buffer[request_id];

  assert (send_buffer != NULL);
  assert (recv_buffer != NULL);

  _prepare_send_buffer(ptb,
                       s_data,
                       t_stride,
                       cst_stride,
                       part_stride,
                       part_data,
                       tmp_i_send_buffer,
                       n_send_buffer,
                       send_buffer);

  /*
   * Copy back
   */
  for (int i = 0; i < ptb->s_comm; i++) {
    i_send_buffer[i] = (int ) tmp_i_send_buffer[i];
    i_recv_buffer[i] = (int ) tmp_i_recv_buffer[i];
  }

 PDM_free(tmp_i_send_buffer);
 PDM_free(tmp_i_recv_buffer);

  PDM_MPI_Ialltoallv(send_buffer,
                     n_send_buffer,
                     i_send_buffer,
                     mpi_type,
                     recv_buffer,
                     n_recv_buffer,
                     i_recv_buffer,
                     mpi_type,
                     ptb->comm,
                     &ptb->request_mpi[request_id]);

  ptb->wait_status[request_id] = 0;

  return request_id;
}


/**
 *
 * \brief Wait for an exchange
 *
 * \param [in]   ptb          Part to block structure
 * \param [in]   request_id   Internal id of the current exchange
 *
 */
void
PDM_part_to_block_async_wait
(
 PDM_part_to_block_t *ptb,
 int                  request_id
)
{
  // printf("PDM_part_to_block_async_wait::request_id::%d \n", request_id);

  assert(ptb->wait_status[request_id] == 0);

  int code = PDM_MPI_Wait(&ptb->request_mpi[request_id]);
  assert(code == PDM_MPI_SUCCESS);

  ptb->wait_status[request_id] = 1;
  PDM_MPI_Type_free(&ptb->mpi_type[request_id]);

}

/**
 *
 * \brief Get the raw exchange buffer and stride and deallocate memory
 *
 * \param [in]   ptb          Part to block structure
 * \param [in]   request_id   Internal id of the current exchange
 * \param [out]  block_stride Block stride
 * \param [out]  block_data   Block data
 *
 */
int
PDM_part_to_block_asyn_get_raw
(
 PDM_part_to_block_t *ptb,
 int                  request_id,
 int                **block_stride,
 void               **block_data
)
{
  // printf("PDM_part_to_block_asyn_get_raw::request_id::%d \n", request_id);

  assert(ptb->wait_status[request_id] == 1);

 PDM_free(ptb->send_buffer  [request_id]);
 PDM_free(ptb->n_send_buffer[request_id]);
 PDM_free(ptb->i_send_buffer[request_id]);
 PDM_free(ptb->n_recv_buffer[request_id]);
 PDM_free(ptb->i_recv_buffer[request_id]);

  ptb->send_buffer  [request_id] = NULL;
  ptb->n_send_buffer[request_id] = NULL;
  ptb->i_send_buffer[request_id] = NULL;
  ptb->n_recv_buffer[request_id] = NULL;
  ptb->i_recv_buffer[request_id] = NULL;

  /* Mv pointer */
  *block_stride = ptb->recv_stride[request_id];
  *block_data   = ptb->recv_buffer[request_id];

  /* Nulliffy - User is now owner of the excahnge data */
  ptb->recv_stride[request_id] = NULL;
  ptb->recv_buffer[request_id] = NULL;

  ptb->wait_status[request_id] = 2;

  return ptb->tn_recv_data;

}


/**
 *
 * \brief Post-treatment of the recv buffer
 *
 * \param [in]   ptb          Part to block structure
 * \param [in]   request_id   Internal id of the current exchange
 * \param [out]  block_stride Block stride
 * \param [out]  block_data   Block data
 *
 */
int
PDM_part_to_block_asyn_post_treatment
(
 PDM_part_to_block_t *ptb,
 int                  request_id,
 int                **block_stride,
 void               **block_data
)
{
  assert(ptb->wait_status[request_id] == 1);

  size_t       s_data     = ptb->s_data    [request_id];
  PDM_stride_t t_stride   = ptb->t_stride  [request_id];
  int          cst_stride = ptb->cst_stride[request_id];
  int s_data_tot = s_data;
  if(t_stride == PDM_STRIDE_CST_INTERLACED) {
    s_data_tot = s_data * cst_stride;
  }

  // size_t s_send_buffer = ptb->i_send_buffer[request_id][ptb->s_comm - 1] + ptb->n_send_buffer[request_id][ptb->s_comm -1];
  size_t s_recv_buffer = ( ptb->i_recv_buffer[request_id][ptb->s_comm - 1] + ptb->n_recv_buffer[request_id][ptb->s_comm -1] )*s_data_tot;

 PDM_free(ptb->send_buffer  [request_id]);
 PDM_free(ptb->n_send_buffer[request_id]);
 PDM_free(ptb->i_send_buffer[request_id]);
 PDM_free(ptb->n_recv_buffer[request_id]);
 PDM_free(ptb->i_recv_buffer[request_id]);

  ptb->send_buffer  [request_id] = NULL;
  ptb->n_send_buffer[request_id] = NULL;
  ptb->i_send_buffer[request_id] = NULL;
  ptb->n_recv_buffer[request_id] = NULL;
  ptb->i_recv_buffer[request_id] = NULL;


  int           *recv_stride = ptb->recv_stride[request_id];
  unsigned char *recv_buffer = ptb->recv_buffer[request_id];

  // recv_stride is free inside
  int s_block_data = _post_treatment(ptb,
                                     s_data,
                                     t_stride,
                                     cst_stride,
                                     recv_stride,
                                     recv_buffer,
                                     s_recv_buffer,
                                     block_stride,
                                     block_data);

  /*
   * Free
   */
 PDM_free(ptb->recv_buffer  [request_id]);
  ptb->recv_stride[request_id] = NULL;
  ptb->recv_buffer[request_id] = NULL;

  ptb->wait_status[request_id] = 2;

  return s_block_data;
}


/**
 *
 * \brief Free a part to block structure
 *
 * \param [inout] ptb         Part to block structure
 *
 * \return       NULL
 */
PDM_part_to_block_t *
PDM_part_to_block_free
(
 PDM_part_to_block_t *ptb
)
{

  if (ptb->active_ranks != NULL) {
   PDM_free(ptb->active_ranks);
    ptb->active_ranks = NULL;
  }
  if (ptb->dest_proc != NULL) {
   PDM_free(ptb->dest_proc);
    ptb->dest_proc = NULL;
  }
  if (ptb->data_distrib_index != NULL) {
   PDM_free(ptb->data_distrib_index);
    ptb->data_distrib_index = NULL;
  }
  if (ptb->i_send_data != NULL) {
   PDM_free(ptb->i_send_data);
    ptb->i_send_data = NULL;
  }
  if (ptb->i_recv_data != NULL) {
   PDM_free(ptb->i_recv_data);
    ptb->i_recv_data = NULL;
  }
  if (ptb->n_send_data != NULL) {
   PDM_free(ptb->n_send_data);
    ptb->n_send_data = NULL;
  }
  if (ptb->n_recv_data != NULL) {
   PDM_free(ptb->n_recv_data);
    ptb->n_recv_data = NULL;
  }
  if (ptb->sorted_recv_gnum != NULL) {
   PDM_free(ptb->sorted_recv_gnum);
    ptb->sorted_recv_gnum = NULL;
  }

  if (ptb->enable_reverse == 1 && ptb->idx_partial != NULL) {
   PDM_free(ptb->idx_partial);
    ptb->idx_partial = NULL;
  }
  if (ptb->order != NULL) {
   PDM_free(ptb->order);
    ptb->order = NULL;
  }

  // if ((ptb->t_post != PDM_PART_TO_BLOCK_POST_NOTHING) && (ptb->block_gnum != NULL)) {
  //  PDM_free(ptb->block_gnum);
  //   ptb->block_gnum = NULL;
  // }
  if ((ptb->t_post != PDM_PART_TO_BLOCK_POST_NOTHING      ) &&
      (ptb->t_post != PDM_PART_TO_BLOCK_POST_MERGE_UNIFORM) && (ptb->block_gnum != NULL)) {
   PDM_free(ptb->block_gnum);
    ptb->block_gnum = NULL;
  }
  if (ptb->block_gnum_count != NULL) {
   PDM_free(ptb->block_gnum_count);
    ptb->block_gnum_count=NULL;
  }

  if (ptb->weight_g != NULL) {
    for (int i = 0; i < ptb->n_part; i++) {
     PDM_free(ptb->weight_g[i]);
    }
   PDM_free(ptb->weight_g);
  }

  /* This one check if all buffer has been correctly move or delete */
  for(int i_req = 0; i_req < ptb->max_exch_request; ++i_req) {
    assert(ptb->send_buffer  [i_req] == NULL);
    assert(ptb->recv_buffer  [i_req] == NULL);
    assert(ptb->recv_stride  [i_req] == NULL);
    assert(ptb->n_send_buffer[i_req] == NULL);
    assert(ptb->i_send_buffer[i_req] == NULL);
    assert(ptb->n_recv_buffer[i_req] == NULL);
    assert(ptb->i_recv_buffer[i_req] == NULL);
    assert(ptb->block_stride [i_req] == NULL);
    assert(ptb->block_data   [i_req] == NULL);
    assert(ptb->part_stride  [i_req] == NULL);
    assert(ptb->part_data    [i_req] == NULL);
    assert(ptb->win_send     [i_req] == PDM_MPI_WIN_NULL);
    assert(ptb->win_recv     [i_req] == PDM_MPI_WIN_NULL);
    assert(ptb->mpi_type     [i_req] == PDM_MPI_DATATYPE_NULL);
  }

 PDM_free(ptb->s_data       );
 PDM_free(ptb->t_stride     );
 PDM_free(ptb->cst_stride   );
 PDM_free(ptb->wait_status  );
 PDM_free(ptb->request_mpi  );
 PDM_free(ptb->send_buffer  );
 PDM_free(ptb->recv_buffer  );
 PDM_free(ptb->recv_stride  );
 PDM_free(ptb->n_send_buffer);
 PDM_free(ptb->i_send_buffer);
 PDM_free(ptb->n_recv_buffer);
 PDM_free(ptb->i_recv_buffer);
 PDM_free(ptb->block_stride );
 PDM_free(ptb->block_data   );
 PDM_free(ptb->part_stride  );
 PDM_free(ptb->part_data    );

 PDM_free(ptb->comm_kind);
 PDM_free(ptb->win_send );
 PDM_free(ptb->win_recv );
 PDM_free(ptb->mpi_type );

 PDM_free(ptb);

  n_ptb--;
  if (n_ptb == 0) {
    PDM_timer_free(t_timer[MALLOC_ACTIVE_RANKS   ]);
    PDM_timer_free(t_timer[GENERATE_DISTRIB      ]);
    PDM_timer_free(t_timer[BINARY_SEARCH         ]);
    PDM_timer_free(t_timer[CREATE_EXCHANGE       ]);
    PDM_timer_free(t_timer[BLOCK_POST            ]);
    PDM_timer_free(t_timer[GLOBAL_WEIGHTS        ]);
    PDM_timer_free(t_timer[CREATE_FROM_DISTRIB   ]);
    PDM_timer_free(t_timer[CREATE_GEOM           ]);
    PDM_timer_free(t_timer[DATA_EXCHANGE         ]);
  }

  return NULL;
}


/**
 *
 * \brief Return block distribution index
 *
 * \param [in] ptb         Part to block structure
 *
 * \return  Distribution (size = communicator size + 1)
 */

PDM_g_num_t *
PDM_part_to_block_distrib_index_get
(
 PDM_part_to_block_t *ptb
)
{
  return ptb->data_distrib_index;
}


/**
 *
 * \brief Return processus destination
 *
 * \param [in] ptb         Part to block structure
 *
 * \return  Destination (size = sum of partition elements)
 */

PDM_l_num_t *
PDM_part_to_block_destination_get
(
 PDM_part_to_block_t *ptb
)
{
  return ptb->dest_proc;
}

PDM_g_num_t*
PDM_part_to_block_adapt_partial_block_to_block
(
 PDM_part_to_block_t  *ptb,
 int                 **block_n,
 PDM_g_num_t           n_g_block
)
{
  PDM_g_num_t *_block_distrib_idx;
  PDM_malloc(_block_distrib_idx,(ptb->s_comm + 1),PDM_g_num_t);

  for (int i = 0; i < ptb->s_comm + 1; i++) {
    _block_distrib_idx[i] = ptb->data_distrib_index[i];
  }
  int block_n_elt = PDM_part_to_block_n_elt_block_get (ptb);

  int block_n_elt_tot = _block_distrib_idx[ptb->i_rank+1] - _block_distrib_idx[ptb->i_rank];
  int* block_n_tmp = PDM_array_zeros_int(block_n_elt_tot);

  int* _block_n = *block_n;
  for (int i1 = 0; i1 < block_n_elt; i1++) {
    int i = (int) (ptb->block_gnum[i1] - _block_distrib_idx[ptb->i_rank] - 1);
    // printf(" ptb->block_gnum[%i] = %i --> %i (%i)\n", i1, ptb->block_gnum[i1], _block_distrib_idx[ptb->i_rank], i);
    block_n_tmp[i] = _block_n[i1];
  }

  PDM_realloc(*block_n ,*block_n , block_n_elt_tot,int);
  _block_n = *block_n;
  for (int i1 = 0; i1 < block_n_elt_tot; i1++) {
    _block_n[i1] = block_n_tmp[i1];
  }

 PDM_free(block_n_tmp);

  PDM_g_num_t old_max = _block_distrib_idx[ptb->s_comm];
  PDM_g_num_t new_max = n_g_block;
  int diff_last = (int) (new_max - old_max);

  _block_distrib_idx[ptb->s_comm] = new_max;

  if (ptb->i_rank == (ptb->s_comm - 1)) {
    int new_size = block_n_elt_tot + diff_last;
    PDM_realloc(*block_n ,*block_n , new_size,int);
    _block_n = *block_n;
    for (int i = block_n_elt_tot; i < new_size; i++) {
      _block_n[i] = 0;
    }
  }

  return _block_distrib_idx;
}





/**
 *
 * \brief Return global weights of element in the current process
 *
 * \param [in]   ptb          Part to block structure
 *
 * \return  Global weights
 *
 */

double **
PDM_part_to_block_global_weight_get
(
 PDM_part_to_block_t *ptb
)
{
  return ptb->weight_g;
}



/**
 *
 * \brief Get number of MPI ranks
 *
 * \param [in]   ptb          Part to block structure
 *
 * \return  Number of MPI ranks
 *
 */

int
PDM_part_to_block_n_ranks_get
(
 PDM_part_to_block_t *ptb
)
{
  return ptb->s_comm;
}


/**
 *
 * \brief Return total number of element in the current process (summed over all partitions)
 *
 * \param [in]   ptb          Part to block structure
 *
 * \return Total number of element in the current process
 *
 */

int
PDM_part_to_block_n_elt_proc_get
(
 PDM_part_to_block_t *ptb
 )
 {
  return ptb->n_elt_proc;
 }

#undef _MIN
#undef _MAX

#ifdef __cplusplus
}
#endif /* __cplusplus */<|MERGE_RESOLUTION|>--- conflicted
+++ resolved
@@ -1205,17 +1205,10 @@
     PDM_MPI_Type_free(&mpi_morton_type);
   }
 
-<<<<<<< HEAD
-
-  free(send_gnum);
-  free(send_codes);
-  free(part_idx);
-=======
-  
+
  PDM_free(send_gnum);
  PDM_free(send_codes);
  PDM_free(part_idx);
->>>>>>> e9cba06a
 
 
   if(0 == 1) {
@@ -2101,15 +2094,9 @@
       if (ptb->t_post == PDM_PART_TO_BLOCK_POST_CLEANUP) {
         PDM_realloc(_block_data ,_block_data , idx2,unsigned char);
         *block_data = _block_data;
-<<<<<<< HEAD
-        if (ptb->tn_recv_data > 0) {
-          _block_stride = realloc (_block_stride, sizeof(int) * ptb->n_elt_block);
-        }
-=======
 
         PDM_realloc(_block_stride ,_block_stride , ptb->n_elt_block,int);
 
->>>>>>> e9cba06a
         *block_stride = _block_stride;
         s_block_data = idx2 / (int) s_data;
       }
@@ -3146,19 +3133,12 @@
   else {
 
     if (ptb->p2p_factor < ptb->part_active_rank) {
-<<<<<<< HEAD
-
-      int *_i_send_buffer = (int *) malloc(sizeof(int) * ptb->s_comm);
-      int *_i_recv_buffer = (int *) malloc(sizeof(int) * ptb->s_comm);
-
-=======
-     
+
       int *_i_send_buffer;
       PDM_malloc(_i_send_buffer,ptb->s_comm,int);
       int *_i_recv_buffer;
       PDM_malloc(_i_recv_buffer,ptb->s_comm,int);
-     
->>>>>>> e9cba06a
+
       for (int i = 0; i < ptb->s_comm; i++) {
         _i_send_buffer[i] = (int) i_send_buffer[i];
         _i_recv_buffer[i] = (int) i_recv_buffer[i];
@@ -3174,13 +3154,8 @@
                         mpi_type,
                         ptb->comm);
 
-<<<<<<< HEAD
-      free (_i_send_buffer);
-      free (_i_recv_buffer);
-=======
-     PDM_free(_i_send_buffer); 
-     PDM_free(_i_recv_buffer); 
->>>>>>> e9cba06a
+     PDM_free(_i_send_buffer);
+     PDM_free(_i_recv_buffer);
     }
 
     else {
@@ -3347,19 +3322,12 @@
   else {
 
     if (ptb->p2p_factor < ptb->part_active_rank) {
-<<<<<<< HEAD
-
-      int *_i_send_buffer = (int *) malloc(sizeof(int) * ptb->s_comm);
-      int *_i_recv_buffer = (int *) malloc(sizeof(int) * ptb->s_comm);
-
-=======
-     
+
       int *_i_send_buffer;
       PDM_malloc(_i_send_buffer,ptb->s_comm,int);
       int *_i_recv_buffer;
       PDM_malloc(_i_recv_buffer,ptb->s_comm,int);
-     
->>>>>>> e9cba06a
+
       for (int i = 0; i < ptb->s_comm; i++) {
         _i_send_buffer[i] = (int) i_send_buffer[i];
         _i_recv_buffer[i] = (int) i_recv_buffer[i];
@@ -3375,13 +3343,8 @@
                         mpi_type,
                         ptb->comm);
 
-<<<<<<< HEAD
-      free (_i_send_buffer);
-      free (_i_recv_buffer);
-=======
-     PDM_free(_i_send_buffer); 
-     PDM_free(_i_recv_buffer); 
->>>>>>> e9cba06a
+     PDM_free(_i_send_buffer);
+     PDM_free(_i_recv_buffer);
     }
 
     else {
