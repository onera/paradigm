--- conflicted
+++ resolved
@@ -860,7 +860,7 @@
                       ptb->i_recv_data,
                       PDM__PDM_MPI_G_NUM,
                       ptb->comm);
-
+  
     PDM_MPI_Alltoallv(send_codes,
                       ptb->n_send_data,
                       ptb->i_send_data,
@@ -882,7 +882,7 @@
                           ptb->i_recv_data,
                           PDM__PDM_MPI_G_NUM,
                           ptb->comm);
-
+  
     PDM_MPI_Alltoallv_p2p(send_codes,
                           ptb->n_send_data,
                           ptb->i_send_data,
@@ -1162,7 +1162,7 @@
                       ptb->i_recv_data,
                       PDM__PDM_MPI_G_NUM,
                       ptb->comm);
-
+  
     PDM_MPI_Datatype mpi_morton_type;
     PDM_MPI_Type_create_contiguous(4, PDM_MPI_INT, &mpi_morton_type);
     PDM_MPI_Type_commit(&mpi_morton_type);
@@ -1189,7 +1189,7 @@
                           ptb->i_recv_data,
                           PDM__PDM_MPI_G_NUM,
                           ptb->comm);
-
+  
     PDM_MPI_Datatype mpi_morton_type;
     PDM_MPI_Type_create_contiguous(4, PDM_MPI_INT, &mpi_morton_type);
     PDM_MPI_Type_commit(&mpi_morton_type);
@@ -1205,17 +1205,10 @@
     PDM_MPI_Type_free(&mpi_morton_type);
   }
 
-<<<<<<< HEAD
-
- PDM_free(send_gnum);
- PDM_free(send_codes);
- PDM_free(part_idx);
-=======
   
   PDM_free(send_gnum);
   PDM_free(send_codes);
   PDM_free(part_idx);
->>>>>>> 1b425e03
 
 
   if(0 == 1) {
@@ -1750,7 +1743,7 @@
                          ptb->n_send_data,
                          ptb->i_send_data,
                          PDM_MPI_INT,
-                         ptb->comm);
+                         ptb->comm); 
     }
     else {
       PDM_MPI_Alltoallv_p2p (_send_stride,
@@ -1761,7 +1754,7 @@
                              ptb->n_send_data,
                              ptb->i_send_data,
                              PDM_MPI_INT,
-                             ptb->comm);
+                             ptb->comm);      
     }
 
     if(0 == 1) {
@@ -3123,7 +3116,7 @@
    */
   int mandatory_size = PDM_size_idx_from_stride (n_send_buffer, ptb->s_comm, ptb->comm);
   mandatory_size = PDM_MAX(PDM_size_idx_from_stride (n_send_buffer, ptb->s_comm, ptb->comm), mandatory_size);
-
+  
   if (mandatory_size > 32) {
     PDM_MPI_Alltoallv_p2p_l(send_buffer,
                             n_send_buffer,
@@ -3137,23 +3130,14 @@
   }
 
   else {
-
+ 
     if (ptb->p2p_factor < ptb->part_active_rank) {
-<<<<<<< HEAD
-
-      int *_i_send_buffer;
-      PDM_malloc(_i_send_buffer,ptb->s_comm,int);
-      int *_i_recv_buffer;
-      PDM_malloc(_i_recv_buffer,ptb->s_comm,int);
-
-=======
      
       int *_i_send_buffer = NULL;
       int *_i_recv_buffer = NULL;
       PDM_malloc(_i_send_buffer, ptb->s_comm, int);
       PDM_malloc(_i_recv_buffer, ptb->s_comm, int);
      
->>>>>>> 1b425e03
       for (int i = 0; i < ptb->s_comm; i++) {
         _i_send_buffer[i] = (int) i_send_buffer[i];
         _i_recv_buffer[i] = (int) i_recv_buffer[i];
@@ -3169,13 +3153,8 @@
                         mpi_type,
                         ptb->comm);
 
-<<<<<<< HEAD
-     PDM_free(_i_send_buffer);
-     PDM_free(_i_recv_buffer);
-=======
       PDM_free(_i_send_buffer); 
       PDM_free(_i_recv_buffer); 
->>>>>>> 1b425e03
     }
 
     else {
@@ -3191,7 +3170,7 @@
                               ptb->comm);
 
     }
-  }
+  } 
 
   /*
    * Statistics
@@ -3323,7 +3302,7 @@
   /*
    * Data exchange
    */
-
+  
   int mandatory_size = PDM_size_idx_from_stride (n_send_buffer, ptb->s_comm, ptb->comm);
   mandatory_size = PDM_MAX(PDM_size_idx_from_stride (n_send_buffer, ptb->s_comm, ptb->comm), mandatory_size);
 
@@ -3340,23 +3319,14 @@
   }
 
   else {
-
+ 
     if (ptb->p2p_factor < ptb->part_active_rank) {
-<<<<<<< HEAD
-
-      int *_i_send_buffer;
-      PDM_malloc(_i_send_buffer,ptb->s_comm,int);
-      int *_i_recv_buffer;
-      PDM_malloc(_i_recv_buffer,ptb->s_comm,int);
-
-=======
      
       int *_i_send_buffer = NULL;
       int *_i_recv_buffer = NULL;
       PDM_malloc(_i_send_buffer, ptb->s_comm, int);
       PDM_malloc(_i_recv_buffer, ptb->s_comm, int);
      
->>>>>>> 1b425e03
       for (int i = 0; i < ptb->s_comm; i++) {
         _i_send_buffer[i] = (int) i_send_buffer[i];
         _i_recv_buffer[i] = (int) i_recv_buffer[i];
@@ -3372,13 +3342,8 @@
                         mpi_type,
                         ptb->comm);
 
-<<<<<<< HEAD
-     PDM_free(_i_send_buffer);
-     PDM_free(_i_recv_buffer);
-=======
       PDM_free(_i_send_buffer); 
       PDM_free(_i_recv_buffer); 
->>>>>>> 1b425e03
     }
 
     else {
@@ -3394,7 +3359,7 @@
                               ptb->comm);
 
     }
-  }
+  } 
 
   _post_treatment_reverse(ptb,
                           s_data,
