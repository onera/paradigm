--- conflicted
+++ resolved
@@ -4328,18 +4328,11 @@
   assert(i_rank < bt->n_copied_ranks);
 
   int normalized = bt->boxes->normalized;
-<<<<<<< HEAD
-  /*
-    Fix inconsistency between dbbt->d and bt->d
-    in the case where  non-NULL global extents
-    were passed to PDM_dbbtree_create.
-=======
 
   /*
      Fix inconsistency between dbbt->d and bt->d
      in the case where  non-NULL global extents
      were passed to PDM_dbbtree_create.
->>>>>>> 03a964f9
   */
   const double *d;
   if (d_opt == NULL) {
