/*----------------------------------------------------------------------------
 * Standard C library headers
 *----------------------------------------------------------------------------*/

#include <stdlib.h>
#include <string.h>
#include <assert.h>
#include <math.h>
#include <float.h>

/*----------------------------------------------------------------------------
 *  Header for the current file
 *----------------------------------------------------------------------------*/

#include "pdm_mpi.h"
#include "pdm.h"
#include "pdm_priv.h"
#include "pdm_sort.h"
#include "pdm_binary_search.h"
#include "pdm_sort.h"
#include "pdm_part_to_block.h"
#include "pdm_block_to_part.h"
#include "pdm_part_to_part.h"
#include "pdm_timer.h"
#include "pdm_printf.h"
#include "pdm_error.h"
#include "pdm_array.h"
#include "pdm_gnum.h"
#include "pdm_part_renum.h"
#include "pdm_part_priv.h"
#include "pdm_extract_part.h"
#include "pdm_extract_part_priv.h"
#include "pdm_partitioning_algorithm.h"
#include "pdm_dconnectivity_transform.h"
#include "pdm_para_graph_dual.h"
#include "pdm_vtk.h"
#include "pdm_logging.h"
#include "pdm_distrib.h"
#include "pdm_gnum_location.h"
#include "pdm_unique.h"
#include "pdm_part_mesh_nodal_elmts_priv.h"
#include "pdm_part_mesh_nodal_priv.h"
#include "pdm_ho_ordering.h"
#include "pdm_part_mesh_nodal.h"
#include "pdm_part_mesh_nodal_elmts_utils.h"


#ifdef __cplusplus
extern "C" {
#if 0
} /* Fake brace to force back Emacs auto-indentation back to column 0 */
#endif
#endif /* __cplusplus */

/*============================================================================
 * Local structure definitions
 *============================================================================*/

/*============================================================================
 * Global variable
 *============================================================================*/

/*=============================================================================
 * Private function definitions
 *============================================================================*/

/**
 *
 * \brief Translate in _part_t structure (only mapping)
 */
static
_part_t**
_map_with_part_t
(
  PDM_extract_part_t* extrp
)
{
  int n_part = extrp->n_part_out;
  _part_t **pdm_part;
  PDM_malloc(pdm_part, n_part, _part_t *);
  for(int i_part = 0; i_part < n_part; ++i_part) {

    pdm_part[i_part] = _part_create();

    if(extrp->pextract_n_entity[PDM_MESH_ENTITY_CELL] != NULL) {
      pdm_part[i_part]->n_cell = extrp->pextract_n_entity[PDM_MESH_ENTITY_CELL][i_part];
    }
    if(extrp->pextract_n_entity[PDM_MESH_ENTITY_FACE] != NULL) {
      pdm_part[i_part]->n_face = extrp->pextract_n_entity[PDM_MESH_ENTITY_FACE][i_part];
    }
    if(extrp->pextract_n_entity[PDM_MESH_ENTITY_EDGE] != NULL) {
      pdm_part[i_part]->n_edge = extrp->pextract_n_entity[PDM_MESH_ENTITY_EDGE][i_part];
    }
    if(extrp->pextract_n_entity[PDM_MESH_ENTITY_VTX] != NULL) {
      pdm_part[i_part]->n_vtx  = extrp->pextract_n_entity[PDM_MESH_ENTITY_VTX ][i_part];
    }
    pdm_part[i_part]->n_section         = 0;
    pdm_part[i_part]->n_elt             = NULL;

    pdm_part[i_part]->n_face_group      = 0;
    pdm_part[i_part]->n_edge_group      = 0;

    pdm_part[i_part]->n_face_part_bound = 0;
    pdm_part[i_part]->n_vtx_part_bound  = 0;

    pdm_part[i_part]->vtx = extrp->pextract_vtx_coord[i_part];

    if(extrp->pextract_connectivity[PDM_CONNECTIVITY_TYPE_FACE_VTX] != NULL) {
      pdm_part[i_part]->face_vtx     = extrp->pextract_connectivity    [PDM_CONNECTIVITY_TYPE_FACE_VTX][i_part];
      pdm_part[i_part]->face_vtx_idx = extrp->pextract_connectivity_idx[PDM_CONNECTIVITY_TYPE_FACE_VTX][i_part];
    }

    if(extrp->pextract_connectivity[PDM_CONNECTIVITY_TYPE_CELL_FACE] != NULL) {
      pdm_part[i_part]->cell_face     = extrp->pextract_connectivity    [PDM_CONNECTIVITY_TYPE_CELL_FACE][i_part];
      pdm_part[i_part]->cell_face_idx = extrp->pextract_connectivity_idx[PDM_CONNECTIVITY_TYPE_CELL_FACE][i_part];
    }

    if(extrp->pextract_connectivity[PDM_CONNECTIVITY_TYPE_FACE_EDGE] != NULL) {
      pdm_part[i_part]->face_edge     = extrp->pextract_connectivity    [PDM_CONNECTIVITY_TYPE_FACE_EDGE][i_part];
      pdm_part[i_part]->face_edge_idx = extrp->pextract_connectivity_idx[PDM_CONNECTIVITY_TYPE_FACE_EDGE][i_part];
    }

    if(extrp->pextract_connectivity[PDM_CONNECTIVITY_TYPE_EDGE_FACE] != NULL) {
      pdm_part[i_part]->edge_face     = extrp->pextract_connectivity    [PDM_CONNECTIVITY_TYPE_EDGE_FACE][i_part];
      pdm_part[i_part]->edge_face_idx = extrp->pextract_connectivity_idx[PDM_CONNECTIVITY_TYPE_EDGE_FACE][i_part];
    }

    pdm_part[i_part]->face_cell = NULL;

    if(extrp->pextract_connectivity[PDM_CONNECTIVITY_TYPE_EDGE_VTX] != NULL) {
      pdm_part[i_part]->edge_vtx = extrp->pextract_connectivity[PDM_CONNECTIVITY_TYPE_EDGE_VTX][i_part];
    }

    if(extrp->pextract_entity_ln_to_gn[PDM_MESH_ENTITY_CELL] != NULL) {
      pdm_part[i_part]->cell_ln_to_gn = extrp->pextract_entity_ln_to_gn[PDM_MESH_ENTITY_CELL][i_part];
    }
    if(extrp->pextract_entity_ln_to_gn[PDM_MESH_ENTITY_FACE] != NULL) {
      pdm_part[i_part]->face_ln_to_gn = extrp->pextract_entity_ln_to_gn[PDM_MESH_ENTITY_FACE][i_part];
    }
    if(extrp->pextract_entity_ln_to_gn[PDM_MESH_ENTITY_EDGE] != NULL) {
      pdm_part[i_part]->edge_ln_to_gn = extrp->pextract_entity_ln_to_gn[PDM_MESH_ENTITY_EDGE][i_part];
    }
    if(extrp->pextract_entity_ln_to_gn[PDM_MESH_ENTITY_VTX] != NULL) {
      pdm_part[i_part]->vtx_ln_to_gn  = extrp->pextract_entity_ln_to_gn[PDM_MESH_ENTITY_VTX ][i_part];
    }

    pdm_part[i_part]->face_bound_idx      = NULL;
    pdm_part[i_part]->face_bound          = NULL;
    pdm_part[i_part]->face_bound_ln_to_gn = NULL;

    pdm_part[i_part]->edge_bound_idx      = NULL;
    pdm_part[i_part]->edge_bound          = NULL;
    pdm_part[i_part]->edge_bound_ln_to_gn = NULL;

    pdm_part[i_part]->face_group_idx           = NULL;
    pdm_part[i_part]->face_group               = NULL;
    pdm_part[i_part]->face_group_ln_to_gn      = NULL;

    pdm_part[i_part]->face_part_bound_proc_idx = NULL;
    pdm_part[i_part]->face_part_bound_part_idx = NULL;
    pdm_part[i_part]->face_part_bound          = NULL;

    pdm_part[i_part]->edge_part_bound_proc_idx = NULL;
    pdm_part[i_part]->edge_part_bound_part_idx = NULL;
    pdm_part[i_part]->edge_part_bound          = NULL;

    pdm_part[i_part]->vtx_part_bound_proc_idx  = NULL;
    pdm_part[i_part]->vtx_part_bound_part_idx  = NULL;
    pdm_part[i_part]->vtx_part_bound           = NULL;

    pdm_part[i_part]->face_join_ln_to_gn       = NULL;
    pdm_part[i_part]->face_join_idx            = NULL;
    pdm_part[i_part]->face_join                = NULL;
    pdm_part[i_part]->edge_join_idx            = NULL;
    pdm_part[i_part]->edge_join                = NULL;

    pdm_part[i_part]->elt_section_ln_to_gn     = NULL;

    pdm_part[i_part]->cell_tag                 = NULL;
    pdm_part[i_part]->face_tag                 = NULL;
    pdm_part[i_part]->edge_tag                 = NULL;
    pdm_part[i_part]->vtx_tag                  = NULL;

    pdm_part[i_part]->cell_weight              = NULL;
    pdm_part[i_part]->face_weight              = NULL;

    pdm_part[i_part]->cell_color               = NULL;
    pdm_part[i_part]->face_color               = NULL;
    pdm_part[i_part]->face_hp_color            = NULL;
    pdm_part[i_part]->edge_color               = NULL;
    pdm_part[i_part]->vtx_color                = NULL;
    pdm_part[i_part]->thread_color             = NULL;
    pdm_part[i_part]->hyperplane_color         = NULL;

    pdm_part[i_part]->vtx_ghost_information    = NULL;

    pdm_part[i_part]->new_to_old_order_cell    = NULL;
    pdm_part[i_part]->new_to_old_order_face    = NULL;
    pdm_part[i_part]->new_to_old_order_edge    = NULL;
    pdm_part[i_part]->new_to_old_order_vtx     = NULL;

    pdm_part[i_part]->subpartlayout            = NULL;
  }

  return pdm_part;
}

/**
 *
 * \brief Free the memory occuped by a partition structure
 *
 * \param [inout]   part          _part_t object
 */
static void
_part_free
(
 _part_t         *part
)
{
  /* Following is not results but internal array */
  PDM_free(part->new_to_old_order_cell);
  PDM_free(part->new_to_old_order_face);
  PDM_free(part->new_to_old_order_edge);
  PDM_free(part->new_to_old_order_vtx );

  if(part->subpartlayout != NULL){
    PDM_free(part->subpartlayout->cell_tile_idx);
    PDM_free(part->subpartlayout->face_tile_idx);
    PDM_free(part->subpartlayout->face_bnd_tile_idx);
    PDM_free(part->subpartlayout->mask_tile_idx);
    PDM_free(part->subpartlayout->cell_vect_tile_idx);
    PDM_free(part->subpartlayout->mask_tile_n);
    PDM_free(part->subpartlayout->cell_vect_tile_n);
    PDM_free(part->subpartlayout->mask_tile);
    PDM_free(part->subpartlayout);
  }

  PDM_free(part);
}


static
void
_extract_part_group
(
  PDM_extract_part_t        *extrp,
  PDM_bound_type_t           bound_type
)
{
  int i_rank;
  PDM_MPI_Comm_rank(extrp->comm, &i_rank);

  PDM_mesh_entities_t entity_type = PDM_MESH_ENTITY_MAX;
  int* n_entity = 0;
  if(bound_type == PDM_BOUND_TYPE_FACE) {
    entity_type = PDM_MESH_ENTITY_FACE;
    n_entity = extrp->n_face;
  }
  else if(bound_type == PDM_BOUND_TYPE_EDGE) {
    entity_type = PDM_MESH_ENTITY_EDGE;
    n_entity = extrp->n_edge;
  }
  else if(bound_type == PDM_BOUND_TYPE_VTX) {
    entity_type = PDM_MESH_ENTITY_VTX;
    n_entity = extrp->n_vtx;
  }
  else {
    return;
  }

  PDM_part_to_part_t* ptp = extrp->ptp_entity[entity_type];
  if(ptp == NULL) {
    return;
  }

  int n_group = extrp->n_group[bound_type];
  int          **n_group_entity        = extrp->n_group_entity       [bound_type];
  int         ***group_entity          = extrp->group_entity         [bound_type];
  PDM_g_num_t ***group_entity_ln_to_gn = extrp->group_entity_ln_to_gn[bound_type];

  int         **entity_tag;
  int         **entity_send_n;
  int         **entity_init_location;
  PDM_g_num_t **entity_ln_to_gn;
  PDM_malloc(entity_tag,           extrp->n_part_in, int         *);
  PDM_malloc(entity_send_n,        extrp->n_part_in, int         *);
  PDM_malloc(entity_init_location, extrp->n_part_in, int         *);
  PDM_malloc(entity_ln_to_gn,      extrp->n_part_in, PDM_g_num_t *);

  for(int i_part = 0; i_part < extrp->n_part_in; ++i_part) {

    PDM_malloc(entity_send_n[i_part], n_entity[i_part], int);

    for(int i_entity = 0; i_entity < n_entity[i_part]; ++i_entity) {
      entity_send_n[i_part][i_entity] = 0;
    }

    /* First loop to count */
    for(int i_group = 0; i_group < n_group; ++i_group) {
      for(int idx_entity = 0; idx_entity < n_group_entity[i_group][i_part]; ++idx_entity) {
        int i_entity = group_entity[i_group][i_part][idx_entity]-1;
        entity_send_n[i_part][i_entity]++;
      }
    }

    int *entity_send_idx;
    PDM_malloc(entity_send_idx, (n_entity[i_part] +1) ,int        );
    entity_send_idx[0] = 0;
    for(int i_entity = 0; i_entity < n_entity[i_part]; ++i_entity) {
      entity_send_idx[i_entity+1] = entity_send_idx[i_entity] + entity_send_n[i_part][i_entity];
      entity_send_n[i_part][i_entity] = 0;
    }

    PDM_malloc(entity_tag          [i_part],     entity_send_idx[n_entity[i_part]], int        );
    PDM_malloc(entity_init_location[i_part], 3 * entity_send_idx[n_entity[i_part]], int        );
    PDM_malloc(entity_ln_to_gn     [i_part],     entity_send_idx[n_entity[i_part]], PDM_g_num_t);

    for(int i_group = 0; i_group < n_group; ++i_group) {
      for(int idx_entity = 0; idx_entity < n_group_entity[i_group][i_part]; ++idx_entity) {
        int i_entity = group_entity[i_group][i_part][idx_entity]-1;
        int idx_write = entity_send_idx[i_entity] + entity_send_n[i_part][i_entity]++;
        entity_tag          [i_part][  idx_write  ] = i_group;
        entity_init_location[i_part][3*idx_write  ] = i_rank;
        entity_init_location[i_part][3*idx_write+1] = i_part;
        entity_init_location[i_part][3*idx_write+2] = idx_entity;
        entity_ln_to_gn     [i_part][  idx_write  ] = group_entity_ln_to_gn[i_group][i_part][idx_entity];
      }
    }

    PDM_free(entity_send_idx);
  }

  int           exch_request = -1;
  int **pextract_entity_tag = NULL;
  int **pextract_entity_n   = NULL;
  PDM_part_to_part_reverse_iexch(ptp,
                                 PDM_MPI_COMM_KIND_P2P,
                                 PDM_STRIDE_VAR_INTERLACED,
                                 PDM_PART_TO_PART_DATA_DEF_ORDER_PART2,
                                 1,
                                 sizeof(int),
                (const int  **)  entity_send_n,
                (const void **)  entity_tag,
                                 &pextract_entity_n,
                    (void ***)   &pextract_entity_tag,
                                 &exch_request);
  PDM_part_to_part_reverse_iexch_wait(ptp, exch_request);

  int **pextract_entity_init_location   = NULL;
  int **pextract_entity_init_location_n = NULL;
  PDM_part_to_part_reverse_iexch(ptp,
                                 PDM_MPI_COMM_KIND_P2P,
                                 PDM_STRIDE_VAR_INTERLACED,
                                 PDM_PART_TO_PART_DATA_DEF_ORDER_PART2,
                                 1,
                                 3 * sizeof(int),
                (const int  **)  entity_send_n,
                (const void **)  entity_init_location,
                                 &pextract_entity_init_location_n,
                    (void ***)   &pextract_entity_init_location,
                                 &exch_request);
  PDM_part_to_part_reverse_iexch_wait(ptp, exch_request);

  PDM_g_num_t **pextract_entity_parent_ln_to_gn   = NULL;
  int         **pextract_entity_parent_ln_to_gn_n = NULL;
  PDM_part_to_part_reverse_iexch(ptp,
                                 PDM_MPI_COMM_KIND_P2P,
                                 PDM_STRIDE_VAR_INTERLACED,
                                 PDM_PART_TO_PART_DATA_DEF_ORDER_PART2,
                                 1,
                                 sizeof(PDM_g_num_t),
                (const int  **)  entity_send_n,
                (const void **)  entity_ln_to_gn,
                                 &pextract_entity_parent_ln_to_gn_n,
                    (void ***)   &pextract_entity_parent_ln_to_gn,
                                 &exch_request);
  PDM_part_to_part_reverse_iexch_wait(ptp, exch_request);

  int          **pextract_n_group_entity;
  int         ***pextract_group_entity;
  int         ***pextract_group_entity_init_location;
  PDM_g_num_t ***pextract_group_entity_ln_to_gn;
  PDM_g_num_t ***pextract_group_entity_parent_ln_to_gn;
  PDM_malloc(pextract_n_group_entity,               n_group, int          *);
  PDM_malloc(pextract_group_entity,                 n_group, int         **);
  PDM_malloc(pextract_group_entity_init_location,   n_group, int         **);
  PDM_malloc(pextract_group_entity_ln_to_gn,        n_group, PDM_g_num_t **);
  PDM_malloc(pextract_group_entity_parent_ln_to_gn, n_group, PDM_g_num_t **);

  for(int i_group = 0; i_group < n_group; ++i_group) {
    PDM_malloc(pextract_n_group_entity              [i_group], extrp->n_part_out, int          );
    PDM_malloc(pextract_group_entity                [i_group], extrp->n_part_out, int         *);
    PDM_malloc(pextract_group_entity_init_location  [i_group], extrp->n_part_out, int         *);
    PDM_malloc(pextract_group_entity_ln_to_gn       [i_group], extrp->n_part_out, PDM_g_num_t *);
    PDM_malloc(pextract_group_entity_parent_ln_to_gn[i_group], extrp->n_part_out, PDM_g_num_t *);
  }

  for(int i_part = 0; i_part < extrp->n_part_out; ++i_part) {
    int n_entity_out = extrp->pextract_n_entity[entity_type][i_part];


    /* On doit trier par group */
    for(int i_group = 0; i_group < n_group; ++i_group) {
      pextract_n_group_entity[i_group][i_part] = 0;
    }

    int idx_read = 0;
    for(int i = 0; i < n_entity_out; ++i) {
      for(int j = 0; j < pextract_entity_n[i_part][i]; ++j) {
        int i_group = pextract_entity_tag[i_part][idx_read++];
        if(i_group > -1) {
          pextract_n_group_entity[i_group][i_part]++;
        }
      }
    }

    for(int i_group = 0; i_group < n_group; ++i_group) {
      PDM_malloc(pextract_group_entity                [i_group][i_part],     pextract_n_group_entity[i_group][i_part], int        );
      PDM_malloc(pextract_group_entity_init_location  [i_group][i_part], 3 * pextract_n_group_entity[i_group][i_part], int        );
      PDM_malloc(pextract_group_entity_parent_ln_to_gn[i_group][i_part],     pextract_n_group_entity[i_group][i_part], PDM_g_num_t);
      pextract_n_group_entity[i_group][i_part] = 0;
    }

    /* Fill */
    idx_read = 0;
    for(int i = 0; i < n_entity_out; ++i) {
      for(int j = 0; j < pextract_entity_n[i_part][i]; ++j) {
        int         i_group  = pextract_entity_tag            [i_part][  idx_read  ];
        int         t_rank   = pextract_entity_init_location  [i_part][3*idx_read  ];
        int         t_part   = pextract_entity_init_location  [i_part][3*idx_read+1];
        int         t_entity = pextract_entity_init_location  [i_part][3*idx_read+2];
        PDM_g_num_t g_num    = pextract_entity_parent_ln_to_gn[i_part][  idx_read  ];

        idx_read++;
        if(i_group > -1) {
          int idx_write = pextract_n_group_entity[i_group][i_part]++;

          pextract_group_entity                [i_group][i_part][  idx_write  ] = i+1;
          pextract_group_entity_init_location  [i_group][i_part][3*idx_write  ] = t_rank;
          pextract_group_entity_init_location  [i_group][i_part][3*idx_write+1] = t_part;
          pextract_group_entity_init_location  [i_group][i_part][3*idx_write+2] = t_entity;
          pextract_group_entity_parent_ln_to_gn[i_group][i_part][  idx_write  ] = g_num;

        }
      }
    }

    // PDM_log_trace_array_int(pextract_entity_tag[i_part], n_recv, "pextract_entity_tag ::");
    PDM_free(pextract_entity_init_location    [i_part]);
    PDM_free(pextract_entity_init_location_n  [i_part]);
    PDM_free(pextract_entity_n                [i_part]);
    PDM_free(pextract_entity_tag              [i_part]);
    PDM_free(pextract_entity_parent_ln_to_gn  [i_part]);
    PDM_free(pextract_entity_parent_ln_to_gn_n[i_part]);
  }
  PDM_free(pextract_entity_init_location  );
  PDM_free(pextract_entity_init_location_n);
  PDM_free(pextract_entity_parent_ln_to_gn  );
  PDM_free(pextract_entity_parent_ln_to_gn_n);
  PDM_free(pextract_entity_n  );
  PDM_free(pextract_entity_tag);

  for(int i_part = 0; i_part < extrp->n_part_in; ++i_part) {
    PDM_free(entity_tag          [i_part]);
    PDM_free(entity_send_n       [i_part]);
    PDM_free(entity_ln_to_gn     [i_part]);
    PDM_free(entity_init_location[i_part]);
  }
  PDM_free(entity_tag          );
  PDM_free(entity_send_n       );
  PDM_free(entity_ln_to_gn     );
  PDM_free(entity_init_location);

  /*
   * Prepare output
   */
  assert(extrp->ptp_group_entity                     [bound_type] == NULL);
  assert(extrp->ptp_group_ownership                  [bound_type] == NULL);
  assert(extrp->pn_extract_group_entity              [bound_type] == NULL);
  assert(extrp->pextract_group_entity                [bound_type] == NULL);
  assert(extrp->pextract_group_entity_ln_to_gn       [bound_type] == NULL);
  assert(extrp->pextract_group_entity_parent_ln_to_gn[bound_type] == NULL);
  assert(extrp->group_array_ownership                [bound_type] == NULL);
  assert(extrp->group_parent_ownership               [bound_type] == NULL);

  PDM_malloc(extrp->ptp_group_entity      [bound_type], n_group, PDM_part_to_part_t *);
  PDM_malloc(extrp->ptp_group_ownership   [bound_type], n_group, PDM_ownership_t     );
  PDM_malloc(extrp->group_array_ownership [bound_type], n_group, PDM_ownership_t     );
  PDM_malloc(extrp->group_parent_ownership[bound_type], n_group, PDM_ownership_t     );

  /* Create all ptp */
  for(int i_group = 0; i_group < n_group; ++i_group) {

    /*
     * Compute child gnum
     */
    PDM_gen_gnum_t* gen_gnum = PDM_gnum_create(3,
                                               extrp->n_part_out,
                                               PDM_TRUE,
                                               1e-3,
                                               extrp->comm,
                                               PDM_OWNERSHIP_USER);

    for(int i_part = 0; i_part < extrp->n_part_out; ++i_part) {
      PDM_gnum_set_from_parents(gen_gnum,
                                i_part,
                                pextract_n_group_entity[i_group][i_part],
                                pextract_group_entity_parent_ln_to_gn[i_group][i_part]);
    }
    PDM_gnum_compute(gen_gnum);


    for(int i_part = 0; i_part < extrp->n_part_out; ++i_part) {
      pextract_group_entity_ln_to_gn[i_group][i_part] = PDM_gnum_get(gen_gnum, i_part);
    }

    PDM_gnum_free(gen_gnum);

    int **part2_entity1_to_part1_entity1_idx;
    PDM_malloc(part2_entity1_to_part1_entity1_idx, extrp->n_part_out, int *);
    for(int i_part = 0; i_part < extrp->n_part_out; ++i_part) {
      int n_entity_in_group = pextract_n_group_entity[i_group][i_part];
      PDM_malloc(part2_entity1_to_part1_entity1_idx[i_part], n_entity_in_group+1, int);
      for(int i = 0; i < n_entity_in_group+1; ++i ) {
        part2_entity1_to_part1_entity1_idx[i_part][i] = 3 * i;
      }
    }
    PDM_part_to_part_t* ptp_group = PDM_part_to_part_create_from_num2_triplet((const PDM_g_num_t **) pextract_group_entity_ln_to_gn[i_group],
                                                                              (const int          *) pextract_n_group_entity[i_group],
                                                                                                     extrp->n_part_out,
                                                                              (const int          *) extrp->n_group_entity[bound_type][i_group],
                                                                                                     extrp->n_part_in,
                                                                              (const int         **) part2_entity1_to_part1_entity1_idx,
                                                                              (const int         **) NULL,
                                                                              (const int         **) pextract_group_entity_init_location[i_group],
                                                                                                     extrp->comm);
    if(0 == 1) {
      int  *n_ref_entity1     = NULL;
      int **ref_l_num_entity1 = NULL;
      PDM_part_to_part_ref_lnum2_get(ptp_group, &n_ref_entity1, &ref_l_num_entity1);

      for(int i_part = 0; i_part < extrp->n_part_in; ++i_part) {
        PDM_log_trace_array_int(ref_l_num_entity1[i_part], n_ref_entity1[i_part], "ref_l_num_entity1 ::");
      }
    }

    for(int i_part = 0; i_part < extrp->n_part_out; ++i_part) {
      PDM_free(part2_entity1_to_part1_entity1_idx[i_part]);
    }
    PDM_free(part2_entity1_to_part1_entity1_idx);

    extrp->ptp_group_ownership   [bound_type][i_group] = PDM_OWNERSHIP_KEEP;
    extrp->group_array_ownership [bound_type][i_group] = PDM_OWNERSHIP_KEEP;
    extrp->group_parent_ownership[bound_type][i_group] = PDM_OWNERSHIP_KEEP;
    extrp->ptp_group_entity      [bound_type][i_group] = ptp_group;
  }

  extrp->pn_extract_group_entity              [bound_type] = pextract_n_group_entity;
  extrp->pextract_group_entity                [bound_type] = pextract_group_entity;
  extrp->pextract_group_entity_ln_to_gn       [bound_type] = pextract_group_entity_ln_to_gn;
  extrp->pextract_group_entity_parent_ln_to_gn[bound_type] = pextract_group_entity_parent_ln_to_gn;


  for(int i_group = 0; i_group < n_group; ++i_group) {
    for(int i_part = 0; i_part < extrp->n_part_out; ++i_part) {
      PDM_free(pextract_group_entity_init_location[i_group][i_part]);
    }
    PDM_free(pextract_group_entity_init_location  [i_group]);
  }
  PDM_free(pextract_group_entity_init_location);


}


static
void
_compute_child
(
 PDM_MPI_Comm   comm,
 int            n_part,
 int           *n_child,
 PDM_g_num_t  **parent_g_num,
 PDM_g_num_t  **child_g_num
)
{
  PDM_gen_gnum_t* gnum_extract = PDM_gnum_create(3, n_part, PDM_FALSE,
                                                 1.e-6,
                                                 comm,
                                                 PDM_OWNERSHIP_USER);
  for(int i_part = 0; i_part < n_part; ++i_part) {
    PDM_gnum_set_from_parents(gnum_extract, i_part, n_child[i_part], parent_g_num[i_part]);
  }
  PDM_gnum_compute(gnum_extract);

  for (int i_part = 0; i_part < n_part; i_part++){
    child_g_num[i_part] = PDM_gnum_get(gnum_extract, i_part);
  }
  PDM_gnum_free(gnum_extract);
}

static
void
_extract_gnum_and_compute_child
(
 PDM_MPI_Comm    comm,
 int             compute_child,
 int             n_part,
 int            *n_extract,
 PDM_g_num_t   **entity_g_num,
 int           **extract_lnum,
 PDM_g_num_t  ***parent_selected_g_num_out,
 PDM_g_num_t  ***child_selected_g_num_out
)
{
  PDM_g_num_t* *entity_extract_g_num;
  PDM_malloc(entity_extract_g_num, n_part, PDM_g_num_t *);

  for(int i_part = 0; i_part < n_part; ++i_part) {
    PDM_malloc(entity_extract_g_num[i_part], n_extract[i_part], PDM_g_num_t);
    for(int i_entity = 0; i_entity < n_extract[i_part]; ++i_entity) {
      int lnum = extract_lnum[i_part][i_entity]-1;
      entity_extract_g_num[i_part][i_entity] = entity_g_num[i_part][lnum];
    }
  }

  PDM_g_num_t **child_selected_g_num;
  PDM_malloc(child_selected_g_num, n_part, PDM_g_num_t *);
  for(int i_part = 0; i_part < n_part; ++i_part)  {
    child_selected_g_num[i_part] = NULL;
  }

  if(compute_child == 1) {
    _compute_child(comm,
                   n_part,
                   n_extract,
                   entity_extract_g_num,
                   child_selected_g_num);
  }

  *parent_selected_g_num_out = entity_extract_g_num;
  *child_selected_g_num_out  = child_selected_g_num;
}


static
void
_prepare_graph
(
  PDM_extract_part_t    *extrp,
  int                 ***out_pelmt_to_arc_idx,
  int                 ***out_pelmt_to_arc,
  PDM_g_num_t         ***out_arc_ln_to_gn
)
{
  int i_rank;
  PDM_MPI_Comm_rank(extrp->comm, &i_rank);

  int         **pelmt_to_arc_idx = NULL;
  int         **pelmt_to_arc     = NULL;
  PDM_g_num_t **arc_ln_to_gn     = NULL;

  if (extrp->is_nodal) {

    int mesh_dimension = PDM_part_mesh_nodal_mesh_dimension_get(extrp->pmn);
    assert(mesh_dimension == extrp->dim);

    PDM_geometry_kind_t geom_kind_parent = PDM_part_mesh_nodal_principal_geom_kind_get(extrp->pmn);
    PDM_part_mesh_nodal_elmts_t *pmne = PDM_part_mesh_nodal_part_mesh_nodal_elmts_get(extrp->pmn,
                                                                                      geom_kind_parent);

    arc_ln_to_gn = extrp->vtx_ln_to_gn;

    PDM_malloc(pelmt_to_arc_idx, extrp->n_part_in, int *);
    PDM_malloc(pelmt_to_arc    , extrp->n_part_in, int *);
    for (int i_part = 0; i_part < extrp->n_part_in; i_part++) {
      arc_ln_to_gn[i_part] = PDM_part_mesh_nodal_vtx_g_num_get(extrp->pmn, i_part);

      PDM_part_mesh_nodal_elmts_cell_vtx_connect_get(pmne,
                                                     i_part,
                                                     &pelmt_to_arc_idx[i_part],
                                                     &pelmt_to_arc    [i_part]);
    }
  }
  else {

    int from_face_edge = extrp->have_connectivity[PDM_CONNECTIVITY_TYPE_FACE_EDGE];
    int from_face_vtx  = extrp->have_connectivity[PDM_CONNECTIVITY_TYPE_FACE_VTX ];

    if (extrp->dim == 3) {
      pelmt_to_arc_idx = extrp->pcell_face_idx;
      pelmt_to_arc     = extrp->pcell_face;
      arc_ln_to_gn     = extrp->face_ln_to_gn;
    }
    else if (extrp->dim == 2) {
      if (from_face_edge == 1) {
        pelmt_to_arc_idx = extrp->pface_edge_idx;
        pelmt_to_arc     = extrp->pface_edge;
        arc_ln_to_gn     = extrp->edge_ln_to_gn;
      }
      else {
        assert(from_face_vtx == 1);
        pelmt_to_arc_idx = extrp->pface_vtx_idx;
        pelmt_to_arc     = extrp->pface_vtx;
        arc_ln_to_gn     = extrp->vtx_ln_to_gn;
      }
    }
    else if (extrp->dim == 1) {
      PDM_malloc(pelmt_to_arc_idx, extrp->n_part_in, int *);
      for(int i_part = 0; i_part < extrp->n_part_in; ++i_part) {
        PDM_malloc(pelmt_to_arc_idx[i_part], extrp->n_edge[i_part]+1, int);
        for(int i = 0; i < extrp->n_edge[i_part]+1; ++i) {
          pelmt_to_arc_idx[i_part][i] = 2*i;
        }
      }
      pelmt_to_arc = extrp->pedge_vtx;
      arc_ln_to_gn = extrp->vtx_ln_to_gn;
    }
    else {
      PDM_error(__FILE__, __LINE__, 0,"PDM_extract_part_compute : cannot not use split_method !=  PDM_SPLIT_DUAL_WITH_HILBERT with dim=0 (use PDM_SPLIT_DUAL_WITH_HILBERT instead)\n");
    }
  }

  *out_pelmt_to_arc_idx = pelmt_to_arc_idx;
  *out_pelmt_to_arc     = pelmt_to_arc;
  *out_arc_ln_to_gn     = arc_ln_to_gn;
}


static
void
_compute_dual_graph
(
  PDM_extract_part_t   *extrp,
  PDM_part_to_block_t  *ptb_equi,
  PDM_g_num_t         **out_dual_graph_idx,
  PDM_g_num_t         **out_dual_graph
)
{
  int i_rank;
  PDM_MPI_Comm_rank(extrp->comm, &i_rank);

  int         **pelmt_to_arc_idx = NULL;
  int         **pelmt_to_arc     = NULL;
  PDM_g_num_t **arc_ln_to_gn     = NULL;
  _prepare_graph(extrp,
                 &pelmt_to_arc_idx,
                 &pelmt_to_arc,
                 &arc_ln_to_gn);

  int         **pelmt_to_arc_n;
  PDM_g_num_t **pelmt_to_arc_g_num;
  PDM_malloc(pelmt_to_arc_n,     extrp->n_part_in, int         *);
  PDM_malloc(pelmt_to_arc_g_num, extrp->n_part_in, PDM_g_num_t *);

  PDM_g_num_t* cell_distri = PDM_part_to_block_distrib_index_get(ptb_equi);

  int dn_cell_equi = cell_distri[i_rank+1] - cell_distri[i_rank];

  /*
   * Convert to gnum
   */
  for(int i_part = 0; i_part < extrp->n_part_in; ++i_part ) {
    PDM_malloc(pelmt_to_arc_n[i_part], extrp->n_extract[i_part], int);

    int n_extract_tot_cell_face = 0;
    for(int idx_entity = 0; idx_entity < extrp->n_extract[i_part]; idx_entity++) {
      int lnum = extrp->extract_lnum[i_part][idx_entity]-1;
      pelmt_to_arc_n[i_part][idx_entity] = pelmt_to_arc_idx[i_part][lnum+1] - pelmt_to_arc_idx[i_part][lnum];
      n_extract_tot_cell_face += pelmt_to_arc_n[i_part][idx_entity];
    }

    PDM_malloc(pelmt_to_arc_g_num[i_part], n_extract_tot_cell_face, PDM_g_num_t);
    int idx_write = 0;
    for(int idx_entity = 0; idx_entity < extrp->n_extract[i_part]; idx_entity++) {
      int lnum = extrp->extract_lnum[i_part][idx_entity]-1;
      for(int idx_face = pelmt_to_arc_idx[i_part][lnum]; idx_face < pelmt_to_arc_idx[i_part][lnum+1]; ++idx_face) {
        int i_face = PDM_ABS(pelmt_to_arc[i_part][idx_face])-1;
        pelmt_to_arc_g_num[i_part][idx_write++] = arc_ln_to_gn[i_part][i_face];
      }
    }
  }

  if (extrp->dim == 1 || extrp->is_nodal) {
    for(int i_part = 0; i_part < extrp->n_part_in; ++i_part) {
      PDM_free(pelmt_to_arc_idx[i_part]);
    }
    PDM_free(pelmt_to_arc_idx);
  }

  if (extrp->is_nodal) {
    for(int i_part = 0; i_part < extrp->n_part_in; ++i_part) {
      PDM_free(pelmt_to_arc[i_part]);
    }
    PDM_free(pelmt_to_arc);
  }

  int request_elmt_to_arc = -1;
  int         *delmt_to_arc_n = NULL;
  PDM_g_num_t *delmt_to_arc   = NULL;
  PDM_part_to_block_iexch(ptb_equi,
                          PDM_MPI_COMM_KIND_COLLECTIVE,
                          sizeof(PDM_g_num_t),
                          PDM_STRIDE_VAR_INTERLACED,
                          1,
                          pelmt_to_arc_n,
                (void **) pelmt_to_arc_g_num,
                          &delmt_to_arc_n,
                (void **) &delmt_to_arc,
                          &request_elmt_to_arc);

  for(int i_part = 0; i_part < extrp->n_part_in; ++i_part ) {
    PDM_free(pelmt_to_arc_n    [i_part]);
    PDM_free(pelmt_to_arc_g_num[i_part]);
  }
  PDM_free(pelmt_to_arc_n    );
  PDM_free(pelmt_to_arc_g_num);


  int n_tot_arc = PDM_part_to_block_iexch_wait(ptb_equi, request_elmt_to_arc);

  if(0 == 1) {
    int *delmt_to_arc_idx = PDM_array_new_idx_from_sizes_int(delmt_to_arc_n, dn_cell_equi);
    PDM_log_trace_connectivity_long(delmt_to_arc_idx, delmt_to_arc, dn_cell_equi, "delmt_to_arc ::");
    PDM_free(delmt_to_arc_idx);
  }

  /*
   * Transpose connectivity
   */
  PDM_part_to_block_t* ptb_merge_arc = PDM_part_to_block_create(PDM_PART_TO_BLOCK_DISTRIB_ALL_PROC,
                                                                PDM_PART_TO_BLOCK_POST_MERGE,
                                                                1.,
                                                                &delmt_to_arc,
                                                                NULL,
                                                                &n_tot_arc,
                                                                1,
                                                                extrp->comm);

  int *stride_one = PDM_array_const_int(n_tot_arc, 1);
  PDM_g_num_t *send_elmt_ln_to_gn;
  PDM_malloc(send_elmt_ln_to_gn, n_tot_arc, PDM_g_num_t);

  int n_elmt_to_arc_tot = 0;
  for(int i = 0; i < dn_cell_equi; ++i) {
    for(int j = 0; j < delmt_to_arc_n[i]; ++j) {
      send_elmt_ln_to_gn[n_elmt_to_arc_tot++] = cell_distri[i_rank] + i + 1;
    }
  }

  int request_arc_to_elmt = -1;
  int         *darc_to_elmt_n = NULL;
  PDM_g_num_t *darc_to_elmt   = NULL;
  PDM_part_to_block_iexch(ptb_merge_arc,
                          PDM_MPI_COMM_KIND_COLLECTIVE,
                          sizeof(PDM_g_num_t),
                          PDM_STRIDE_VAR_INTERLACED,
                          1,
                          &stride_one,
                (void **) &send_elmt_ln_to_gn,
                          &darc_to_elmt_n,
                (void **) &darc_to_elmt,
                          &request_arc_to_elmt);

  PDM_part_to_block_iexch_wait(ptb_merge_arc, request_arc_to_elmt);
  PDM_free(stride_one);
  PDM_free(send_elmt_ln_to_gn);

  int dn_arc_equi = PDM_part_to_block_n_elt_block_get(ptb_merge_arc);
  if(0 == 1) {
    int *darc_to_elmt_idx = PDM_array_new_idx_from_sizes_int(darc_to_elmt_n, dn_arc_equi);
    PDM_log_trace_connectivity_long(darc_to_elmt_idx, darc_to_elmt, dn_arc_equi, "darc_to_elmt ::");
    PDM_free(darc_to_elmt_idx);
  }

  /*
   * Renvoie des numero delmts associé à chaque arc
   */
  PDM_g_num_t *arc_gnum = PDM_part_to_block_block_gnum_get(ptb_merge_arc);

  PDM_block_to_part_t* btp = PDM_block_to_part_create_from_sparse_block(arc_gnum,
                                                                        dn_arc_equi,
                                                (const PDM_g_num_t **)  &delmt_to_arc,
                                                                        &n_elmt_to_arc_tot,
                                                                        1,
                                                                        extrp->comm);

  int         **tmp_parc_to_elmt_n = NULL;
  PDM_g_num_t **tmp_parc_to_elmt   = NULL;
  PDM_block_to_part_exch(btp,
                         sizeof(PDM_g_num_t),
                         PDM_STRIDE_VAR_INTERLACED,
                         darc_to_elmt_n,
                         darc_to_elmt,
                         &tmp_parc_to_elmt_n,
         (void ***)      &tmp_parc_to_elmt);
  int         *parc_to_elmt_n = tmp_parc_to_elmt_n[0];
  PDM_g_num_t *parc_to_elmt   = tmp_parc_to_elmt  [0];
  PDM_free(tmp_parc_to_elmt_n);
  PDM_free(tmp_parc_to_elmt  );

  /*
   * Merge results
   */
  int idx_read = 0;
  int n_data_tot = 0;
  int max_connect = 0;
  for(int i = 0; i < dn_cell_equi; ++i) {
    int ln_arc = delmt_to_arc_n[i];
    int n_data = 0;
    for(int i_arc = 0; i_arc < ln_arc; ++i_arc) {
      n_data += parc_to_elmt_n[idx_read++];
    }
    max_connect = PDM_MAX(max_connect, n_data);
    n_data_tot += n_data;
  }

  PDM_g_num_t *dual_graph;
  PDM_g_num_t *dual_graph_idx;
  PDM_g_num_t *tmp_dual_graph;
  PDM_malloc(dual_graph,     n_data_tot,     PDM_g_num_t);
  PDM_malloc(dual_graph_idx, dn_cell_equi+1, PDM_g_num_t);
  PDM_malloc(tmp_dual_graph, max_connect,    PDM_g_num_t);

  idx_read = 0;
  int idx_read_data = 0;
  dual_graph_idx[0] = 0;
  for(int i = 0; i < dn_cell_equi; ++i) {
    PDM_g_num_t cell_g_num = cell_distri[i_rank] + i + 1;

    dual_graph_idx[i+1] = dual_graph_idx[i];

    int ln_arc = delmt_to_arc_n[i];
    int idx_cpy = 0;
    for(int j = 0; j < ln_arc; ++j) {
      for(int k = 0; k < parc_to_elmt_n[idx_read]; ++k) {
        PDM_g_num_t elmt_gnum = parc_to_elmt[idx_read_data++];
        if(elmt_gnum != cell_g_num) {
          tmp_dual_graph[idx_cpy++] = elmt_gnum;
        }

      }
      idx_read++;
    }

    int ln_elmt = PDM_inplace_unique_long(tmp_dual_graph, NULL, 0, idx_cpy-1);
    for(int j = 0; j < ln_elmt; ++j) {
      dual_graph[dual_graph_idx[i+1]++] = tmp_dual_graph[j]-1; // Graphe start at 0 for metis/scoth
    }
  }

  PDM_realloc(dual_graph, dual_graph, dual_graph_idx[dn_cell_equi], PDM_g_num_t);

  PDM_free(parc_to_elmt_n);
  PDM_free(parc_to_elmt  );
  PDM_block_to_part_free(btp);
  PDM_part_to_block_free(ptb_merge_arc);

  PDM_free(delmt_to_arc_n);
  PDM_free(delmt_to_arc);
  PDM_free(darc_to_elmt_n);
  PDM_free(darc_to_elmt);
  PDM_free(tmp_dual_graph);

  *out_dual_graph_idx = dual_graph_idx;
  *out_dual_graph     = dual_graph;

}



static
void
_extract_entity1_entity2_new
(
int            n_part,
int           *n_entity2,
int           *n_extract_entity1,
int          **extract_entity1_lnum,
int          **entity1_entity2_idx,
int          **entity1_entity2,
PDM_g_num_t  **entity2_ln_to_gn,
int          **n_extract_entity2,
int         ***extract_entity2_lnum,
PDM_g_num_t ***extract_parent_entity2_ln_to_gn,
int         ***old_to_new_entity2_no
)
{
  int         **_extract_entity2_lnum;
  PDM_g_num_t **_extract_parent_entity2_ln_to_gn;
  int          *_n_extract_entity2;
  int         **_old_to_new_entity2_no;
  PDM_malloc(_extract_entity2_lnum,            n_part, int         *);
  PDM_malloc(_extract_parent_entity2_ln_to_gn, n_part, PDM_g_num_t *);
  PDM_malloc(_n_extract_entity2,               n_part, int          );
  PDM_malloc(_old_to_new_entity2_no,           n_part, int         *);

  for(int i_part = 0; i_part < n_part; ++i_part) {
    int n_extract = n_extract_entity1[i_part];
    int         *_pentity1_entity2     = entity1_entity2    [i_part];
    int         *_pentity1_entity2_idx = entity1_entity2_idx[i_part];
    PDM_g_num_t *_pentity2_ln_to_gn    = entity2_ln_to_gn   [i_part];
    int          _pn_entity2           = n_entity2          [i_part];

    PDM_malloc(_extract_entity2_lnum           [i_part], _pn_entity2, int        );
    PDM_malloc(_extract_parent_entity2_ln_to_gn[i_part], _pn_entity2, PDM_g_num_t);
    PDM_malloc(_old_to_new_entity2_no          [i_part], _pn_entity2, int        );

    int *is_visited;
    PDM_malloc(is_visited, _pn_entity2, int);
    for(int i = 0; i < _pn_entity2; ++i) {
      is_visited     [i] = 0;
      _old_to_new_entity2_no[i_part][i] = -1;
    }

    int idx_write = 0;
    _n_extract_entity2[i_part] = 0;
    for(int idx_entity = 0; idx_entity < n_extract; ++idx_entity) {
      int i_entity = extract_entity1_lnum[i_part][idx_entity]-1;

      for(int idx_entity2 = _pentity1_entity2_idx[i_entity]; idx_entity2 < _pentity1_entity2_idx[i_entity+1]; ++idx_entity2) {
        int i_entity2 = PDM_ABS(_pentity1_entity2[idx_entity2])-1;
        if(is_visited[i_entity2] == 0) {
          int idx = _n_extract_entity2[i_part]++;
          _extract_entity2_lnum           [i_part][idx] = i_entity2+1;
          _extract_parent_entity2_ln_to_gn[i_part][idx] = _pentity2_ln_to_gn[i_entity2];
          is_visited                    [i_entity2] = 1;
          _old_to_new_entity2_no[i_part][i_entity2] = idx_write++;
        }
      }
    }
    PDM_realloc(_extract_entity2_lnum           [i_part], _extract_entity2_lnum           [i_part], _n_extract_entity2[i_part], int        );
    PDM_realloc(_extract_parent_entity2_ln_to_gn[i_part], _extract_parent_entity2_ln_to_gn[i_part], _n_extract_entity2[i_part], PDM_g_num_t);

    PDM_free(is_visited);
  }

  *n_extract_entity2               = _n_extract_entity2;
  *extract_entity2_lnum            = _extract_entity2_lnum;
  *extract_parent_entity2_ln_to_gn = _extract_parent_entity2_ln_to_gn;
  *old_to_new_entity2_no           = _old_to_new_entity2_no;
}

static
void
_extract_and_local_renum_entity1_entity2
(
PDM_MPI_Comm           comm,
int                    compute_child_gnum,
int                    n_part,
int                   *n_entity1,
int                   *n_entity2,
int                   *n_extract_entity1,
int                  **extract_entity1_lnum,
int                  **entity1_entity2_idx,
int                  **entity1_entity2,
PDM_g_num_t          **entity2_ln_to_gn,
int                  **n_extract_entity2,
int                 ***selected_entity1_entity2_idx,
int                 ***selected_entity1_entity2,
PDM_g_num_t         ***selected_entity2_ln_to_gn,
PDM_g_num_t         ***selected_parent_entity2_ln_to_gn,
int                 ***extract_entity2_lnum,
int                 ***old_to_new_entity2_no
)
{
  PDM_g_num_t **_extract_parent_entity2_ln_to_gn = NULL;
  // int         **old_to_new_entity2_no            = NULL;

  /*
   *  Compute extract_entity2_lnum and extract_entity2_g_num
   */
  _extract_entity1_entity2_new(n_part,
                               n_entity2,
                               n_extract_entity1,
                               extract_entity1_lnum,
                               entity1_entity2_idx,
                               entity1_entity2,
                               entity2_ln_to_gn,
                               n_extract_entity2,
                               extract_entity2_lnum,
                               &_extract_parent_entity2_ln_to_gn,
                               old_to_new_entity2_no);


  int *_n_extract_entity2 = *n_extract_entity2;

  int **_selected_entity1_entity2_idx;
  int **_selected_entity1_entity2;
  PDM_malloc(_selected_entity1_entity2_idx, n_part, int *);
  PDM_malloc(_selected_entity1_entity2,     n_part, int *);
  for(int i_part = 0; i_part < n_part; ++i_part) {

    int  _pn_entity1           = n_entity1          [i_part];
    int *_pentity1_entity2     = entity1_entity2    [i_part];
    int *_pentity1_entity2_idx = entity1_entity2_idx[i_part];

    PDM_malloc(_selected_entity1_entity2    [i_part], _pentity1_entity2_idx[_pn_entity1], int);
    PDM_malloc(_selected_entity1_entity2_idx[i_part], n_extract_entity1[i_part]+1,        int);

    //
    int idx_write = 0;
    _selected_entity1_entity2_idx[i_part][0] = 0;
    for(int idx_entity = 0; idx_entity < n_extract_entity1[i_part]; ++idx_entity) {
      int i_entity = extract_entity1_lnum[i_part][idx_entity]-1;

      int n_tmp = _pentity1_entity2_idx[i_entity+1] - _pentity1_entity2_idx[i_entity];
      _selected_entity1_entity2_idx[i_part][idx_entity+1] = _selected_entity1_entity2_idx[i_part][idx_entity] + n_tmp;

      for(int idx_entity2 = _pentity1_entity2_idx[i_entity]; idx_entity2 < _pentity1_entity2_idx[i_entity+1]; ++idx_entity2) {
        int i_entity2         = PDM_ABS (_pentity1_entity2[idx_entity2])-1;
        int sgn               = PDM_SIGN(_pentity1_entity2[idx_entity2]);
        int i_extract_entity2 = (*old_to_new_entity2_no)[i_part][i_entity2];
        _selected_entity1_entity2[i_part][idx_write++] = sgn * (i_extract_entity2 + 1);
      }
    }

    assert(idx_write == _selected_entity1_entity2_idx[i_part][n_extract_entity1[i_part]]);

    PDM_realloc(_selected_entity1_entity2[i_part], _selected_entity1_entity2[i_part], idx_write, int);
    // PDM_free(old_to_new_entity2_no[i_part]);
  }
  // PDM_free(old_to_new_entity2_no);


  PDM_g_num_t **_child_entity2_ln_to_gn;
  PDM_malloc(_child_entity2_ln_to_gn, n_part, PDM_g_num_t *);

  for(int i_part = 0; i_part < n_part; ++i_part) {
    _child_entity2_ln_to_gn[i_part] = NULL;
  }
  if(compute_child_gnum == 1) {
    PDM_gen_gnum_t* gnum_extract_entity2 = PDM_gnum_create(3,
                                                           n_part,
                                                           PDM_FALSE,
                                                           1.e-6,
                                                           comm,
                                                           PDM_OWNERSHIP_USER);

    for(int i_part = 0; i_part < n_part; ++i_part) {
      PDM_gnum_set_from_parents(gnum_extract_entity2, i_part, _n_extract_entity2[i_part], _extract_parent_entity2_ln_to_gn[i_part]);
    }

    PDM_gnum_compute(gnum_extract_entity2);

    for(int i_part = 0; i_part < n_part; ++i_part) {
      _child_entity2_ln_to_gn[i_part] = PDM_gnum_get(gnum_extract_entity2, i_part);
      if(0 == 1) {
        PDM_log_trace_array_long(_child_entity2_ln_to_gn[i_part], _n_extract_entity2[i_part], "_child_entity2_ln_to_gn :: ");
      }
    }
    PDM_gnum_free(gnum_extract_entity2);
  }

  *selected_entity1_entity2_idx     = _selected_entity1_entity2_idx;
  *selected_entity1_entity2         = _selected_entity1_entity2;
  *selected_entity2_ln_to_gn        = _child_entity2_ln_to_gn;
  *selected_parent_entity2_ln_to_gn = _extract_parent_entity2_ln_to_gn;

}


static
void
_extract_part_and_reequilibrate_nodal_groups
(
  PDM_extract_part_t  *extrp,
  PDM_geometry_kind_t  geom_kind
)
{
  int i_rank;
  PDM_MPI_Comm_rank(extrp->comm, &i_rank);

  PDM_mesh_entities_t entity_type = PDM_MESH_ENTITY_MAX;
  PDM_bound_type_t    bound_type  = PDM_BOUND_TYPE_MAX;
  switch (geom_kind) {
    case PDM_GEOMETRY_KIND_VOLUMIC: {
      entity_type = PDM_MESH_ENTITY_CELL;
      bound_type  = PDM_BOUND_TYPE_CELL;
      break;
    }
    case PDM_GEOMETRY_KIND_SURFACIC: {
      entity_type = PDM_MESH_ENTITY_FACE;
      bound_type  = PDM_BOUND_TYPE_FACE;
      break;
    }
    case PDM_GEOMETRY_KIND_RIDGE: {
      entity_type = PDM_MESH_ENTITY_EDGE;
      bound_type  = PDM_BOUND_TYPE_EDGE;
      break;
    }
    default: {
      PDM_error(__FILE__, __LINE__, 0, "Invalid geom_kind %d\n", geom_kind);
    }
  }

  PDM_part_mesh_nodal_elmts_t *pmne = PDM_part_mesh_nodal_part_mesh_nodal_elmts_get(extrp->pmn,
                                                                                    geom_kind);



  PDM_part_mesh_nodal_elmts_t *extract_pmne = PDM_part_mesh_nodal_part_mesh_nodal_elmts_get(extrp->extract_pmn,
                                                                                            geom_kind);


  int n_group = PDM_part_mesh_nodal_elmts_n_group_get(pmne);

  PDM_part_mesh_nodal_elmts_n_group_set(extract_pmne, n_group, PDM_OWNERSHIP_KEEP);

  extrp->n_group[bound_type] = n_group;

  if (n_group <= 0) {
    return;
  }

  // Transpose (elt -> group)
  int         **elt_group_n        = NULL;
  int         **elt_group          = NULL;
  PDM_g_num_t **elt_group_gnum     = NULL;
  int         **elt_group_init_loc = NULL;
  PDM_malloc(elt_group_n       , extrp->n_part_in, int         *);
  PDM_malloc(elt_group         , extrp->n_part_in, int         *);
  PDM_malloc(elt_group_gnum    , extrp->n_part_in, PDM_g_num_t *);
  PDM_malloc(elt_group_init_loc, extrp->n_part_in, int         *);

  for (int i_part = 0; i_part < extrp->n_part_in; i_part++) {

    int n_elt_tot = PDM_part_mesh_nodal_elmts_n_elmts_get(pmne, i_part);

    elt_group_n[i_part] = PDM_array_zeros_int(n_elt_tot);

    for (int i_group = 0; i_group < n_group; i_group++) {
      int          n_group_elt = 0;
      int         *group_elt   = NULL;
      PDM_g_num_t *group_g_num = NULL;
      PDM_part_mesh_nodal_elmts_group_get(pmne,
                                          i_part,
                                          i_group,
                                          &n_group_elt,
                                          &group_elt,
                                          &group_g_num,
                                          PDM_OWNERSHIP_BAD_VALUE);

      for (int i = 0; i < n_group_elt; i++) {
        int i_elt = group_elt[i] - 1;
        elt_group_n[i_part][i_elt]++;
      }
    }

    int *elt_group_idx = PDM_array_new_idx_from_sizes_int(elt_group_n[i_part], n_elt_tot);
    PDM_malloc(elt_group         [i_part], elt_group_idx[n_elt_tot]    , int        );
    PDM_malloc(elt_group_gnum    [i_part], elt_group_idx[n_elt_tot]    , PDM_g_num_t);
    PDM_malloc(elt_group_init_loc[i_part], elt_group_idx[n_elt_tot] * 3, int        );


    PDM_array_reset_int(elt_group_n[i_part], n_elt_tot, 0);
    for (int i_group = 0; i_group < n_group; i_group++) {
      int          n_group_elt = 0;
      int         *group_elt   = NULL;
      PDM_g_num_t *group_g_num = NULL;
      PDM_part_mesh_nodal_elmts_group_get(pmne,
                                          i_part,
                                          i_group,
                                          &n_group_elt,
                                          &group_elt,
                                          &group_g_num,
                                          PDM_OWNERSHIP_BAD_VALUE);

      for (int i = 0; i < n_group_elt; i++) {
        int i_elt = group_elt[i] - 1;
        int idx_write = elt_group_idx[i_elt] + elt_group_n[i_part][i_elt];
        elt_group         [i_part][  idx_write  ] = i_group;
        elt_group_gnum    [i_part][  idx_write  ] = group_g_num[i];
        elt_group_init_loc[i_part][3*idx_write  ] = i_rank;
        elt_group_init_loc[i_part][3*idx_write+1] = i_part;
        elt_group_init_loc[i_part][3*idx_write+2] = i;
        elt_group_n[i_part][i_elt]++;
      }
    }
    PDM_free(elt_group_idx);
  }

  // Exchange (elt_group -> extract_elt_group)
  PDM_part_to_part_t *ptp = extrp->ptp_entity[entity_type];
  assert(ptp != NULL);

  int **extract_elt_group_n = NULL;
  int **extract_elt_group   = NULL;
  int request = -1;
  PDM_part_to_part_reverse_iexch(ptp,
                                 PDM_MPI_COMM_KIND_P2P,
                                 PDM_STRIDE_VAR_INTERLACED,
                                 PDM_PART_TO_PART_DATA_DEF_ORDER_PART2,
                                 1,
                                 sizeof(int),
                (const int   **) elt_group_n,
                (const void  **) elt_group,
                                 &extract_elt_group_n,
                      (void ***) &extract_elt_group,
                                 &request);

  PDM_part_to_part_reverse_iexch_wait(ptp, request);

  PDM_g_num_t **extract_elt_group_gnum = NULL;
  request = -1;
  PDM_part_to_part_reverse_iexch(ptp,
                                 PDM_MPI_COMM_KIND_P2P,
                                 PDM_STRIDE_VAR_INTERLACED,
                                 PDM_PART_TO_PART_DATA_DEF_ORDER_PART2,
                                 1,
                                 sizeof(PDM_g_num_t),
                (const int   **) elt_group_n,
                (const void  **) elt_group_gnum,
                                 &extract_elt_group_n,
                      (void ***) &extract_elt_group_gnum,
                                 &request);

  PDM_part_to_part_reverse_iexch_wait(ptp, request);

  int **extract_elt_group_init_loc = NULL;
  request = -1;
  PDM_part_to_part_reverse_iexch(ptp,
                                 PDM_MPI_COMM_KIND_P2P,
                                 PDM_STRIDE_VAR_INTERLACED,
                                 PDM_PART_TO_PART_DATA_DEF_ORDER_PART2,
                                 1,
                                 3 * sizeof(int),
                (const int   **) elt_group_n,
                (const void  **) elt_group_init_loc,
                                 &extract_elt_group_n,
                      (void ***) &extract_elt_group_init_loc,
                                 &request);

  PDM_part_to_part_reverse_iexch_wait(ptp, request);

  for (int i_part = 0; i_part < extrp->n_part_in; i_part++) {
    PDM_free(elt_group_n       [i_part]);
    PDM_free(elt_group         [i_part]);
    PDM_free(elt_group_gnum    [i_part]);
    PDM_free(elt_group_init_loc[i_part]);
  }
  PDM_free(elt_group_n       );
  PDM_free(elt_group         );
  PDM_free(elt_group_gnum    );
  PDM_free(elt_group_init_loc);

  // Transpose (group -> extract_elt)
  int          **extract_group_elt_n        = NULL;
  int         ***extract_group_elt          = NULL;
  PDM_g_num_t ***extract_group_elt_gnum     = NULL;
  int         ***extract_group_elt_init_loc = NULL;
  PDM_malloc(extract_group_elt_n,        extrp->n_part_out, int          *);
  PDM_malloc(extract_group_elt,          extrp->n_part_out, int         **);
  PDM_malloc(extract_group_elt_gnum,     extrp->n_part_out, PDM_g_num_t **);
  PDM_malloc(extract_group_elt_init_loc, extrp->n_part_out, int         **);

  for (int i_part = 0; i_part < extrp->n_part_out; i_part++) {

    extract_group_elt_n[i_part] = PDM_array_zeros_int(n_group);
    PDM_malloc(extract_group_elt         [i_part], n_group, int         *);
    PDM_malloc(extract_group_elt_gnum    [i_part], n_group, PDM_g_num_t *);
    PDM_malloc(extract_group_elt_init_loc[i_part], n_group, int         *);
    int n_elt_tot = PDM_part_mesh_nodal_elmts_n_elmts_get(extract_pmne, i_part);

    int idx = 0;
    for (int i_elt = 0; i_elt < n_elt_tot; i_elt++) {
      for (int i = 0; i < extract_elt_group_n[i_part][i_elt]; i++) {
        int i_group = extract_elt_group[i_part][idx++];
        extract_group_elt_n[i_part][i_group]++;
      }
    }

    for (int i_group = 0; i_group < n_group; i_group++) {
      PDM_malloc(extract_group_elt         [i_part][i_group], extract_group_elt_n[i_part][i_group]    , int        );
      PDM_malloc(extract_group_elt_gnum    [i_part][i_group], extract_group_elt_n[i_part][i_group]    , PDM_g_num_t);
      PDM_malloc(extract_group_elt_init_loc[i_part][i_group], extract_group_elt_n[i_part][i_group] * 3, int        );
    }

    PDM_array_reset_int(extract_group_elt_n[i_part], n_group, 0);
    idx = 0;
    for (int i_elt = 0; i_elt < n_elt_tot; i_elt++) {
      for (int i = 0; i < extract_elt_group_n[i_part][i_elt]; i++) {
        int         i_group = extract_elt_group     [i_part][idx];
        PDM_g_num_t g_num   = extract_elt_group_gnum[i_part][idx];
        extract_group_elt         [i_part][i_group][  extract_group_elt_n[i_part][i_group]  ] = i_elt + 1;
        extract_group_elt_gnum    [i_part][i_group][  extract_group_elt_n[i_part][i_group]  ] = g_num;
        extract_group_elt_init_loc[i_part][i_group][3*extract_group_elt_n[i_part][i_group]  ] = extract_elt_group_init_loc[i_part][3*idx  ];
        extract_group_elt_init_loc[i_part][i_group][3*extract_group_elt_n[i_part][i_group]+1] = extract_elt_group_init_loc[i_part][3*idx+1];
        extract_group_elt_init_loc[i_part][i_group][3*extract_group_elt_n[i_part][i_group]+2] = extract_elt_group_init_loc[i_part][3*idx+2];
        extract_group_elt_n       [i_part][i_group]++;
        idx++;
      }
    }
    PDM_free(extract_elt_group_n       [i_part]);
    PDM_free(extract_elt_group         [i_part]);
    PDM_free(extract_elt_group_gnum    [i_part]);
    PDM_free(extract_elt_group_init_loc[i_part]);
  }
  PDM_free(extract_elt_group_n       );
  PDM_free(extract_elt_group         );
  PDM_free(extract_elt_group_gnum    );
  PDM_free(extract_elt_group_init_loc);

  /* Compute child gnum */
  for (int i_group = 0; i_group < n_group; i_group++) {

    PDM_gen_gnum_t *gen_gnum = PDM_gnum_create(3,  // unused,
                                               extrp->n_part_out,
                                               PDM_FALSE,
                                               1., // unused,
                                               extrp->comm,
                                               PDM_OWNERSHIP_USER);

    // Set parent gnums
    for (int i_part = 0; i_part < extrp->n_part_out; i_part++) {
      PDM_gnum_set_from_parents(gen_gnum,
                                i_part,
                                extract_group_elt_n   [i_part][i_group],
                                extract_group_elt_gnum[i_part][i_group]);
    }

    // Compute child gnums
    PDM_gnum_compute(gen_gnum);

    // Set child gnums
    for (int i_part = 0; i_part < extrp->n_part_out; i_part++) {
      PDM_free(extract_group_elt_gnum[i_part][i_group]);
      extract_group_elt_gnum[i_part][i_group] = PDM_gnum_get(gen_gnum, i_part);
    }
    PDM_gnum_free(gen_gnum);

  } // End loop on groups

  for (int i_part = 0; i_part < extrp->n_part_out; i_part++) {
    for (int i_group = 0; i_group < n_group; i_group++) {
      PDM_part_mesh_nodal_elmts_group_set(extract_pmne,
                                          i_part,
                                          i_group,
                                          extract_group_elt_n   [i_part][i_group],
                                          extract_group_elt     [i_part][i_group],
                                          extract_group_elt_gnum[i_part][i_group],
                                          PDM_OWNERSHIP_KEEP);
    }
    PDM_free(extract_group_elt[i_part]);
  }
  PDM_free(extract_group_elt);

  /* Create ptp (one per group) */
  assert(extrp->ptp_group_entity   [bound_type] == NULL);
  assert(extrp->ptp_group_ownership[bound_type] == NULL);

  PDM_malloc(extrp->ptp_group_entity   [bound_type], n_group, PDM_part_to_part_t *);
  PDM_malloc(extrp->ptp_group_ownership[bound_type], n_group, PDM_ownership_t     );

  int **part1_to_part2_idx     = NULL;
  int **part1_to_part2_triplet = NULL;
  PDM_malloc(part1_to_part2_idx,     extrp->n_part_out, int *);
  PDM_malloc(part1_to_part2_triplet, extrp->n_part_out, int *);

  for (int i_group = 0; i_group < n_group; i_group++) {
    int          *n_elt1    = NULL;
    PDM_g_num_t **elt1_gnum = NULL;
    int          *n_elt2    = NULL;
    PDM_malloc(n_elt1,    extrp->n_part_out, int          );
    PDM_malloc(elt1_gnum, extrp->n_part_out, PDM_g_num_t *);
    PDM_malloc(n_elt2,    extrp->n_part_in,  int          );
    for (int i_part = 0; i_part < extrp->n_part_out; i_part++) {
      n_elt1   [i_part] = extract_pmne->n_group_elmt  [i_part][i_group];
      elt1_gnum[i_part] = extract_pmne->group_ln_to_gn[i_part][i_group];

      part1_to_part2_idx[i_part] = PDM_array_new_idx_from_const_stride_int(3, n_elt1[i_part]);

      part1_to_part2_triplet[i_part] = extract_group_elt_init_loc[i_part][i_group];
    }

    for (int i_part = 0; i_part < extrp->n_part_in; i_part++) {
      n_elt2[i_part] = pmne->n_group_elmt[i_part][i_group];
    }

    PDM_part_to_part_t *ptp_group = PDM_part_to_part_create_from_num2_triplet((const PDM_g_num_t **) elt1_gnum,
                                                                              (const int          *) n_elt1,
                                                                                                     extrp->n_part_out,
                                                                              (const int          *) n_elt2,
                                                                                                     extrp->n_part_in,
                                                                              (const int         **) part1_to_part2_idx,
                                                                              (const int         **) NULL,
                                                                              (const int         **) part1_to_part2_triplet,
                                                                                                     extrp->comm);
    extrp->ptp_group_ownership[bound_type][i_group] = PDM_OWNERSHIP_KEEP;
    extrp->ptp_group_entity   [bound_type][i_group] = ptp_group;

    for (int i_part = 0; i_part < extrp->n_part_out; i_part++) {
      PDM_free(part1_to_part2_idx    [i_part]);
      PDM_free(part1_to_part2_triplet[i_part]);
    }
    PDM_free(n_elt1   );
    PDM_free(elt1_gnum);
    PDM_free(n_elt2   );
  }
  PDM_free(part1_to_part2_idx    );
  PDM_free(part1_to_part2_triplet);

  for (int i_part = 0; i_part < extrp->n_part_out; i_part++) {
    PDM_free(extract_group_elt_n       [i_part]);
    PDM_free(extract_group_elt_gnum    [i_part]);
    PDM_free(extract_group_elt_init_loc[i_part]);
  }
  PDM_free(extract_group_elt_n       );
  PDM_free(extract_group_elt_gnum    );
  PDM_free(extract_group_elt_init_loc);
}



static
void
_extract_part_and_reequilibrate_nodal_from_is_selected
(
  PDM_extract_part_t           *extrp,
  PDM_part_mesh_nodal_elmts_t  *pmne,
  int                         **is_selected,
  int                          *n_target,
  PDM_g_num_t                 **target_gnum,
  int                          *extract_n_vtx,
  PDM_g_num_t                 **extract_vtx_ln_to_gn // optional (if not NULL, it must be sorted) => we could use extrp->pextract_entity_parent_ln_to_gn[PDM_MESH_ENTITY_VTX]
)
{
  int i_rank;
  PDM_MPI_Comm_rank(extrp->comm, &i_rank);

  assert(pmne != NULL);
  int  n_section   = PDM_part_mesh_nodal_elmts_n_section_get  (pmne);
  int *sections_id = PDM_part_mesh_nodal_elmts_sections_id_get(pmne);

  PDM_mesh_entities_t entity_type = PDM_MESH_ENTITY_MAX;
  int mesh_dimension = pmne->mesh_dimension;

  if (mesh_dimension == 3) {
    entity_type = PDM_MESH_ENTITY_CELL;
  }
  else if (mesh_dimension == 2) {
    entity_type = PDM_MESH_ENTITY_FACE;
  }
  else if (mesh_dimension == 1) {
    entity_type = PDM_MESH_ENTITY_EDGE;
  }
  else {
    PDM_error(__FILE__, __LINE__, 0, "Invalid dimension %d\n", mesh_dimension);
  }

  int                   *n_extract_vtx;
  int                  **elmt_vtx_n;
  PDM_Mesh_nodal_elt_t **elmt_type;
  PDM_g_num_t          **elmt_vtx;
  int                  **vtx_init_location;
  int                  **elmt_section_id;
  int                  **elmt_face_n;
  int                  **elmt_face_vtx_n;
  PDM_g_num_t          **elmt_face;
  PDM_malloc(n_extract_vtx,     extrp->n_part_in, int                   );
  PDM_malloc(elmt_vtx_n,        extrp->n_part_in, int                  *);
  PDM_malloc(elmt_type,         extrp->n_part_in, PDM_Mesh_nodal_elt_t *);
  PDM_malloc(elmt_vtx,          extrp->n_part_in, PDM_g_num_t          *);
  PDM_malloc(vtx_init_location, extrp->n_part_in, int                  *);
  PDM_malloc(elmt_section_id,   extrp->n_part_in, int                  *);
  PDM_malloc(elmt_face_n,       extrp->n_part_in, int                  *);
  PDM_malloc(elmt_face_vtx_n,   extrp->n_part_in, int                  *);
  PDM_malloc(elmt_face,         extrp->n_part_in, PDM_g_num_t          *);

  for (int i_part = 0; i_part < extrp->n_part_in; i_part++) {

    // PDM_log_trace_array_long(target_gnum[i_part], n_target[i_part], "target_gnum : ");

    /* Compute buffer size */
    int n_elmt_to_send      = 0;
    int n_elmt_vtx_to_send  = 0;
    int n_elmt_face_to_send = 0;
    int parent_elt          = -1;

    for (int i_section = 0; i_section < n_section; i_section++) {

      int n_elt = PDM_part_mesh_nodal_elmts_section_n_elt_get(pmne, sections_id[i_section], i_part);
      PDM_Mesh_nodal_elt_t t_elt = PDM_part_mesh_nodal_elmts_section_type_get(pmne, sections_id[i_section]);

      int *parent_num = PDM_part_mesh_nodal_elmts_parent_num_get(pmne,
                                                                 sections_id[i_section],
                                                                 i_part,
                                                                 PDM_OWNERSHIP_KEEP);

      if (t_elt == PDM_MESH_NODAL_POLY_2D) {
        /* Polygons */
        int *face_vtx_idx;
        int *face_vtx;
        PDM_part_mesh_nodal_elmts_section_poly2d_get(pmne,
                                                     sections_id[i_section],
                                                     i_part,
                                                     &face_vtx_idx,
                                                     &face_vtx,
                                                     PDM_OWNERSHIP_KEEP);

        /* Selection */
        for (int i_elt = 0; i_elt < n_elt; i_elt++) {
          if (parent_num != NULL) {
            parent_elt = parent_num[i_elt];
          }
          else {
            parent_elt++;
          }
          if (is_selected[i_part][parent_elt] != -1) {
            n_elmt_to_send     += 1;
            n_elmt_vtx_to_send += face_vtx_idx[i_elt+1] - face_vtx_idx[i_elt];
          }
        }
      }

      else if (t_elt == PDM_MESH_NODAL_POLY_3D) {
        /* Polyhedra */
        int *cell_face_idx;
        int *cell_face;
        int  n_face;
        int *face_vtx_idx;
        int *face_vtx;
        PDM_g_num_t *face_ln_to_gn    = NULL;
        int         *_parent_num      = NULL;
        PDM_g_num_t *elt_ln_to_gn     = NULL;
        PDM_g_num_t *parent_elt_g_num = NULL;
        PDM_part_mesh_nodal_elmts_section_poly3d_get(pmne,
                                                     sections_id[i_section],
                                                     i_part,
                                                     &n_face,
                                                     &face_ln_to_gn,
                                                     &face_vtx_idx,
                                                     &face_vtx,
                                                     &elt_ln_to_gn,
                                                     &cell_face_idx,
                                                     &cell_face,
                                                     &_parent_num,
                                                     &parent_elt_g_num,
                                                     PDM_OWNERSHIP_KEEP);

        /* Selection */
        for (int i_elt = 0; i_elt < n_elt; i_elt++) {
          if (parent_num != NULL) {
            parent_elt = parent_num[i_elt];
          }
          else {
            parent_elt++;
          }
          if (is_selected[i_part][parent_elt] != -1) {
            n_elmt_to_send      += 1;
            n_elmt_face_to_send += cell_face_idx[i_elt+1] - cell_face_idx[i_elt];
            for(int idx_face = cell_face_idx[i_elt]; idx_face < cell_face_idx[i_elt+1]; idx_face++) {
              int i_face = PDM_ABS(cell_face[idx_face])-1;
              n_elmt_vtx_to_send += face_vtx_idx[i_face+1] - face_vtx_idx[i_face];
            }
          }
        }
      }

      else {
        /* Standard elements */
        int         *elt_vtx          = NULL;
        int         *_parent_num      = NULL;
        PDM_g_num_t *elt_ln_to_gn     = NULL;
        PDM_g_num_t *parent_elt_g_num = NULL;
        int          order;
        const char  *ho_ordering;

        PDM_part_mesh_nodal_elmts_section_std_ho_get(pmne,
                                                     sections_id[i_section],
                                                     i_part,
                                                     &elt_vtx,
                                                     &elt_ln_to_gn,
                                                     &_parent_num,
                                                     &parent_elt_g_num,
                                                     &order,
                                                     &ho_ordering,
                                                     PDM_OWNERSHIP_KEEP);

        int n_vtx_per_elmt = PDM_Mesh_nodal_n_vtx_elt_get(t_elt , order);

        /* Selection */
        for (int i_elt = 0; i_elt < n_elt; i_elt++) {
          if (parent_num != NULL) {
            parent_elt = parent_num[i_elt];
          }
          else {
            parent_elt++;
          }
          if (is_selected[i_part][parent_elt] != -1) {
            n_elmt_to_send     += 1;
            n_elmt_vtx_to_send += n_vtx_per_elmt;
          }
        }
      }

    } // End loop on sections

    PDM_malloc(elmt_vtx_n       [i_part],     n_elmt_to_send     , int                 );
    PDM_malloc(elmt_type        [i_part],     n_elmt_to_send     , PDM_Mesh_nodal_elt_t);
    PDM_malloc(elmt_vtx         [i_part],     n_elmt_vtx_to_send , PDM_g_num_t         );
    PDM_malloc(vtx_init_location[i_part], 3 * n_elmt_vtx_to_send , int                 );
    PDM_malloc(elmt_section_id  [i_part],     n_elmt_to_send     , int                 );
    PDM_malloc(elmt_face_n      [i_part],     n_elmt_to_send     , int                 );
    PDM_malloc(elmt_face_vtx_n  [i_part],     n_elmt_face_to_send, int                 );
    PDM_malloc(elmt_face        [i_part],     n_elmt_vtx_to_send , PDM_g_num_t         );

    PDM_g_num_t *_vtx_ln_to_gn = PDM_part_mesh_nodal_vtx_g_num_get(extrp->pmn, i_part);

    /* Fill buffers */
    parent_elt = -1;

    for (int i_section = 0; i_section < n_section; i_section++) {

      int n_elt = PDM_part_mesh_nodal_elmts_section_n_elt_get(pmne, sections_id[i_section], i_part);
      PDM_Mesh_nodal_elt_t t_elt = PDM_part_mesh_nodal_elmts_section_type_get(pmne, sections_id[i_section]);

      int *parent_num = PDM_part_mesh_nodal_elmts_parent_num_get(pmne,
                                                                 sections_id[i_section],
                                                                 i_part,
                                                                 PDM_OWNERSHIP_KEEP);
      if (t_elt == PDM_MESH_NODAL_POLY_2D) {
        /* Polygons */
        int *face_vtx_idx;
        int *face_vtx;
        PDM_part_mesh_nodal_elmts_section_poly2d_get(pmne,
                                                     sections_id[i_section],
                                                     i_part,
                                                     &face_vtx_idx,
                                                     &face_vtx,
                                                     PDM_OWNERSHIP_KEEP);

        /* Selection */
        for (int i_elt = 0; i_elt < n_elt; i_elt++) {
          if (parent_num != NULL) {
            parent_elt = parent_num[i_elt];
          }
          else {
            parent_elt++;
          }
          if (is_selected[i_part][parent_elt] != -1) {
            int idx = is_selected[i_part][parent_elt];

            elmt_type      [i_part][idx] = t_elt;
            elmt_vtx_n     [i_part][idx] = face_vtx_idx[i_elt+1] - face_vtx_idx[i_elt];
            elmt_face_n    [i_part][idx] = 0;
            elmt_section_id[i_part][idx] = i_section;
          }
        }
      }

      else if (t_elt == PDM_MESH_NODAL_POLY_3D) {
        /* Polyhedra */
        int *cell_face_idx;
        int *cell_face;
        int  n_face;
        int *face_vtx_idx;
        int *face_vtx;
        PDM_g_num_t *face_ln_to_gn    = NULL;
        int         *_parent_num      = NULL;
        PDM_g_num_t *elt_ln_to_gn     = NULL;
        PDM_g_num_t *parent_elt_g_num = NULL;
        PDM_part_mesh_nodal_elmts_section_poly3d_get(pmne,
                                                     sections_id[i_section],
                                                     i_part,
                                                     &n_face,
                                                     &face_ln_to_gn,
                                                     &face_vtx_idx,
                                                     &face_vtx,
                                                     &elt_ln_to_gn,
                                                     &cell_face_idx,
                                                     &cell_face,
                                                     &_parent_num,
                                                     &parent_elt_g_num,
                                                     PDM_OWNERSHIP_KEEP);

        /* Selection */
        for (int i_elt = 0; i_elt < n_elt; i_elt++) {
          if (parent_num != NULL) {
            parent_elt = parent_num[i_elt];
          }
          else {
            parent_elt++;
          }
          if (is_selected[i_part][parent_elt] != -1) {
            int idx = is_selected[i_part][parent_elt];

            int n_vtx_per_elmt = 0;
            for(int idx_face = cell_face_idx[i_elt]; idx_face < cell_face_idx[i_elt+1]; idx_face++) {
              int i_face = PDM_ABS(cell_face[idx_face])-1;
              n_vtx_per_elmt += face_vtx_idx[i_face+1] - face_vtx_idx[i_face];
            }

            elmt_type      [i_part][idx] = t_elt;
            elmt_vtx_n     [i_part][idx] = n_vtx_per_elmt;
            elmt_face_n    [i_part][idx] = cell_face_idx[i_elt+1] - cell_face_idx[i_elt];
            elmt_section_id[i_part][idx] = i_section;
          }
        }
      }

      else {
        /* Standard elements */
        int         *elt_vtx          = NULL;
        int         *_parent_num      = NULL;
        PDM_g_num_t *elt_ln_to_gn     = NULL;
        PDM_g_num_t *parent_elt_g_num = NULL;
        int          order            = 0;
        const char  *ho_ordering      = NULL;

        PDM_part_mesh_nodal_elmts_section_std_ho_get(pmne,
                                                     sections_id[i_section],
                                                     i_part,
                                                     &elt_vtx,
                                                     &elt_ln_to_gn,
                                                     &_parent_num,
                                                     &parent_elt_g_num,
                                                     &order,
                                                     &ho_ordering,
                                                     PDM_OWNERSHIP_KEEP);

        int n_vtx_per_elmt = PDM_Mesh_nodal_n_vtx_elt_get(t_elt, order);

        /* Selection */
        for (int i_elt = 0; i_elt < n_elt; i_elt++) {
          if (parent_num != NULL) {
            parent_elt = parent_num[i_elt];
          }
          else {
            parent_elt++;
          }
          if (is_selected[i_part][parent_elt] != -1) {

            int idx = is_selected[i_part][parent_elt];

            elmt_type      [i_part][idx] = t_elt;
            elmt_vtx_n     [i_part][idx] = n_vtx_per_elmt;
            elmt_face_n    [i_part][idx] = 0;
            elmt_section_id[i_part][idx] = i_section;
          }
        }
      }

    } // End loop on sections


    /* Vertices */
    parent_elt = -1;
    int *elt_vtx_idx  = PDM_array_new_idx_from_sizes_int(elmt_vtx_n [i_part], n_elmt_to_send);
    int *elt_face_idx = PDM_array_new_idx_from_sizes_int(elmt_face_n[i_part], n_elmt_to_send);

    for (int i_section = 0; i_section < n_section; i_section++) {

      int n_elt = PDM_part_mesh_nodal_elmts_section_n_elt_get(pmne, sections_id[i_section], i_part);
      PDM_Mesh_nodal_elt_t t_elt = PDM_part_mesh_nodal_elmts_section_type_get(pmne, sections_id[i_section]);

      int *parent_num = PDM_part_mesh_nodal_elmts_parent_num_get(pmne,
                                                                 sections_id[i_section],
                                                                 i_part,
                                                                 PDM_OWNERSHIP_KEEP);

      if (t_elt == PDM_MESH_NODAL_POLY_2D) {
        /* Polygons */
        int *face_vtx_idx;
        int *face_vtx;
        PDM_part_mesh_nodal_elmts_section_poly2d_get(pmne,
                                                     sections_id[i_section],
                                                     i_part,
                                                     &face_vtx_idx,
                                                     &face_vtx,
                                                     PDM_OWNERSHIP_KEEP);

        /* Selection */
        for(int i_elt = 0; i_elt < n_elt; ++i_elt) {
          if (parent_num != NULL) {
            parent_elt = parent_num[i_elt];
          }
          else {
            parent_elt++;
          }
          if(is_selected[i_part][parent_elt] != -1) {
            int idx = is_selected[i_part][parent_elt];

            int n_vtx_per_elmt = face_vtx_idx[i_elt+1] - face_vtx_idx[i_elt];

            int idx_read  = face_vtx_idx[i_elt];;
            int idx_write = elt_vtx_idx[idx];
            for(int k = 0; k < n_vtx_per_elmt; ++k) {
              elmt_vtx         [i_part][   idx_write+k   ] = _vtx_ln_to_gn[face_vtx[idx_read+k]-1];
              vtx_init_location[i_part][3*(idx_write+k)  ] = i_rank;
              vtx_init_location[i_part][3*(idx_write+k)+1] = i_part;
              vtx_init_location[i_part][3*(idx_write+k)+2] = face_vtx[idx_read+k]-1;
            }
          }
        }
      }

      else if (t_elt == PDM_MESH_NODAL_POLY_3D) {
        /* Polyhedra */
        int *cell_face_idx;
        int *cell_face;
        int  n_face;
        int *face_vtx_idx;
        int *face_vtx;
        PDM_g_num_t *face_ln_to_gn    = NULL;
        int         *_parent_num      = NULL;
        PDM_g_num_t *elt_ln_to_gn     = NULL;
        PDM_g_num_t *parent_elt_g_num = NULL;
        PDM_part_mesh_nodal_elmts_section_poly3d_get(pmne,
                                                     sections_id[i_section],
                                                     i_part,
                                                     &n_face,
                                                     &face_ln_to_gn,
                                                     &face_vtx_idx,
                                                     &face_vtx,
                                                     &elt_ln_to_gn,
                                                     &cell_face_idx,
                                                     &cell_face,
                                                     &_parent_num,
                                                     &parent_elt_g_num,
                                                     PDM_OWNERSHIP_KEEP);

        /* Selection */
        for (int i_elt = 0; i_elt < n_elt; i_elt++) {
          if (parent_num != NULL) {
            parent_elt = parent_num[i_elt];
          }
          else {
            parent_elt++;
          }
          if (is_selected[i_part][parent_elt] != -1) {
            int idx = is_selected[i_part][parent_elt];

            int idx_write_vtx  = elt_vtx_idx [idx];
            int idx_write_face = elt_face_idx[idx];
            for(int idx_face = cell_face_idx[i_elt]; idx_face < cell_face_idx[i_elt+1]; idx_face++) {
              int i_face = PDM_ABS(cell_face[idx_face])-1;

              elmt_face      [i_part][idx_write_face] = PDM_SIGN(cell_face[idx_face]) * face_ln_to_gn[i_face];
              elmt_face_vtx_n[i_part][idx_write_face] = face_vtx_idx[i_face+1] - face_vtx_idx[i_face];
              idx_write_face++;

              for (int idx_vtx = face_vtx_idx[i_face]; idx_vtx < face_vtx_idx[i_face+1]; idx_vtx++) {
                elmt_vtx         [i_part][  idx_write_vtx  ] = _vtx_ln_to_gn[face_vtx[idx_vtx]-1];
                vtx_init_location[i_part][3*idx_write_vtx  ] = i_rank;
                vtx_init_location[i_part][3*idx_write_vtx+1] = i_part;
                vtx_init_location[i_part][3*idx_write_vtx+2] = face_vtx[idx_vtx]-1;
                idx_write_vtx++;
              }
            }
          }
        }
      }

      else {
        /* Standard elements */
        int         *elt_vtx          = NULL;
        int         *_parent_num      = NULL;
        PDM_g_num_t *elt_ln_to_gn     = NULL;
        PDM_g_num_t *parent_elt_g_num = NULL;
        int          order            = 0;
        const char  *ho_ordering      = NULL;

        PDM_part_mesh_nodal_elmts_section_std_ho_get(pmne,
                                                     sections_id[i_section],
                                                     i_part,
                                                     &elt_vtx,
                                                     &elt_ln_to_gn,
                                                     &_parent_num,
                                                     &parent_elt_g_num,
                                                     &order,
                                                     &ho_ordering,
                                                     PDM_OWNERSHIP_KEEP);

        int n_vtx_per_elmt = PDM_Mesh_nodal_n_vtx_elt_get(t_elt, order);

        int *ijk_to_user = NULL;
        if (order > 1 && ho_ordering != NULL) {
          ijk_to_user = PDM_ho_ordering_ijk_to_user_get(ho_ordering,
                                                        t_elt,
                                                        order);
        }

        /* Selection */
        for (int i_elt = 0; i_elt < n_elt; i_elt++) {
          if (parent_num != NULL) {
            parent_elt = parent_num[i_elt];
          }
          else {
            parent_elt++;
          }
          if (is_selected[i_part][parent_elt] != -1) {

            int idx = is_selected[i_part][parent_elt];

            int idx_read  = i_elt * n_vtx_per_elmt;
            int idx_write = elt_vtx_idx[idx];
            for(int k = 0; k < n_vtx_per_elmt; ++k) {
              int _k = k;
              if (ijk_to_user != NULL) {
                _k = ijk_to_user[k];
              }
              elmt_vtx         [i_part][idx_write+k] = _vtx_ln_to_gn[elt_vtx[idx_read+_k]-1];
              vtx_init_location[i_part][3*(idx_write+k)  ] = i_rank;
              vtx_init_location[i_part][3*(idx_write+k)+1] = i_part;
              vtx_init_location[i_part][3*(idx_write+k)+2] = elt_vtx[idx_read+k]-1;
            }
          }
        }
      }

    } // End loop on sections

    PDM_free(elt_vtx_idx );
    PDM_free(elt_face_idx);
  } // End loop on parts



  // Retrieve ptp : target to origin
  PDM_part_to_part_t *ptp = extrp->ptp_entity[entity_type];
  assert(ptp != NULL);


  PDM_Mesh_nodal_elt_t **recv_elmt_type    = NULL;
  int                    request_elmt_type = -1;
  PDM_part_to_part_reverse_iexch(ptp,
                                 PDM_MPI_COMM_KIND_P2P,
                                 PDM_STRIDE_CST_INTERLACED,
                                 PDM_PART_TO_PART_DATA_DEF_ORDER_GNUM1_COME_FROM,
                                 1,
                                 sizeof(PDM_Mesh_nodal_elt_t),
                                 NULL,
                (const void **)  elmt_type,
                                 NULL,
                    (void ***)   &recv_elmt_type,
                                 &request_elmt_type);
  PDM_part_to_part_reverse_iexch_wait(ptp, request_elmt_type);

  int **recv_elmt_section_id    = NULL;
  int   request_elmt_section_id = -1;
  PDM_part_to_part_reverse_iexch(ptp,
                                 PDM_MPI_COMM_KIND_P2P,
                                 PDM_STRIDE_CST_INTERLACED,
                                 PDM_PART_TO_PART_DATA_DEF_ORDER_GNUM1_COME_FROM,
                                 1,
                                 sizeof(int),
                                 NULL,
                (const void **)  elmt_section_id,
                                 NULL,
                    (void ***)   &recv_elmt_section_id,
                                 &request_elmt_section_id);
  PDM_part_to_part_reverse_iexch_wait(ptp, request_elmt_section_id);

  int         **recv_elmt_vtx_n  = NULL;
  PDM_g_num_t **recv_elmt_vtx    = NULL;
  int           request_elmt_vtx = -1;
  PDM_part_to_part_reverse_iexch(ptp,
                                 PDM_MPI_COMM_KIND_P2P,
                                 PDM_STRIDE_VAR_INTERLACED,
                                 PDM_PART_TO_PART_DATA_DEF_ORDER_GNUM1_COME_FROM,
                                 -1,
                                 sizeof(PDM_g_num_t),
                (const int  **)  elmt_vtx_n,
                (const void **)  elmt_vtx,
                                 &recv_elmt_vtx_n,
                    (void ***)   &recv_elmt_vtx,
                                 &request_elmt_vtx);
  PDM_part_to_part_reverse_iexch_wait(ptp, request_elmt_vtx);

  int         **recv_elmt_face_n  = NULL;
  PDM_g_num_t **recv_elmt_face    = NULL;
  int           request_elmt_face = -1;
  PDM_part_to_part_reverse_iexch(ptp,
                                 PDM_MPI_COMM_KIND_P2P,
                                 PDM_STRIDE_VAR_INTERLACED,
                                 PDM_PART_TO_PART_DATA_DEF_ORDER_GNUM1_COME_FROM,
                                 -1,
                                 sizeof(PDM_g_num_t),
                (const int  **)  elmt_face_n,
                (const void **)  elmt_face,
                                 &recv_elmt_face_n,
                    (void ***)   &recv_elmt_face,
                                 &request_elmt_face);
  PDM_part_to_part_reverse_iexch_wait(ptp, request_elmt_face);

  int **recv_elmt_face_vtx_n = NULL;
  PDM_part_to_part_reverse_iexch(ptp,
                                 PDM_MPI_COMM_KIND_P2P,
                                 PDM_STRIDE_VAR_INTERLACED,
                                 PDM_PART_TO_PART_DATA_DEF_ORDER_GNUM1_COME_FROM,
                                 -1,
                                 sizeof(int),
                (const int  **)  elmt_face_n,
                (const void **)  elmt_face_vtx_n,
                                 &recv_elmt_face_n,
                    (void ***)   &recv_elmt_face_vtx_n,
                                 &request_elmt_face);
  PDM_part_to_part_reverse_iexch_wait(ptp, request_elmt_face);

  int **recv_vtx_init_location_n  = NULL;
  int **recv_vtx_init_location    = NULL;
  int   request_vtx_init_location = -1;
  PDM_part_to_part_reverse_iexch(ptp,
                                 PDM_MPI_COMM_KIND_P2P,
                                 PDM_STRIDE_VAR_INTERLACED,
                                 PDM_PART_TO_PART_DATA_DEF_ORDER_GNUM1_COME_FROM,
                                 -1,
                                 3 * sizeof(int),
                (const int  **)  elmt_vtx_n,
                (const void **)  vtx_init_location,
                                 &recv_vtx_init_location_n,
                    (void ***)   &recv_vtx_init_location,
                                 &request_vtx_init_location);
  PDM_part_to_part_reverse_iexch_wait(ptp, request_vtx_init_location);

  for (int i_part = 0; i_part < extrp->n_part_out; i_part++) {
    PDM_free(recv_vtx_init_location_n[i_part]);
  }
  PDM_free(recv_vtx_init_location_n);


  /*
   * Free
   */
  for (int i_part = 0; i_part < extrp->n_part_in; i_part++) {
    PDM_free(elmt_vtx_n       [i_part]);
    PDM_free(elmt_type        [i_part]);
    PDM_free(elmt_vtx         [i_part]);
    PDM_free(elmt_section_id  [i_part]);
    PDM_free(vtx_init_location[i_part]);
    PDM_free(elmt_face_n      [i_part]);
    PDM_free(elmt_face_vtx_n  [i_part]);
    PDM_free(elmt_face        [i_part]);
  }
  PDM_free(n_extract_vtx    );
  PDM_free(elmt_vtx_n       );
  PDM_free(elmt_type        );
  PDM_free(elmt_vtx         );
  PDM_free(elmt_section_id  );
  PDM_free(vtx_init_location);
  PDM_free(elmt_face_n      );
  PDM_free(elmt_face_vtx_n  );
  PDM_free(elmt_face        );




  /*
   * Second pass to create the extracted part_mesh_nodal
   */
  PDM_part_mesh_nodal_elmts_t *extract_pmne = PDM_part_mesh_nodal_elmts_create(pmne->mesh_dimension,
                                                                               extrp->n_part_out,
                                                                               pmne->comm);

  PDM_part_mesh_nodal_add_part_mesh_nodal_elmts(extrp->extract_pmn,
                                                extract_pmne);

  int **target_vtx_to_part1_vtx = NULL;
  if (extract_n_vtx == NULL) {
    assert(extrp->pextract_n_entity[PDM_MESH_ENTITY_VTX] == NULL);

    PDM_malloc(target_vtx_to_part1_vtx,                                     extrp->n_part_out, int         *);
    PDM_malloc(extrp->pextract_n_entity[PDM_MESH_ENTITY_VTX],               extrp->n_part_out, int          );
    PDM_malloc(extrp->pextract_entity_parent_ln_to_gn[PDM_MESH_ENTITY_VTX], extrp->n_part_out, PDM_g_num_t *);
  }


  /* Prepare extracted sections */
  for (int i_section = 0; i_section < n_section; i_section++) {
    PDM_Mesh_nodal_elt_t t_elt = PDM_part_mesh_nodal_elmts_section_type_get(pmne, sections_id[i_section]);
    int extract_section_id = PDM_part_mesh_nodal_elmts_add(extract_pmne, t_elt);
    assert(extract_section_id == sections_id[i_section]);
  }


  for (int i_part = 0; i_part < extrp->n_part_out; i_part++) {

    int n_tot_size = 0;
    for(int i = 0; i < n_target[i_part]; i++) {
      n_tot_size += recv_elmt_vtx_n[i_part][i];
    }

    int *unique_order_entity2;
    PDM_malloc(unique_order_entity2, n_tot_size, int);

    int n_lextract_vtx = 0;
    if (extract_n_vtx == NULL) {
      n_lextract_vtx = PDM_inplace_unique_long2(recv_elmt_vtx[i_part], unique_order_entity2, 0, n_tot_size-1);
      PDM_realloc(recv_elmt_vtx[i_part], recv_elmt_vtx[i_part], n_lextract_vtx, PDM_g_num_t);
    }
    else {
      // Hack
      n_lextract_vtx = n_tot_size;

      for (int i = 0; i < n_tot_size; i++) {
        int pos = PDM_binary_search_long(recv_elmt_vtx       [i_part][i],
                                         extract_vtx_ln_to_gn[i_part],
                                         extract_n_vtx       [i_part]);
        if (pos < 0) {
          PDM_log_trace_array_long(extract_vtx_ln_to_gn[i_part], extract_n_vtx[i_part], "extract_vtx_ln_to_gn : ");
          PDM_error(__FILE__, __LINE__, 0, "Could not find vertex "PDM_FMT_G_NUM" in extract_vtx_ln_to_gn\n", recv_elmt_vtx[i_part][i]);
        }

        unique_order_entity2[i] = pos;
      }
    }


    if (extract_n_vtx == NULL) {
      extrp->pextract_n_entity              [PDM_MESH_ENTITY_VTX][i_part] = n_lextract_vtx;
      extrp->pextract_entity_parent_ln_to_gn[PDM_MESH_ENTITY_VTX][i_part] = recv_elmt_vtx[i_part];
    }
    else {
      PDM_free(recv_elmt_vtx[i_part]);
    }

    // Bucket sort by sections id
    int *n_elmt_by_section      = PDM_array_zeros_int(n_section);
    int *s_elmt_vtx_by_section  = PDM_array_zeros_int(n_section);
    int *s_elmt_face_by_section = PDM_array_zeros_int(n_section);

    for (int i = 0; i < n_target[i_part]; i++) {
      n_elmt_by_section     [recv_elmt_section_id[i_part][i]]++;
      s_elmt_vtx_by_section [recv_elmt_section_id[i_part][i]] += recv_elmt_vtx_n [i_part][i];
      s_elmt_face_by_section[recv_elmt_section_id[i_part][i]] += recv_elmt_face_n[i_part][i];
    }

    int         **elmt_face_idx_by_section;
    int         **elmt_vtx_idx_by_section;
    int         **elmt_vtx_by_section;
    PDM_g_num_t **elmt_face_by_section;
    int         **elmt_face_sign_by_section;
    int         **elmt_face_vtx_n_by_section;
    int         **extract_parent_num;
    PDM_g_num_t **extract_parent_g_num;
    PDM_malloc(elmt_face_idx_by_section,   n_section, int         *);
    PDM_malloc(elmt_vtx_idx_by_section,    n_section, int         *);
    PDM_malloc(elmt_vtx_by_section,        n_section, int         *);
    PDM_malloc(elmt_face_by_section,       n_section, PDM_g_num_t *);
    PDM_malloc(elmt_face_sign_by_section,  n_section, int         *);
    PDM_malloc(elmt_face_vtx_n_by_section, n_section, int         *);
    PDM_malloc(extract_parent_num,         n_section, int         *);
    PDM_malloc(extract_parent_g_num,       n_section, PDM_g_num_t *);

    for (int i_section = 0; i_section < n_section; i_section++) {

      PDM_Mesh_nodal_elt_t t_elt = PDM_part_mesh_nodal_elmts_section_type_get(pmne, sections_id[i_section]);

      if (t_elt == PDM_MESH_NODAL_POLY_2D) {
        PDM_malloc(elmt_vtx_idx_by_section[i_section], n_elmt_by_section[i_section] + 1, int);
        elmt_vtx_idx_by_section[i_section][0] = 0;
      }
      else if (t_elt == PDM_MESH_NODAL_POLY_3D) {
        PDM_malloc(elmt_face_idx_by_section  [i_section], n_elmt_by_section[i_section] + 1,  int        );
        PDM_malloc(elmt_face_by_section      [i_section], s_elmt_face_by_section[i_section], PDM_g_num_t);
        PDM_malloc(elmt_face_sign_by_section [i_section], s_elmt_face_by_section[i_section], int        );
        PDM_malloc(elmt_face_vtx_n_by_section[i_section], s_elmt_face_by_section[i_section], int        );
        PDM_malloc(elmt_vtx_idx_by_section   [i_section], n_elmt_by_section[i_section] + 1,  int        );
        elmt_face_idx_by_section[i_section][0] = 0;
        elmt_vtx_idx_by_section [i_section][0] = 0;
      }
      PDM_malloc(elmt_vtx_by_section [i_section], s_elmt_vtx_by_section[i_section], int        );
      PDM_malloc(extract_parent_num  [i_section],     n_elmt_by_section[i_section], int        );
      PDM_malloc(extract_parent_g_num[i_section],     n_elmt_by_section[i_section], PDM_g_num_t);

      n_elmt_by_section[i_section] = 0;
    } // End loop on sections
    PDM_free(s_elmt_vtx_by_section);

    // Sort elements
    int idx_read      = 0;
    int idx_read_face = 0;
    for (int i = 0; i < n_target[i_part]; i++) {
      int lsection_id     = recv_elmt_section_id[i_part][i];
      int n_vtx_per_elmt  = recv_elmt_vtx_n     [i_part][i];
      int n_face_per_elmt = recv_elmt_face_n    [i_part][i];

      int idx_write = n_elmt_by_section[lsection_id]++;

      extract_parent_num  [lsection_id][idx_write] = i;
      extract_parent_g_num[lsection_id][idx_write] = target_gnum[i_part][i];

      PDM_Mesh_nodal_elt_t t_elt = PDM_part_mesh_nodal_elmts_section_type_get(pmne,
                                                                              sections_id[lsection_id]);
      int idx_vtx;
      if (t_elt == PDM_MESH_NODAL_POLY_2D) {
        elmt_vtx_idx_by_section[lsection_id][idx_write+1] = elmt_vtx_idx_by_section[lsection_id][idx_write] + n_vtx_per_elmt;
        idx_vtx = elmt_vtx_idx_by_section[lsection_id][idx_write];
      }
      else if (t_elt == PDM_MESH_NODAL_POLY_3D) {
        elmt_face_idx_by_section[lsection_id][idx_write+1] = elmt_face_idx_by_section[lsection_id][idx_write] + n_face_per_elmt;
        idx_vtx = elmt_vtx_idx_by_section[lsection_id][idx_write];
        elmt_vtx_idx_by_section[lsection_id][idx_write+1] = idx_vtx + n_vtx_per_elmt;
        int idx0 = elmt_face_idx_by_section[lsection_id][idx_write];
        for (int j = 0; j < n_face_per_elmt; j++) {
          PDM_g_num_t face_gnum = recv_elmt_face[i_part][idx_read_face];
          elmt_face_by_section      [lsection_id][idx0+j] = PDM_ABS (face_gnum);
          elmt_face_sign_by_section [lsection_id][idx0+j] = PDM_SIGN(face_gnum);
          elmt_face_vtx_n_by_section[lsection_id][idx0+j] = recv_elmt_face_vtx_n[i_part][idx_read_face];
          idx_read_face++;
        }
      }
      else {
        idx_vtx = n_vtx_per_elmt*idx_write;
      }

      for (int j = 0; j < n_vtx_per_elmt; j++) {
        int l_elmt = unique_order_entity2[idx_read++];
        elmt_vtx_by_section[lsection_id][idx_vtx++] = l_elmt + 1;
      }
    } // End loop on targets


    /*
     * Prepare vtx_init_location
     */
    if (extract_n_vtx == NULL) {
      PDM_malloc(target_vtx_to_part1_vtx[i_part], 3 * n_lextract_vtx, int);
      for (int i = 0; i < n_tot_size; i++) {
        int l_elmt = unique_order_entity2[i];
        // Maybe overwritten multiple times (we keep only one init location)
        target_vtx_to_part1_vtx[i_part][3*l_elmt  ] = recv_vtx_init_location[i_part][3*i  ];
        target_vtx_to_part1_vtx[i_part][3*l_elmt+1] = recv_vtx_init_location[i_part][3*i+1];
        target_vtx_to_part1_vtx[i_part][3*l_elmt+2] = recv_vtx_init_location[i_part][3*i+2];
      }
    }

    /*
     * Fill up structure
     */
    for (int i_section = 0; i_section < n_section; i_section++) {

      PDM_Mesh_nodal_elt_t t_elt = PDM_part_mesh_nodal_elmts_section_type_get(pmne, sections_id[i_section]);

      int extract_section_id = sections_id[i_section];

      if (t_elt == PDM_MESH_NODAL_POLY_2D) {
        /* Polygons */
        PDM_part_mesh_nodal_elmts_section_poly2d_set(extract_pmne,
                                                     extract_section_id,
                                                     i_part,
                                                     n_elmt_by_section[i_section],
                                                     elmt_vtx_idx_by_section[i_section],
                                                     elmt_vtx_by_section[i_section],
                                                     extract_parent_g_num[i_section],
                                                     extract_parent_num[i_section],
                                                     PDM_OWNERSHIP_KEEP);
      }

      else if (t_elt == PDM_MESH_NODAL_POLY_3D) {
        /* Polyhedra */
        int *unique_order_face;
        PDM_malloc(unique_order_face, s_elmt_face_by_section[i_section], int);

        PDM_g_num_t *tmp;
        PDM_malloc(tmp, s_elmt_face_by_section[i_section], PDM_g_num_t);
        memcpy(tmp, elmt_face_by_section[i_section],
               sizeof(PDM_g_num_t) * s_elmt_face_by_section[i_section]);

        int n_lextract_face = PDM_inplace_unique_long2(tmp,
                                                       unique_order_face,
                                                       0,
                                                       s_elmt_face_by_section[i_section]-1);
        PDM_free(tmp);

        int         *cell_face;
        PDM_g_num_t *face_ln_to_gn;
        PDM_malloc(cell_face,     elmt_face_idx_by_section[i_section][n_elmt_by_section[i_section]], int        );
        PDM_malloc(face_ln_to_gn, n_lextract_face,                                                   PDM_g_num_t);

        int *face_vtx_idx;
        PDM_malloc(face_vtx_idx, n_lextract_face + 1, int);
        face_vtx_idx[0] = 0;
        for (int i = 0; i < n_elmt_by_section[i_section]; i++) {
          for (int j = elmt_face_idx_by_section[i_section][i]; j < elmt_face_idx_by_section[i_section][i+1]; j++) {
            face_vtx_idx[unique_order_face[j]+1] = elmt_face_vtx_n_by_section[i_section][j];
          }
        }

        for (int i = 0; i < n_lextract_face; i++) {
          face_vtx_idx[i+1] += face_vtx_idx[i];
        }

        int *face_vtx;
        PDM_malloc(face_vtx, face_vtx_idx[n_lextract_face], int);

        int idx = 0;
        for (int i = 0; i < n_elmt_by_section[i_section]; i++) {
          idx = elmt_vtx_idx_by_section[i_section][i];
          for (int j = elmt_face_idx_by_section[i_section][i]; j < elmt_face_idx_by_section[i_section][i+1]; j++) {
            int face_id = unique_order_face[j];
            cell_face[j] = elmt_face_sign_by_section[i_section][j] * (face_id+1);
            face_ln_to_gn[face_id] = elmt_face_by_section[i_section][j];
            int face_vtx_n = face_vtx_idx[face_id+1] - face_vtx_idx[face_id];

            for (int k = 0; k < face_vtx_n; k++) {
              face_vtx[face_vtx_idx[face_id]+k] = elmt_vtx_by_section[i_section][idx++];
            }
          }
        }
        PDM_free(unique_order_face);
        PDM_free(elmt_face_by_section      [i_section]);
        PDM_free(elmt_face_sign_by_section [i_section]);
        PDM_free(elmt_face_vtx_n_by_section[i_section]);
        PDM_free(elmt_vtx_by_section       [i_section]);
        PDM_free(elmt_vtx_idx_by_section   [i_section]);

        PDM_part_mesh_nodal_elmts_section_poly3d_set(extract_pmne,
                                                     extract_section_id,
                                                     i_part,
                                                     n_elmt_by_section[i_section],
                                                     n_lextract_face,
                                                     face_vtx_idx,
                                                     face_vtx,
                                                     face_ln_to_gn,
                                                     elmt_face_idx_by_section[i_section],
                                                     cell_face,
                                                     NULL,
                                                     extract_parent_num  [i_section],
                                                     extract_parent_g_num[i_section],
                                                     PDM_OWNERSHIP_KEEP);
      }

      else {
        /* Standard elements */
        if (PDM_Mesh_nodal_elmt_is_ho(t_elt)) {
          /* High-order */
          int         order       = pmne->sections_std[sections_id[i_section]]->order;
          const char *ho_ordering = pmne->sections_std[sections_id[i_section]]->ho_ordering;
          PDM_part_mesh_nodal_elmts_std_ho_set(extract_pmne,
                                               extract_section_id,
                                               i_part,
                                               n_elmt_by_section[i_section],
                                               elmt_vtx_by_section[i_section],
                                               NULL,
                                               extract_parent_num  [i_section],
                                               extract_parent_g_num[i_section],
                                               order,
                                               ho_ordering,
                                               PDM_OWNERSHIP_KEEP);

        }
        else {
          PDM_part_mesh_nodal_elmts_std_set(extract_pmne,
                                            extract_section_id,
                                            i_part,
                                            n_elmt_by_section[i_section],
                                            elmt_vtx_by_section[i_section],
                                            NULL,
                                            extract_parent_num  [i_section],
                                            extract_parent_g_num[i_section],
                                            PDM_OWNERSHIP_KEEP);
        }
      }

    } // End loop on sections

    PDM_free(n_elmt_by_section);
    PDM_free(elmt_vtx_idx_by_section);
    PDM_free(elmt_vtx_by_section);
    PDM_free(elmt_face_idx_by_section);
    PDM_free(elmt_face_by_section);
    PDM_free(elmt_face_sign_by_section);
    PDM_free(elmt_face_vtx_n_by_section);
    PDM_free(extract_parent_num);
    PDM_free(extract_parent_g_num);
    PDM_free(unique_order_entity2);
    PDM_free(s_elmt_face_by_section);

    PDM_free(recv_elmt_section_id  [i_part]);
    PDM_free(recv_elmt_type        [i_part]);
    PDM_free(recv_elmt_vtx_n       [i_part]);
    PDM_free(recv_vtx_init_location[i_part]);
    PDM_free(recv_elmt_face_n      [i_part]);
    PDM_free(recv_elmt_face        [i_part]);
    PDM_free(recv_elmt_face_vtx_n  [i_part]);
  } // End loop on parts

  PDM_free(recv_elmt_section_id  );
  PDM_free(recv_elmt_type        );
  PDM_free(recv_elmt_vtx         );
  PDM_free(recv_elmt_vtx_n       );
  PDM_free(recv_vtx_init_location);
  PDM_free(recv_elmt_face_n      );
  PDM_free(recv_elmt_face        );
  PDM_free(recv_elmt_face_vtx_n  );


  /* Vertices */
  if (extract_n_vtx == NULL) {
    assert(extrp->ptp_entity[PDM_MESH_ENTITY_VTX] == NULL);

    int **part2_vtx_to_part1_vtx_idx;
    PDM_malloc(part2_vtx_to_part1_vtx_idx, extrp->n_part_out, int *);
    for(int i_part = 0; i_part < extrp->n_part_out; i_part++) {
      int n_vtx = extrp->pextract_n_entity[PDM_MESH_ENTITY_VTX][i_part];
      part2_vtx_to_part1_vtx_idx[i_part] =  PDM_array_new_idx_from_const_stride_int(3, n_vtx);;
    }

    PDM_part_to_part_t *ptp_vtx = NULL;

    for (int i_part = 0; i_part < extrp->n_part_in; i_part++) {
      extrp->n_vtx     [i_part] = PDM_part_mesh_nodal_n_vtx_get    (extrp->pmn, i_part);
      extrp->pvtx_coord[i_part] = PDM_part_mesh_nodal_vtx_coord_get(extrp->pmn, i_part);
    }
    ptp_vtx = PDM_part_to_part_create_from_num2_triplet((const PDM_g_num_t **) extrp->pextract_entity_parent_ln_to_gn[PDM_MESH_ENTITY_VTX],
                                                        (const int          *) extrp->pextract_n_entity              [PDM_MESH_ENTITY_VTX],
                                                        extrp->n_part_out,
                                                        extrp->n_vtx,
                                                        extrp->n_part_in,
                                                        (const int **) part2_vtx_to_part1_vtx_idx,
                                                        NULL,
                                                        (const int **) target_vtx_to_part1_vtx,
                                                        extrp->comm);
    extrp->ptp_entity[PDM_MESH_ENTITY_VTX] = ptp_vtx;

    int exch_request = -1;
    PDM_part_to_part_reverse_iexch(ptp_vtx,
                                   PDM_MPI_COMM_KIND_P2P,
                                   PDM_STRIDE_CST_INTERLACED,
                                   PDM_PART_TO_PART_DATA_DEF_ORDER_PART2,
                                   3,
                                   sizeof(double),
                                   NULL,
                  (const void **)  extrp->pvtx_coord,
                                   NULL,
                      (void ***)   &extrp->pextract_vtx_coord,
                                   &exch_request);

    PDM_part_to_part_reverse_iexch_wait(ptp_vtx, exch_request);

    for (int i_part = 0; i_part < extrp->n_part_out; i_part++) {
      PDM_free(target_vtx_to_part1_vtx   [i_part]);
      PDM_free(part2_vtx_to_part1_vtx_idx[i_part]);
    }
    PDM_free(target_vtx_to_part1_vtx   );
    PDM_free(part2_vtx_to_part1_vtx_idx);
  }
}




static
void
_extract_part
(
  PDM_extract_part_t        *extrp
)
{
  int                  *pn_entity    = 0;
  PDM_g_num_t         **entity_g_num = NULL;
  PDM_mesh_entities_t   entity_type;
  if (extrp->dim == 3) {
    entity_type  = PDM_MESH_ENTITY_CELL;
    pn_entity    = extrp->n_cell;
    entity_g_num = extrp->cell_ln_to_gn;
  }
  else if (extrp->dim == 2) {
    entity_type  = PDM_MESH_ENTITY_FACE;
    pn_entity    = extrp->n_face;
    entity_g_num = extrp->face_ln_to_gn;
  }
  else if (extrp->dim == 1) {
    entity_type  = PDM_MESH_ENTITY_EDGE;
    pn_entity    = extrp->n_edge;
    entity_g_num = extrp->edge_ln_to_gn;
  }
  else {
    entity_type  = PDM_MESH_ENTITY_VTX;
    pn_entity    = extrp->n_vtx;
    entity_g_num = extrp->vtx_ln_to_gn;
  }
  PDM_UNUSED(pn_entity);

  /*
   *  Create array selected in gnum
   */
  PDM_g_num_t** entity_extract_g_num = NULL;
  PDM_g_num_t** child_selected_g_num = NULL;

  // PDM_log_trace_array_long(entity_g_num[0], pn_entity[0], "entity_g_num : ");

  _extract_gnum_and_compute_child(extrp->comm,
                                  extrp->compute_child_gnum,
                                  extrp->n_part_in,
                                  extrp->n_extract,
                                  entity_g_num,
                                  extrp->extract_lnum,
                                  &entity_extract_g_num,
                                  &child_selected_g_num);

  PDM_malloc(extrp->pextract_n_entity[entity_type], extrp->n_part_out, int);
  for(int i_part = 0; i_part < extrp->n_part_in; ++i_part) {
    extrp->pextract_n_entity[entity_type][i_part] = extrp->n_extract[i_part];
  }
  extrp->pextract_entity_ln_to_gn       [entity_type] = child_selected_g_num;
  extrp->pextract_entity_parent_ln_to_gn[entity_type] = entity_extract_g_num;


  /*
   * Extraction des connectivités
   */
  int from_face_edge = extrp->have_connectivity[PDM_CONNECTIVITY_TYPE_FACE_EDGE];
  int from_face_vtx  = extrp->have_connectivity[PDM_CONNECTIVITY_TYPE_FACE_VTX ];

  int **old_to_new[PDM_MESH_ENTITY_MAX];
  for (PDM_mesh_entities_t i = 0; i < PDM_MESH_ENTITY_MAX; i++) {
    old_to_new[i] = NULL;
  }

  if (extrp->dim == 3) {
    _extract_and_local_renum_entity1_entity2(extrp->comm,
                                             extrp->compute_child_gnum,
                                             extrp->n_part_in,
                                             extrp->n_cell,
                                             extrp->n_face,
                                             extrp->n_extract,
                                             extrp->extract_lnum,
                                             extrp->pcell_face_idx,
                                             extrp->pcell_face,
                                             extrp->face_ln_to_gn,
                                             &extrp->pextract_n_entity              [PDM_MESH_ENTITY_FACE],
                                             &extrp->pextract_connectivity_idx      [PDM_CONNECTIVITY_TYPE_CELL_FACE],
                                             &extrp->pextract_connectivity          [PDM_CONNECTIVITY_TYPE_CELL_FACE],
                                             &extrp->pextract_entity_ln_to_gn       [PDM_MESH_ENTITY_FACE],
                                             &extrp->pextract_entity_parent_ln_to_gn[PDM_MESH_ENTITY_FACE],
                                             &extrp->pextract_entity_parent_lnum    [PDM_MESH_ENTITY_FACE],
                                             &old_to_new[PDM_MESH_ENTITY_FACE]);

    if(from_face_edge == 1) {

      _extract_and_local_renum_entity1_entity2(extrp->comm,
                                               extrp->compute_child_gnum,
                                               extrp->n_part_in,
                                               extrp->n_face,
                                               extrp->n_edge,
                                               extrp->pextract_n_entity               [PDM_MESH_ENTITY_FACE],
                                               extrp->pextract_entity_parent_lnum     [PDM_MESH_ENTITY_FACE],
                                               extrp->pface_edge_idx,
                                               extrp->pface_edge,
                                               extrp->edge_ln_to_gn,
                                               &extrp->pextract_n_entity              [PDM_MESH_ENTITY_EDGE],
                                               &extrp->pextract_connectivity_idx      [PDM_CONNECTIVITY_TYPE_FACE_EDGE],
                                               &extrp->pextract_connectivity          [PDM_CONNECTIVITY_TYPE_FACE_EDGE],
                                               &extrp->pextract_entity_ln_to_gn       [PDM_MESH_ENTITY_EDGE],
                                               &extrp->pextract_entity_parent_ln_to_gn[PDM_MESH_ENTITY_EDGE],
                                               &extrp->pextract_entity_parent_lnum    [PDM_MESH_ENTITY_EDGE],
                                               &old_to_new[PDM_MESH_ENTITY_EDGE]);

      int **pedge_vtx_idx;
      PDM_malloc(pedge_vtx_idx, extrp->n_part_in, int *);
      for(int i_part = 0; i_part < extrp->n_part_in; ++i_part) {
        PDM_malloc(pedge_vtx_idx[i_part], extrp->n_edge[i_part]+1 ,int);
        pedge_vtx_idx[i_part][0] = 0;
        for(int i_edge = 0; i_edge < extrp->n_edge[i_part]; ++i_edge) {
          pedge_vtx_idx[i_part][i_edge+1] = pedge_vtx_idx[i_part][i_edge] + 2;
        }
      }

      _extract_and_local_renum_entity1_entity2(extrp->comm,
                                               extrp->compute_child_gnum,
                                               extrp->n_part_in,
                                               extrp->n_edge,
                                               extrp->n_vtx,
                                               extrp->pextract_n_entity               [PDM_MESH_ENTITY_EDGE],
                                               extrp->pextract_entity_parent_lnum     [PDM_MESH_ENTITY_EDGE],
                                               pedge_vtx_idx,
                                               extrp->pedge_vtx,
                                               extrp->vtx_ln_to_gn,
                                               &extrp->pextract_n_entity              [PDM_MESH_ENTITY_VTX],
                                               &extrp->pextract_connectivity_idx      [PDM_CONNECTIVITY_TYPE_EDGE_VTX],
                                               &extrp->pextract_connectivity          [PDM_CONNECTIVITY_TYPE_EDGE_VTX],
                                               &extrp->pextract_entity_ln_to_gn       [PDM_MESH_ENTITY_VTX],
                                               &extrp->pextract_entity_parent_ln_to_gn[PDM_MESH_ENTITY_VTX],
                                               &extrp->pextract_entity_parent_lnum    [PDM_MESH_ENTITY_VTX],
                                               &old_to_new[PDM_MESH_ENTITY_VTX]);

      for(int i_part = 0; i_part < extrp->n_part_in; ++i_part) {
        PDM_free(pedge_vtx_idx[i_part]);
      }
      PDM_free(pedge_vtx_idx);

    } else if(from_face_vtx == 1){

      _extract_and_local_renum_entity1_entity2(extrp->comm,
                                               extrp->compute_child_gnum,
                                               extrp->n_part_in,
                                               extrp->n_face,
                                               extrp->n_vtx,
                                               extrp->pextract_n_entity               [PDM_MESH_ENTITY_FACE],
                                               extrp->pextract_entity_parent_lnum     [PDM_MESH_ENTITY_FACE],
                                               extrp->pface_vtx_idx,
                                               extrp->pface_vtx,
                                               extrp->vtx_ln_to_gn,
                                               &extrp->pextract_n_entity              [PDM_MESH_ENTITY_VTX],
                                               &extrp->pextract_connectivity_idx      [PDM_CONNECTIVITY_TYPE_FACE_VTX],
                                               &extrp->pextract_connectivity          [PDM_CONNECTIVITY_TYPE_FACE_VTX],
                                               &extrp->pextract_entity_ln_to_gn       [PDM_MESH_ENTITY_VTX],
                                               &extrp->pextract_entity_parent_ln_to_gn[PDM_MESH_ENTITY_VTX],
                                               &extrp->pextract_entity_parent_lnum    [PDM_MESH_ENTITY_VTX],
                                               &old_to_new[PDM_MESH_ENTITY_VTX]);
    }
  }
  else if (extrp->dim == 2) {

    if(from_face_edge == 1) {
      _extract_and_local_renum_entity1_entity2(extrp->comm,
                                               extrp->compute_child_gnum,
                                               extrp->n_part_in,
                                               extrp->n_face,
                                               extrp->n_edge,
                                               extrp->n_extract,
                                               extrp->extract_lnum,
                                               extrp->pface_edge_idx,
                                               extrp->pface_edge,
                                               extrp->edge_ln_to_gn,
                                               &extrp->pextract_n_entity              [PDM_MESH_ENTITY_EDGE],
                                               &extrp->pextract_connectivity_idx      [PDM_CONNECTIVITY_TYPE_FACE_EDGE],
                                               &extrp->pextract_connectivity          [PDM_CONNECTIVITY_TYPE_FACE_EDGE],
                                               &extrp->pextract_entity_ln_to_gn       [PDM_MESH_ENTITY_EDGE],
                                               &extrp->pextract_entity_parent_ln_to_gn[PDM_MESH_ENTITY_EDGE],
                                               &extrp->pextract_entity_parent_lnum    [PDM_MESH_ENTITY_EDGE],
                                               &old_to_new[PDM_MESH_ENTITY_EDGE]);
      int **pedge_vtx_idx;
      PDM_malloc(pedge_vtx_idx, extrp->n_part_in, int *);
      for(int i_part = 0; i_part < extrp->n_part_in; ++i_part) {
        PDM_malloc(pedge_vtx_idx[i_part], extrp->n_edge[i_part]+1, int);
        pedge_vtx_idx[i_part][0] = 0;
        for(int i_edge = 0; i_edge < extrp->n_edge[i_part]; ++i_edge) {
          pedge_vtx_idx[i_part][i_edge+1] = pedge_vtx_idx[i_part][i_edge] + 2;
        }
      }

      _extract_and_local_renum_entity1_entity2(extrp->comm,
                                               extrp->compute_child_gnum,
                                               extrp->n_part_in,
                                               extrp->n_edge,
                                               extrp->n_vtx,
                                               extrp->pextract_n_entity               [PDM_MESH_ENTITY_EDGE],
                                               extrp->pextract_entity_parent_lnum     [PDM_MESH_ENTITY_EDGE],
                                               pedge_vtx_idx,
                                               extrp->pedge_vtx,
                                               extrp->vtx_ln_to_gn,
                                               &extrp->pextract_n_entity              [PDM_MESH_ENTITY_VTX],
                                               &extrp->pextract_connectivity_idx      [PDM_CONNECTIVITY_TYPE_EDGE_VTX],
                                               &extrp->pextract_connectivity          [PDM_CONNECTIVITY_TYPE_EDGE_VTX],
                                               &extrp->pextract_entity_ln_to_gn       [PDM_MESH_ENTITY_VTX],
                                               &extrp->pextract_entity_parent_ln_to_gn[PDM_MESH_ENTITY_VTX],
                                               &extrp->pextract_entity_parent_lnum    [PDM_MESH_ENTITY_VTX],
                                               &old_to_new[PDM_MESH_ENTITY_VTX]);

      for(int i_part = 0; i_part < extrp->n_part_in; ++i_part) {
        PDM_free(pedge_vtx_idx[i_part]);
      }
      PDM_free(pedge_vtx_idx);

    } else if(from_face_vtx == 1) {
      _extract_and_local_renum_entity1_entity2(extrp->comm,
                                               extrp->compute_child_gnum,
                                               extrp->n_part_in,
                                               extrp->n_face,
                                               extrp->n_vtx,
                                               extrp->n_extract,
                                               extrp->extract_lnum,
                                               extrp->pface_vtx_idx,
                                               extrp->pface_vtx,
                                               extrp->vtx_ln_to_gn,
                                               &extrp->pextract_n_entity              [PDM_MESH_ENTITY_VTX],
                                               &extrp->pextract_connectivity_idx      [PDM_CONNECTIVITY_TYPE_FACE_VTX],
                                               &extrp->pextract_connectivity          [PDM_CONNECTIVITY_TYPE_FACE_VTX],
                                               &extrp->pextract_entity_ln_to_gn       [PDM_MESH_ENTITY_VTX],
                                               &extrp->pextract_entity_parent_ln_to_gn[PDM_MESH_ENTITY_VTX],
                                               &extrp->pextract_entity_parent_lnum    [PDM_MESH_ENTITY_VTX],
                                               &old_to_new[PDM_MESH_ENTITY_VTX]);
    }
  }
  else if (extrp->dim == 1) {
    int **pedge_vtx_idx;
    PDM_malloc(pedge_vtx_idx, extrp->n_part_in, int *);
    for (int i = 0; i < extrp->n_part_in; i++) {
      pedge_vtx_idx[i] = PDM_array_new_idx_from_const_stride_int(2, extrp->n_edge[i]);
    }
    _extract_and_local_renum_entity1_entity2(extrp->comm,
                                             extrp->compute_child_gnum,
                                             extrp->n_part_in,
                                             extrp->n_edge,
                                             extrp->n_vtx,
                                             extrp->n_extract,
                                             extrp->extract_lnum,
                                             pedge_vtx_idx,
                                             extrp->pedge_vtx,
                                             extrp->vtx_ln_to_gn,
                                             &extrp->pextract_n_entity              [PDM_MESH_ENTITY_VTX],
                                             &extrp->pextract_connectivity_idx      [PDM_CONNECTIVITY_TYPE_EDGE_VTX],
                                             &extrp->pextract_connectivity          [PDM_CONNECTIVITY_TYPE_EDGE_VTX],
                                             &extrp->pextract_entity_ln_to_gn       [PDM_MESH_ENTITY_VTX],
                                             &extrp->pextract_entity_parent_ln_to_gn[PDM_MESH_ENTITY_VTX],
                                             &extrp->pextract_entity_parent_lnum    [PDM_MESH_ENTITY_VTX],
                                             &old_to_new[PDM_MESH_ENTITY_VTX]);
    for (int i = 0; i < extrp->n_part_in; i++) {
      PDM_free(pedge_vtx_idx[i]);
    }
    PDM_free(pedge_vtx_idx);
  }
  else {
    int **pvtx_vtx_idx;
    int **pvtx_vtx;
    PDM_malloc(pvtx_vtx_idx, extrp->n_part_in, int *);
    PDM_malloc(pvtx_vtx,     extrp->n_part_in, int *);
    for (int i = 0; i < extrp->n_part_in; i++) {
      pvtx_vtx_idx[i] = PDM_array_new_idx_from_const_stride_int(1, extrp->n_vtx[i]);
      pvtx_vtx    [i] = pvtx_vtx_idx[i] + 1;
    }

    int **pextract_connectivity_idx = NULL;
    int **pextract_connectivity     = NULL;
    _extract_and_local_renum_entity1_entity2(extrp->comm,
                                             extrp->compute_child_gnum,
                                             extrp->n_part_in,
                                             extrp->n_vtx,
                                             extrp->n_vtx,
                                             extrp->n_extract,
                                             extrp->extract_lnum,
                                             pvtx_vtx_idx,
                                             pvtx_vtx,
                                             extrp->vtx_ln_to_gn,
                                             &extrp->pextract_n_entity              [PDM_MESH_ENTITY_VTX],
                                             &pextract_connectivity_idx,
                                             &pextract_connectivity,
                                             &extrp->pextract_entity_ln_to_gn       [PDM_MESH_ENTITY_VTX],
                                             &extrp->pextract_entity_parent_ln_to_gn[PDM_MESH_ENTITY_VTX],
                                             &extrp->pextract_entity_parent_lnum    [PDM_MESH_ENTITY_VTX],
                                             &old_to_new[PDM_MESH_ENTITY_VTX]);
    for (int i = 0; i < extrp->n_part_in; i++) {
      PDM_free(pvtx_vtx_idx[i]);
      PDM_free(pextract_connectivity_idx[i]);
    }
    PDM_free(pvtx_vtx_idx);
    PDM_free(pvtx_vtx);
    PDM_free(pextract_connectivity_idx);
  }

  int  *n_extract_vtx    = extrp->pextract_n_entity          [PDM_MESH_ENTITY_VTX];
  int **extract_vtx_lnum = extrp->pextract_entity_parent_lnum[PDM_MESH_ENTITY_VTX];

  /*
   * Exchange coordinates
   */
  PDM_malloc(extrp->pextract_vtx_coord, extrp->n_part_in, double *);
  for(int i_part = 0; i_part < extrp->n_part_in; ++i_part) {
    // log_trace("n_extract_vtx[%d] = %d\n", i_part, n_extract_vtx[i_part]);
    PDM_malloc(extrp->pextract_vtx_coord[i_part], 3 * n_extract_vtx[i_part], double);

    for(int idx_vtx = 0; idx_vtx < n_extract_vtx[i_part]; ++idx_vtx) {
      int i_vtx = extract_vtx_lnum[i_part][idx_vtx]-1;
      extrp->pextract_vtx_coord[i_part][3*idx_vtx  ] = extrp->pvtx_coord[i_part][3*i_vtx  ];
      extrp->pextract_vtx_coord[i_part][3*idx_vtx+1] = extrp->pvtx_coord[i_part][3*i_vtx+1];
      extrp->pextract_vtx_coord[i_part][3*idx_vtx+2] = extrp->pvtx_coord[i_part][3*i_vtx+2];
    }
  }


  /* Groups */
  for (PDM_bound_type_t i_bound = PDM_BOUND_TYPE_FACE; i_bound < PDM_BOUND_TYPE_MAX; i_bound++) {


    if (extrp->n_group[i_bound] <= 0) {
      // Skip if no groups
      continue;
    }

    PDM_mesh_entities_t bound_entity_type = PDM_bound_type_to_entity_type(i_bound);

    assert(old_to_new[bound_entity_type]);

    PDM_g_num_t **old_ln_to_gn = NULL;
    switch (bound_entity_type) {
      case PDM_MESH_ENTITY_VTX: {
        old_ln_to_gn = extrp->vtx_ln_to_gn;
        break;
      }
      case PDM_MESH_ENTITY_EDGE: {
        old_ln_to_gn = extrp->edge_ln_to_gn;
        break;
      }
      case PDM_MESH_ENTITY_FACE: {
        old_ln_to_gn = extrp->face_ln_to_gn;
        break;
      }
      default: {
        PDM_error(__FILE__, __LINE__, 0, "Invalid bound_entity_type %d\n", bound_entity_type);
      }
    }

    PDM_malloc(extrp->pn_extract_group_entity              [i_bound], extrp->n_group[i_bound], int              *);
    PDM_malloc(extrp->pextract_group_entity                [i_bound], extrp->n_group[i_bound], int             **);
    PDM_malloc(extrp->pextract_group_entity_ln_to_gn       [i_bound], extrp->n_group[i_bound], PDM_g_num_t     **);
    PDM_malloc(extrp->pextract_group_entity_parent_ln_to_gn[i_bound], extrp->n_group[i_bound], PDM_g_num_t     **);
    PDM_malloc(extrp->group_array_ownership                [i_bound], extrp->n_group[i_bound], PDM_ownership_t   );
    PDM_malloc(extrp->group_parent_ownership               [i_bound], extrp->n_group[i_bound], PDM_ownership_t   );

    for (int i_group = 0; i_group < extrp->n_group[i_bound]; i_group++) {

      PDM_malloc(extrp->pn_extract_group_entity              [i_bound][i_group], extrp->n_part_in, int          );
      PDM_malloc(extrp->pextract_group_entity                [i_bound][i_group], extrp->n_part_in, int         *);
      PDM_malloc(extrp->pextract_group_entity_ln_to_gn       [i_bound][i_group], extrp->n_part_in, PDM_g_num_t *);
      PDM_malloc(extrp->pextract_group_entity_parent_ln_to_gn[i_bound][i_group], extrp->n_part_in, PDM_g_num_t *);

      extrp->group_array_ownership [i_bound][i_group] = PDM_OWNERSHIP_KEEP;
      extrp->group_parent_ownership[i_bound][i_group] = PDM_OWNERSHIP_KEEP;

      for (int i_part = 0; i_part < extrp->n_part_in; i_part++) {

        PDM_malloc(extrp->pextract_group_entity                [i_bound][i_group][i_part], extrp->pextract_n_entity[bound_entity_type][i_part], int        );
        PDM_malloc(extrp->pextract_group_entity_parent_ln_to_gn[i_bound][i_group][i_part], extrp->pextract_n_entity[bound_entity_type][i_part], PDM_g_num_t);

        extrp->pn_extract_group_entity[i_bound][i_group][i_part] = 0;
        for (int i = 0; i < extrp->n_group_entity[i_bound][i_group][i_part]; i++) {
          int i_entity = extrp->group_entity[i_bound][i_group][i_part][i] - 1;

          if (old_to_new[bound_entity_type][i_part][i_entity] >= 0) {
            // this entity is extracted
            int i_new = extrp->pn_extract_group_entity[i_bound][i_group][i_part]++;
            int i_old = old_to_new[bound_entity_type][i_part][i_entity];
            extrp->pextract_group_entity                [i_bound][i_group][i_part][i_new] = i_old + 1;
            extrp->pextract_group_entity_parent_ln_to_gn[i_bound][i_group][i_part][i_new] = old_ln_to_gn[i_part][i_old];
          }
        }

        PDM_realloc(extrp->pextract_group_entity  [i_bound][i_group][i_part],
                    extrp->pextract_group_entity  [i_bound][i_group][i_part],
                    extrp->pn_extract_group_entity[i_bound][i_group][i_part],
                    int);

        PDM_realloc(extrp->pextract_group_entity_parent_ln_to_gn[i_bound][i_group][i_part],
                    extrp->pextract_group_entity_parent_ln_to_gn[i_bound][i_group][i_part],
                    extrp->pn_extract_group_entity              [i_bound][i_group][i_part],
                    PDM_g_num_t);

      } // End loop on parts


      /* Compute child gnums if requested */
      if (extrp->compute_child_gnum) {

        PDM_gen_gnum_t *gen_gnum = PDM_gnum_create(3,                // unused
                                                   extrp->n_part_in,
                                                   PDM_FALSE,        // unused
                                                   1.,               // unused
                                                   extrp->comm,
                                                   PDM_OWNERSHIP_USER);

        for (int i_part = 0; i_part < extrp->n_part_in; i_part++) {
          PDM_gnum_set_from_parents(gen_gnum,
                                    i_part,
                                    extrp->pn_extract_group_entity              [i_bound][i_group][i_part],
                                    extrp->pextract_group_entity_parent_ln_to_gn[i_bound][i_group][i_part]);
        }

        PDM_gnum_compute(gen_gnum);

        for (int i_part = 0; i_part < extrp->n_part_in; i_part++) {
          extrp->pextract_group_entity_ln_to_gn[i_bound][i_group][i_part] = PDM_gnum_get(gen_gnum, i_part);
        }

        PDM_gnum_free(gen_gnum);
      }

    } // End loop on groups

  } // End loop on bounds


  for (PDM_mesh_entities_t i_entity_type = 0; i_entity_type < PDM_MESH_ENTITY_MAX; i_entity_type++) {
    if (old_to_new[i_entity_type] != NULL) {
      for (int i_part = 0; i_part < extrp->n_part_in; i_part++) {
        PDM_free(old_to_new[i_entity_type][i_part]);
      }
      PDM_free(old_to_new[i_entity_type]);
    }
  }

  /*
  * Extract face groups for test
  */
  /*if (extrp->n_group[PDM_BOUND_TYPE_FACE] > 0){
    int **part2_face_to_part1_face_idx;
    PDM_malloc(part2_face_to_part1_face_idx, extrp->n_part_out ,int * );

    for(int i_part = 0; i_part < extrp->n_part_out; ++i_part) {
      int n_face = extrp->pextract_n_entity[PDM_MESH_ENTITY_FACE][i_part];
      part2_face_to_part1_face_idx[i_part] = PDM_array_new_idx_from_const_stride_int(1, n_face);;
    }

    PDM_part_to_part_t *ptp_fac = PDM_part_to_part_create((const PDM_g_num_t **) extrp->pextract_entity_parent_ln_to_gn[PDM_MESH_ENTITY_FACE],
                                                          (const int          *) extrp->pextract_n_entity              [PDM_MESH_ENTITY_FACE],
                                                          extrp->n_part_out,
                                                          (const PDM_g_num_t **) extrp->face_ln_to_gn,
                                                          extrp->n_face,
                                                          extrp->n_part_in,
                                                          (const int **) part2_face_to_part1_face_idx,
                                                          (const PDM_g_num_t **) extrp->pextract_entity_parent_ln_to_gn[PDM_MESH_ENTITY_FACE],
                                                          extrp->comm);
    extrp->ptp_entity[PDM_MESH_ENTITY_FACE] = ptp_fac;
    PDM_free(part2_face_to_part1_face_idx);

    for(int i_kind = 0; i_kind < PDM_BOUND_TYPE_MAX; ++i_kind) {
      _extract_part_group(extrp,
      (PDM_bound_type_t) i_kind);
    }
  }*/

}


static
void
_extract_part_from_target_rebuild_connectivities_3d
(
  PDM_extract_part_t        *extrp,
  int                       *pn_entity,
  int                      **entity_target_location,
  int                     ***part2_cell_to_part1_cell_idx_out,
  int                     ***part2_face_to_part1_face_idx_out,
  int                     ***part2_edge_to_part1_edge_idx_out,
  int                     ***pextract_face_to_face_location_out,
  int                     ***pextract_edge_to_edge_location_out,
  int                     ***pextract_vtx_to_vtx_location_out,
  int                        keep_ptp_create_data
)
{
  int have_cell_face = extrp->have_connectivity[PDM_CONNECTIVITY_TYPE_CELL_FACE];
  int from_face_edge = extrp->have_connectivity[PDM_CONNECTIVITY_TYPE_FACE_EDGE];
  int from_face_vtx  = extrp->have_connectivity[PDM_CONNECTIVITY_TYPE_FACE_VTX ];
  int have_edge_vtx  = extrp->have_connectivity[PDM_CONNECTIVITY_TYPE_EDGE_VTX ];

  int **part2_cell_to_part1_cell_idx;
  int **part2_face_to_part1_face_idx;
  int **part2_edge_to_part1_edge_idx;
  PDM_malloc(part2_cell_to_part1_cell_idx, extrp->n_part_out, int *);
  PDM_malloc(part2_face_to_part1_face_idx, extrp->n_part_out, int *);
  PDM_malloc(part2_edge_to_part1_edge_idx, extrp->n_part_out, int *);

  int **pextract_face_to_face_location = NULL;
  int **pextract_edge_to_edge_location = NULL;
  int **pextract_vtx_to_vtx_location   = NULL;

  for(int i_part = 0; i_part < extrp->n_part_out; ++i_part) {
    part2_cell_to_part1_cell_idx[i_part] = NULL;
    part2_face_to_part1_face_idx[i_part] = NULL;
    part2_edge_to_part1_edge_idx[i_part] = NULL;
  }

  /* Create the link */
  for(int i_part = 0; i_part < extrp->n_part_out; ++i_part) {
    PDM_malloc(part2_cell_to_part1_cell_idx[i_part], extrp->n_target[i_part]+1, int);
    part2_cell_to_part1_cell_idx[i_part][0] = 0;
    for(int i = 0; i < extrp->n_target[i_part]; ++i) {
      part2_cell_to_part1_cell_idx[i_part][i+1] = part2_cell_to_part1_cell_idx[i_part][i] + 3;
    }
  }

  if (extrp->pextract_n_entity[PDM_MESH_ENTITY_CELL] == NULL) {
    PDM_malloc(extrp->pextract_n_entity[PDM_MESH_ENTITY_CELL], extrp->n_part_out, int);
    for(int i_part = 0; i_part < extrp->n_part_out; ++i_part) {
      extrp->pextract_n_entity[PDM_MESH_ENTITY_CELL][i_part] = extrp->n_target[i_part];
    }
  }


  /*
   *  cell->face
   */
  if(have_cell_face == 1) {
    PDM_pconnectivity_to_pconnectivity_from_location_keep(extrp->comm,
                                                          extrp->n_part_in,
                                 (const int            *) pn_entity,
                                 (const int           **) extrp->pcell_face_idx,
                                 (const int           **) extrp->pcell_face,
                                 (const PDM_g_num_t   **) extrp->face_ln_to_gn, // TODO 2D
                                                          extrp->n_part_out,
                                 (const int            *) extrp->n_target,
                                 (const PDM_g_num_t   **) extrp->target_gnum,
                                 (const int           **) part2_cell_to_part1_cell_idx,
                                 (const int           **) entity_target_location,
                                                          &extrp->pextract_n_entity              [PDM_MESH_ENTITY_FACE],
                                                          &extrp->pextract_connectivity_idx      [PDM_CONNECTIVITY_TYPE_CELL_FACE],
                                                          &extrp->pextract_connectivity          [PDM_CONNECTIVITY_TYPE_CELL_FACE],
                                                          &extrp->pextract_entity_parent_ln_to_gn[PDM_MESH_ENTITY_FACE],
                                                          &pextract_face_to_face_location,
                                                          &extrp->ptp_entity[PDM_MESH_ENTITY_CELL]);

    if (extrp->compute_child_gnum) {
      PDM_malloc(extrp->pextract_entity_ln_to_gn[PDM_MESH_ENTITY_FACE], extrp->n_part_out, PDM_g_num_t *);
      _compute_child(extrp->comm,
                     extrp->n_part_out,
                     extrp->pextract_n_entity              [PDM_MESH_ENTITY_FACE],
                     extrp->pextract_entity_parent_ln_to_gn[PDM_MESH_ENTITY_FACE],
                     extrp->pextract_entity_ln_to_gn       [PDM_MESH_ENTITY_FACE]);
    }

    /*
     * face -> edge
     */
    for(int i_part = 0; i_part < extrp->n_part_out; ++i_part) {
      int n_face = extrp->pextract_n_entity[PDM_MESH_ENTITY_FACE][i_part];
      part2_face_to_part1_face_idx[i_part] = PDM_array_new_idx_from_const_stride_int(3, n_face);
    }
  }

  if(from_face_edge == 1 && have_cell_face == 1) {
    PDM_pconnectivity_to_pconnectivity_from_location_keep(extrp->comm,
                                                          extrp->n_part_in,
                                 (const int            *) extrp->n_face,
                                 (const int           **) extrp->pface_edge_idx,
                                 (const int           **) extrp->pface_edge,
                                 (const PDM_g_num_t   **) extrp->edge_ln_to_gn, // TODO 2D
                                                          extrp->n_part_out,
                                 (const int            *) extrp->pextract_n_entity              [PDM_MESH_ENTITY_FACE],
                                 (const PDM_g_num_t   **) extrp->pextract_entity_parent_ln_to_gn[PDM_MESH_ENTITY_FACE],
                                 (const int           **) part2_face_to_part1_face_idx,
                                 (const int           **) pextract_face_to_face_location,
                                                          &extrp->pextract_n_entity              [PDM_MESH_ENTITY_EDGE],
                                                          &extrp->pextract_connectivity_idx      [PDM_CONNECTIVITY_TYPE_FACE_EDGE],
                                                          &extrp->pextract_connectivity          [PDM_CONNECTIVITY_TYPE_FACE_EDGE],
                                                          &extrp->pextract_entity_parent_ln_to_gn[PDM_MESH_ENTITY_EDGE],
                                                          &pextract_edge_to_edge_location,
                                                          &extrp->ptp_entity[PDM_MESH_ENTITY_FACE]);

    if (extrp->compute_child_gnum) {
      PDM_malloc(extrp->pextract_entity_ln_to_gn[PDM_MESH_ENTITY_EDGE], extrp->n_part_out, PDM_g_num_t *);
      _compute_child(extrp->comm,
                     extrp->n_part_out,
                     extrp->pextract_n_entity              [PDM_MESH_ENTITY_EDGE],
                     extrp->pextract_entity_parent_ln_to_gn[PDM_MESH_ENTITY_EDGE],
                     extrp->pextract_entity_ln_to_gn       [PDM_MESH_ENTITY_EDGE]);
    }

    if(have_edge_vtx == 1) {
      int **pedge_vtx_idx;
      PDM_malloc(pedge_vtx_idx, extrp->n_part_in, int *);
      for(int i_part = 0; i_part < extrp->n_part_in; ++i_part) {
        PDM_malloc(pedge_vtx_idx[i_part], extrp->n_edge[i_part]+1, int);
        pedge_vtx_idx[i_part][0] = 0;
        for(int i_edge = 0; i_edge < extrp->n_edge[i_part]; ++i_edge) {
          pedge_vtx_idx[i_part][i_edge+1] = pedge_vtx_idx[i_part][i_edge] + 2;
        }
      }

      if(keep_ptp_create_data == 0) {
        for(int i_part = 0; i_part < extrp->n_part_out; ++i_part) {
          PDM_free(part2_face_to_part1_face_idx[i_part]);
          part2_face_to_part1_face_idx[i_part] = NULL;
        }
      }

      for(int i_part = 0; i_part < extrp->n_part_out; ++i_part) {
        int n_edge = extrp->pextract_n_entity[PDM_MESH_ENTITY_EDGE][i_part];
        part2_edge_to_part1_edge_idx[i_part] = PDM_array_new_idx_from_const_stride_int(3, n_edge);
      }

      PDM_pconnectivity_to_pconnectivity_from_location_keep(extrp->comm,
                                                            extrp->n_part_in,
                                   (const int            *) extrp->n_edge,
                                   (const int           **) pedge_vtx_idx,
                                   (const int           **) extrp->pedge_vtx,
                                   (const PDM_g_num_t   **) extrp->vtx_ln_to_gn, // TODO 2D
                                                            extrp->n_part_out,
                                   (const int            *) extrp->pextract_n_entity              [PDM_MESH_ENTITY_EDGE],
                                   (const PDM_g_num_t   **) extrp->pextract_entity_parent_ln_to_gn[PDM_MESH_ENTITY_EDGE],
                                   (const int           **) part2_edge_to_part1_edge_idx,
                                   (const int           **) pextract_edge_to_edge_location,
                                                            &extrp->pextract_n_entity              [PDM_MESH_ENTITY_VTX],
                                                            &extrp->pextract_connectivity_idx      [PDM_CONNECTIVITY_TYPE_EDGE_VTX],
                                                            &extrp->pextract_connectivity          [PDM_CONNECTIVITY_TYPE_EDGE_VTX],
                                                            &extrp->pextract_entity_parent_ln_to_gn[PDM_MESH_ENTITY_VTX],
                                                            &pextract_vtx_to_vtx_location,
                                                            &extrp->ptp_entity[PDM_MESH_ENTITY_EDGE]);

      if (extrp->compute_child_gnum) {
        PDM_malloc(extrp->pextract_entity_ln_to_gn[PDM_MESH_ENTITY_VTX], extrp->n_part_out, PDM_g_num_t *);
        _compute_child(extrp->comm,
                       extrp->n_part_out,
                       extrp->pextract_n_entity              [PDM_MESH_ENTITY_VTX],
                       extrp->pextract_entity_parent_ln_to_gn[PDM_MESH_ENTITY_VTX],
                       extrp->pextract_entity_ln_to_gn       [PDM_MESH_ENTITY_VTX]);
      }

      for(int i_part = 0; i_part < extrp->n_part_in; ++i_part) {
        PDM_free(pedge_vtx_idx[i_part]);
      }
      PDM_free(pedge_vtx_idx);

      if(keep_ptp_create_data == 0) {
        for(int i_part = 0; i_part < extrp->n_part_out; ++i_part) {
          PDM_free(part2_edge_to_part1_edge_idx[i_part]);
          part2_edge_to_part1_edge_idx[i_part] = NULL;
        }
      }
    }
  } else if(from_face_vtx == 1 && have_cell_face == 1) {
    PDM_pconnectivity_to_pconnectivity_from_location_keep(extrp->comm,
                                                          extrp->n_part_in,
                                 (const int            *) extrp->n_face,
                                 (const int           **) extrp->pface_vtx_idx,
                                 (const int           **) extrp->pface_vtx,
                                 (const PDM_g_num_t   **) extrp->vtx_ln_to_gn, // TODO 2D
                                                          extrp->n_part_out,
                                 (const int            *) extrp->pextract_n_entity              [PDM_MESH_ENTITY_FACE],
                                 (const PDM_g_num_t   **) extrp->pextract_entity_parent_ln_to_gn[PDM_MESH_ENTITY_FACE],
                                 (const int           **) part2_face_to_part1_face_idx,
                                 (const int           **) pextract_face_to_face_location,
                                                          &extrp->pextract_n_entity              [PDM_MESH_ENTITY_VTX],
                                                          &extrp->pextract_connectivity_idx      [PDM_CONNECTIVITY_TYPE_FACE_VTX],
                                                          &extrp->pextract_connectivity          [PDM_CONNECTIVITY_TYPE_FACE_VTX],
                                                          &extrp->pextract_entity_parent_ln_to_gn[PDM_MESH_ENTITY_VTX],
                                                          &pextract_vtx_to_vtx_location,
                                                          &extrp->ptp_entity[PDM_MESH_ENTITY_FACE]);

    if (extrp->compute_child_gnum) {
      PDM_malloc(extrp->pextract_entity_ln_to_gn[PDM_MESH_ENTITY_VTX], extrp->n_part_out, PDM_g_num_t *);
      _compute_child(extrp->comm,
                     extrp->n_part_out,
                     extrp->pextract_n_entity              [PDM_MESH_ENTITY_VTX],
                     extrp->pextract_entity_parent_ln_to_gn[PDM_MESH_ENTITY_VTX],
                     extrp->pextract_entity_ln_to_gn       [PDM_MESH_ENTITY_VTX]);
    }

    if(keep_ptp_create_data == 0) {
      for(int i_part = 0; i_part < extrp->n_part_out; ++i_part) {
        PDM_free(part2_face_to_part1_face_idx[i_part]);
        part2_face_to_part1_face_idx[i_part] = NULL;
      }
    }
  }
  *pextract_face_to_face_location_out = pextract_face_to_face_location;
  *pextract_edge_to_edge_location_out = pextract_edge_to_edge_location;
  *pextract_vtx_to_vtx_location_out   = pextract_vtx_to_vtx_location;


  if(keep_ptp_create_data == 0) {
    for(int i_part = 0; i_part < extrp->n_part_out; ++i_part) {
      PDM_free(part2_cell_to_part1_cell_idx[i_part]);
      part2_cell_to_part1_cell_idx[i_part] = NULL;
    }

    PDM_free(part2_cell_to_part1_cell_idx);
    PDM_free(part2_face_to_part1_face_idx);
    PDM_free(part2_edge_to_part1_edge_idx);
    part2_cell_to_part1_cell_idx = NULL;
    part2_face_to_part1_face_idx = NULL;
    part2_edge_to_part1_edge_idx = NULL;
  }


  *part2_cell_to_part1_cell_idx_out = part2_cell_to_part1_cell_idx;
  *part2_face_to_part1_face_idx_out = part2_face_to_part1_face_idx;
  *part2_edge_to_part1_edge_idx_out = part2_edge_to_part1_edge_idx;


}

static
void
_extract_part_from_target_rebuild_connectivities_2d
(
  PDM_extract_part_t        *extrp,
  int                       *pn_entity,
  int                      **entity_target_location,
  int                     ***part2_face_to_part1_face_idx_out,
  int                     ***part2_edge_to_part1_edge_idx_out,
  int                     ***pextract_face_to_face_location_out,
  int                     ***pextract_edge_to_edge_location_out,
  int                     ***pextract_vtx_to_vtx_location_out,
  int                        keep_ptp_create_data
)
{
  int from_face_edge = extrp->have_connectivity[PDM_CONNECTIVITY_TYPE_FACE_EDGE];
  int from_face_vtx  = extrp->have_connectivity[PDM_CONNECTIVITY_TYPE_FACE_VTX ];
  int have_edge_vtx  = extrp->have_connectivity[PDM_CONNECTIVITY_TYPE_EDGE_VTX ];

  int **part2_face_to_part1_face_idx;
  int **part2_edge_to_part1_edge_idx;
  PDM_malloc(part2_face_to_part1_face_idx, extrp->n_part_out, int *);
  PDM_malloc(part2_edge_to_part1_edge_idx, extrp->n_part_out, int *);

  int **pextract_face_to_face_location = NULL;
  int **pextract_edge_to_edge_location = NULL;
  int **pextract_vtx_to_vtx_location   = NULL;

  for(int i_part = 0; i_part < extrp->n_part_out; ++i_part) {
    part2_face_to_part1_face_idx[i_part] = NULL;
    part2_edge_to_part1_edge_idx[i_part] = NULL;
  }

  /* Create the link */
  for(int i_part = 0; i_part < extrp->n_part_out; ++i_part) {
    PDM_malloc(part2_face_to_part1_face_idx[i_part], extrp->n_target[i_part]+1, int);
    part2_face_to_part1_face_idx[i_part][0] = 0;
    for(int i = 0; i < extrp->n_target[i_part]; ++i) {
      part2_face_to_part1_face_idx[i_part][i+1] = part2_face_to_part1_face_idx[i_part][i] + 3;
    }
  }

  if (extrp->pextract_n_entity[PDM_MESH_ENTITY_FACE] == NULL) {
    PDM_malloc(extrp->pextract_n_entity[PDM_MESH_ENTITY_FACE], extrp->n_part_out, int);
    for(int i_part = 0; i_part < extrp->n_part_out; ++i_part) {
      extrp->pextract_n_entity[PDM_MESH_ENTITY_FACE][i_part] = extrp->n_target[i_part];
    }
  }

  if(from_face_edge == 1) {
    PDM_pconnectivity_to_pconnectivity_from_location_keep(extrp->comm,
                                                          extrp->n_part_in,
                                 (const int            *) pn_entity,
                                 (const int           **) extrp->pface_edge_idx,
                                 (const int           **) extrp->pface_edge,
                                 (const PDM_g_num_t   **) extrp->edge_ln_to_gn, // TODO 2D
                                                          extrp->n_part_out,
                                 (const int            *) extrp->n_target,
                                 (const PDM_g_num_t   **) extrp->target_gnum,
                                 (const int           **) part2_face_to_part1_face_idx,
                                 (const int           **) entity_target_location,
                                                          &extrp->pextract_n_entity              [PDM_MESH_ENTITY_EDGE],
                                                          &extrp->pextract_connectivity_idx      [PDM_CONNECTIVITY_TYPE_FACE_EDGE],
                                                          &extrp->pextract_connectivity          [PDM_CONNECTIVITY_TYPE_FACE_EDGE],
                                                          &extrp->pextract_entity_parent_ln_to_gn[PDM_MESH_ENTITY_EDGE],
                                                          &pextract_edge_to_edge_location,
                                                          &extrp->ptp_entity[PDM_MESH_ENTITY_FACE]);

    if (extrp->compute_child_gnum) {
      PDM_malloc(extrp->pextract_entity_ln_to_gn[PDM_MESH_ENTITY_EDGE], extrp->n_part_out, PDM_g_num_t *);
      _compute_child(extrp->comm,
                     extrp->n_part_out,
                     extrp->pextract_n_entity              [PDM_MESH_ENTITY_EDGE],
                     extrp->pextract_entity_parent_ln_to_gn[PDM_MESH_ENTITY_EDGE],
                     extrp->pextract_entity_ln_to_gn       [PDM_MESH_ENTITY_EDGE]);
    }


    if(have_edge_vtx == 1) {

      int **pedge_vtx_idx;
      PDM_malloc(pedge_vtx_idx, extrp->n_part_in, int *);
      for(int i_part = 0; i_part < extrp->n_part_in; ++i_part) {
        PDM_malloc(pedge_vtx_idx[i_part], extrp->n_edge[i_part]+1, int);
        pedge_vtx_idx[i_part][0] = 0;
        for(int i_edge = 0; i_edge < extrp->n_edge[i_part]; ++i_edge) {
          pedge_vtx_idx[i_part][i_edge+1] = pedge_vtx_idx[i_part][i_edge] + 2;
        }
      }

      for(int i_part = 0; i_part < extrp->n_part_out; ++i_part) {
        int n_edge = extrp->pextract_n_entity[PDM_MESH_ENTITY_EDGE][i_part];
        part2_edge_to_part1_edge_idx[i_part] =  PDM_array_new_idx_from_const_stride_int(3, n_edge);;
      }

      PDM_pconnectivity_to_pconnectivity_from_location_keep(extrp->comm,
                                                            extrp->n_part_in,
                                   (const int            *) extrp->n_edge,
                                   (const int           **) pedge_vtx_idx,
                                   (const int           **) extrp->pedge_vtx,
                                   (const PDM_g_num_t   **) extrp->vtx_ln_to_gn, // TODO 2D
                                                            extrp->n_part_out,
                                   (const int            *) extrp->pextract_n_entity              [PDM_MESH_ENTITY_EDGE],
                                   (const PDM_g_num_t   **) extrp->pextract_entity_parent_ln_to_gn[PDM_MESH_ENTITY_EDGE],
                                   (const int           **) part2_edge_to_part1_edge_idx,
                                   (const int           **) pextract_edge_to_edge_location,
                                                            &extrp->pextract_n_entity              [PDM_MESH_ENTITY_VTX],
                                                            &extrp->pextract_connectivity_idx      [PDM_CONNECTIVITY_TYPE_EDGE_VTX],
                                                            &extrp->pextract_connectivity          [PDM_CONNECTIVITY_TYPE_EDGE_VTX],
                                                            &extrp->pextract_entity_parent_ln_to_gn[PDM_MESH_ENTITY_VTX],
                                                            &pextract_vtx_to_vtx_location,
                                                            &extrp->ptp_entity[PDM_MESH_ENTITY_EDGE]);

      if (extrp->compute_child_gnum) {
        PDM_malloc(extrp->pextract_entity_ln_to_gn[PDM_MESH_ENTITY_VTX], extrp->n_part_out, PDM_g_num_t *);
        _compute_child(extrp->comm,
                       extrp->n_part_out,
                       extrp->pextract_n_entity              [PDM_MESH_ENTITY_VTX],
                       extrp->pextract_entity_parent_ln_to_gn[PDM_MESH_ENTITY_VTX],
                       extrp->pextract_entity_ln_to_gn       [PDM_MESH_ENTITY_VTX]);
      }


      if(keep_ptp_create_data == 0) {
        for(int i_part = 0; i_part < extrp->n_part_out; ++i_part) {
          PDM_free(part2_edge_to_part1_edge_idx[i_part]);
          part2_edge_to_part1_edge_idx[i_part] = NULL;
        }
      }

      for(int i_part = 0; i_part < extrp->n_part_in; ++i_part) {
        PDM_free(pedge_vtx_idx   [i_part]);
      }
      PDM_free(pedge_vtx_idx);
    }

  } else if(from_face_vtx == 1) { // from_face_vtx
    PDM_pconnectivity_to_pconnectivity_from_location_keep(extrp->comm,
                                                          extrp->n_part_in,
                                 (const int            *) pn_entity,
                                 (const int           **) extrp->pface_vtx_idx,
                                 (const int           **) extrp->pface_vtx,
                                 (const PDM_g_num_t   **) extrp->vtx_ln_to_gn, // TODO 2D
                                                          extrp->n_part_out,
                                 (const int            *) extrp->n_target,
                                 (const PDM_g_num_t   **) extrp->target_gnum,
                                 (const int           **) part2_face_to_part1_face_idx,
                                 (const int           **) entity_target_location,
                                                          &extrp->pextract_n_entity              [PDM_MESH_ENTITY_VTX],
                                                          &extrp->pextract_connectivity_idx      [PDM_CONNECTIVITY_TYPE_FACE_VTX],
                                                          &extrp->pextract_connectivity          [PDM_CONNECTIVITY_TYPE_FACE_VTX],
                                                          &extrp->pextract_entity_parent_ln_to_gn[PDM_MESH_ENTITY_VTX],
                                                          &pextract_vtx_to_vtx_location,
                                                          &extrp->ptp_entity[PDM_MESH_ENTITY_FACE]);

    if (extrp->compute_child_gnum) {
      PDM_malloc(extrp->pextract_entity_ln_to_gn[PDM_MESH_ENTITY_VTX], extrp->n_part_out, PDM_g_num_t *);
      _compute_child(extrp->comm,
                     extrp->n_part_out,
                     extrp->pextract_n_entity              [PDM_MESH_ENTITY_VTX],
                     extrp->pextract_entity_parent_ln_to_gn[PDM_MESH_ENTITY_VTX],
                     extrp->pextract_entity_ln_to_gn       [PDM_MESH_ENTITY_VTX]);
    }

    if(keep_ptp_create_data == 0) {
      for(int i_part = 0; i_part < extrp->n_part_out; ++i_part) {
        PDM_free(part2_face_to_part1_face_idx[i_part]);
        part2_face_to_part1_face_idx[i_part] = NULL;
      }
    }
  }

  if(keep_ptp_create_data == 0) {
    for(int i_part = 0; i_part < extrp->n_part_out; ++i_part) {
      PDM_free(part2_face_to_part1_face_idx[i_part]);
      part2_face_to_part1_face_idx[i_part] = NULL;
    }
    PDM_free(part2_face_to_part1_face_idx);
    PDM_free(part2_edge_to_part1_edge_idx);
    part2_face_to_part1_face_idx = NULL;
    part2_edge_to_part1_edge_idx = NULL;
  }

  *pextract_face_to_face_location_out = pextract_face_to_face_location;
  *pextract_edge_to_edge_location_out = pextract_edge_to_edge_location;
  *pextract_vtx_to_vtx_location_out   = pextract_vtx_to_vtx_location;

  *part2_face_to_part1_face_idx_out = part2_face_to_part1_face_idx;
  *part2_edge_to_part1_edge_idx_out = part2_edge_to_part1_edge_idx;

}


static
void
_extract_part_and_reequilibrate_from_target
(
  PDM_extract_part_t        *extrp
)
{
  int                *pn_entity              = NULL;
  PDM_g_num_t       **entity_g_num           = NULL;
  int               **entity_target_location = NULL;
  PDM_mesh_entities_t entity_type;
  if(extrp->dim == 3) {
    pn_entity    = extrp->n_cell;
    entity_g_num = extrp->cell_ln_to_gn;
    entity_type = PDM_MESH_ENTITY_CELL;
  } else if (extrp->dim == 2){
    pn_entity    = extrp->n_face;
    entity_g_num = extrp->face_ln_to_gn;
    entity_type = PDM_MESH_ENTITY_FACE;
  } else if(extrp->dim == 1){
    pn_entity    = extrp->n_edge;
    entity_g_num = extrp->edge_ln_to_gn;
    entity_type = PDM_MESH_ENTITY_EDGE;
  } else {
    entity_g_num = extrp->vtx_ln_to_gn;
    entity_type = PDM_MESH_ENTITY_VTX;
  }

  /* Not very bright... let the user be in charge of keeping track of the target g_num instead? */
  // -->>
  // (Copy to avoid double free)
//  if (1) {
  if (extrp->target_ownership == PDM_OWNERSHIP_KEEP) {
    PDM_malloc(extrp->pextract_entity_parent_ln_to_gn[entity_type], extrp->n_part_out, PDM_g_num_t *);
    for (int ipart = 0; ipart < extrp->n_part_out; ipart++) {
      // log_trace("extrp->n_target[%d] = %d\n", ipart, extrp->n_target[ipart]);
      extrp->pextract_entity_parent_ln_to_gn[entity_type][ipart] = extrp->target_gnum[ipart];
      // PDM_malloc(extrp->pextract_entity_parent_ln_to_gn[entity_type][ipart],extrp->n_target[ipart],PDM_g_num_t);
      // memcpy(extrp->pextract_entity_parent_ln_to_gn[entity_type][ipart],
      //        extrp->target_gnum[ipart],
      //        sizeof(PDM_g_num_t) * extrp->n_target[ipart]);
    }
  }
  // <<--

  int have_init_location_l = 1;
  int have_init_location   = 1;
  for(int i_part = 0; i_part < extrp->n_part_out; ++i_part) {
    if(extrp->target_location[i_part] == NULL) {
      have_init_location_l = 0;
    }
  }
  PDM_MPI_Allreduce(&have_init_location_l, &have_init_location, 1, PDM_MPI_INT, PDM_MPI_MAX, extrp->comm);
  // log_trace("have_init_location = %i \n", have_init_location);

  if(have_init_location == 0) {
    PDM_gnum_location_t* gnum_loc = PDM_gnum_location_create(extrp->n_part_in,
                                                             extrp->n_part_out,
                                                             extrp->comm,
                                                             PDM_OWNERSHIP_USER);
    for(int i_part = 0; i_part < extrp->n_part_in; ++i_part) {
      PDM_gnum_location_elements_set(gnum_loc,
                                     i_part,
                                     pn_entity[i_part],
                                     entity_g_num[i_part]);
    }
    for(int i_part = 0; i_part < extrp->n_part_out; ++i_part) {
      PDM_gnum_location_requested_elements_set(gnum_loc,
                                               i_part,
                                               extrp->n_target   [i_part],
                                               extrp->target_gnum[i_part]);
    }
    PDM_gnum_location_compute(gnum_loc);

    PDM_malloc(entity_target_location, extrp->n_part_out, int *);

    for(int i_part = 0; i_part < extrp->n_part_out; ++i_part) {
      int *location_idx = NULL;
      PDM_gnum_location_get(gnum_loc, i_part, &location_idx, &entity_target_location[i_part]);
      PDM_free(location_idx);
    }

    PDM_gnum_location_free(gnum_loc);
  } else {
    entity_target_location = extrp->target_location;
  }


  int **part2_cell_to_part1_cell_idx = NULL;
  int **part2_face_to_part1_face_idx = NULL;
  int **part2_edge_to_part1_edge_idx = NULL;
  int **part2_vtx_to_part1_vtx_idx;
  PDM_malloc(part2_vtx_to_part1_vtx_idx, extrp->n_part_out, int *);

  /*
   * Extraction des connectivités
   */
  PDM_part_to_part_t* ptp_vtx          = NULL;
  int **pextract_face_to_face_location = NULL;
  int **pextract_edge_to_edge_location = NULL;
  int **pextract_vtx_to_vtx_location   = NULL;

  int keep_ptp_create_data = 0;
  if(extrp->renum_method[PDM_MESH_ENTITY_CELL] > 0 ||
     extrp->renum_method[PDM_MESH_ENTITY_FACE] > 0 ||
     extrp->renum_method[PDM_MESH_ENTITY_EDGE] > 0 ||
     extrp->renum_method[PDM_MESH_ENTITY_VTX ] > 0) {
    keep_ptp_create_data = 1;
  }

  if(extrp->dim == 3) {
    _extract_part_from_target_rebuild_connectivities_3d(extrp,
                                                        pn_entity,
                                                        entity_target_location,
                                                        &part2_cell_to_part1_cell_idx,
                                                        &part2_face_to_part1_face_idx,
                                                        &part2_edge_to_part1_edge_idx,
                                                        &pextract_face_to_face_location,
                                                        &pextract_edge_to_edge_location,
                                                        &pextract_vtx_to_vtx_location,
                                                        keep_ptp_create_data);
  } else if(extrp->dim == 2){
    _extract_part_from_target_rebuild_connectivities_2d(extrp,
                                                        pn_entity,
                                                        entity_target_location,
                                                        &part2_face_to_part1_face_idx,
                                                        &part2_edge_to_part1_edge_idx,
                                                        &pextract_face_to_face_location,
                                                        &pextract_edge_to_edge_location,
                                                        &pextract_vtx_to_vtx_location,
                                                        keep_ptp_create_data);

  } else if(extrp->dim == 1){
    assert(part2_edge_to_part1_edge_idx == NULL);

    PDM_malloc(part2_edge_to_part1_edge_idx, extrp->n_part_out, int *);

    /* Create the link */
    for(int i_part = 0; i_part < extrp->n_part_out; ++i_part) {
      PDM_malloc(part2_edge_to_part1_edge_idx[i_part], (extrp->n_target[i_part]+1) ,int);
      part2_edge_to_part1_edge_idx[i_part][0] = 0;
      for(int i = 0; i < extrp->n_target[i_part]; ++i) {
        part2_edge_to_part1_edge_idx[i_part][i+1] = part2_edge_to_part1_edge_idx[i_part][i] + 3;
      }
    }

    int **pedge_vtx_idx;
    PDM_malloc(pedge_vtx_idx, extrp->n_part_in, int *);
    for(int i_part = 0; i_part < extrp->n_part_in; ++i_part) {
      PDM_malloc(pedge_vtx_idx[i_part], extrp->n_edge[i_part]+1, int);
      pedge_vtx_idx[i_part][0] = 0;
      for(int i_edge = 0; i_edge < extrp->n_edge[i_part]; ++i_edge) {
        pedge_vtx_idx[i_part][i_edge+1] = pedge_vtx_idx[i_part][i_edge] + 2;
      }
    }

    if (extrp->pextract_n_entity[PDM_MESH_ENTITY_EDGE] == NULL) {
      PDM_malloc(extrp->pextract_n_entity[PDM_MESH_ENTITY_EDGE], extrp->n_part_out, int);
      for(int i_part = 0; i_part < extrp->n_part_out; ++i_part) {
        extrp->pextract_n_entity[PDM_MESH_ENTITY_EDGE][i_part] = extrp->n_target[i_part];
      }
    }

    PDM_pconnectivity_to_pconnectivity_from_location_keep(extrp->comm,
                                                          extrp->n_part_in,
                                 (const int            *) extrp->n_edge,
                                 (const int           **) pedge_vtx_idx,
                                 (const int           **) extrp->pedge_vtx,
                                 (const PDM_g_num_t   **) extrp->vtx_ln_to_gn,
                                                          extrp->n_part_out,
                                 (const int            *) extrp->n_target,
                                 (const PDM_g_num_t   **) extrp->target_gnum,
                                 (const int           **) part2_edge_to_part1_edge_idx,
                                 (const int           **) entity_target_location,
                                                          &extrp->pextract_n_entity              [PDM_MESH_ENTITY_VTX],
                                                          &extrp->pextract_connectivity_idx      [PDM_CONNECTIVITY_TYPE_EDGE_VTX],
                                                          &extrp->pextract_connectivity          [PDM_CONNECTIVITY_TYPE_EDGE_VTX],
                                                          &extrp->pextract_entity_parent_ln_to_gn[PDM_MESH_ENTITY_VTX],
                                                          &pextract_vtx_to_vtx_location,
                                                          &extrp->ptp_entity[PDM_MESH_ENTITY_EDGE]);

    if (extrp->compute_child_gnum) {
      PDM_malloc(extrp->pextract_entity_ln_to_gn[PDM_MESH_ENTITY_VTX], extrp->n_part_out, PDM_g_num_t *);
      _compute_child(extrp->comm,
                     extrp->n_part_out,
                     extrp->pextract_n_entity              [PDM_MESH_ENTITY_VTX],
                     extrp->pextract_entity_parent_ln_to_gn[PDM_MESH_ENTITY_VTX],
                     extrp->pextract_entity_ln_to_gn       [PDM_MESH_ENTITY_VTX]);
    }

    for(int i_part = 0; i_part < extrp->n_part_out; ++i_part) {
      PDM_free(part2_edge_to_part1_edge_idx[i_part]);
      part2_edge_to_part1_edge_idx[i_part] = NULL;
    }

    for(int i_part = 0; i_part < extrp->n_part_in; ++i_part) {
      PDM_free(pedge_vtx_idx   [i_part]);
    }
    PDM_free(pedge_vtx_idx);

  } else { // dim == 0
    assert(ptp_vtx == NULL);

    /* Create the link */
    for(int i_part = 0; i_part < extrp->n_part_out; ++i_part) {
      PDM_malloc(part2_vtx_to_part1_vtx_idx[i_part], extrp->n_target[i_part]+1, int);
      part2_vtx_to_part1_vtx_idx[i_part][0] = 0;
      for(int i = 0; i < extrp->n_target[i_part]; ++i) {
        part2_vtx_to_part1_vtx_idx[i_part][i+1] = part2_vtx_to_part1_vtx_idx[i_part][i] + 3;
      }
    }

    if (extrp->pextract_n_entity[PDM_MESH_ENTITY_VTX] == NULL) {
      PDM_malloc(extrp->pextract_n_entity[PDM_MESH_ENTITY_VTX], extrp->n_part_out, int);
      for(int i_part = 0; i_part < extrp->n_part_out; ++i_part) {
        extrp->pextract_n_entity[PDM_MESH_ENTITY_VTX][i_part] = extrp->n_target[i_part];
      }
    }

    ptp_vtx = PDM_part_to_part_create_from_num2_triplet((const PDM_g_num_t **) extrp->target_gnum,
                                                        extrp->n_target,
                                                        extrp->n_part_out,
                                                        extrp->n_vtx,
                                                        extrp->n_part_in,
                                                        (const int **) part2_vtx_to_part1_vtx_idx,
                                                        NULL,
                                                        (const int **) entity_target_location,
                                                        extrp->comm);
  }


  if(have_init_location == 0) {
    for(int i_part = 0; i_part < extrp->n_part_out; ++i_part) {
      PDM_free(entity_target_location[i_part]);
    }
    PDM_free(entity_target_location);
  }

  /*
   * Vtx only
   */
  if(extrp->dim != 0 && pextract_vtx_to_vtx_location != NULL) {
    for(int i_part = 0; i_part < extrp->n_part_out; ++i_part) {
      int n_vtx = extrp->pextract_n_entity[PDM_MESH_ENTITY_VTX][i_part];
      part2_vtx_to_part1_vtx_idx[i_part] =  PDM_array_new_idx_from_const_stride_int(3, n_vtx);
    }

    ptp_vtx = PDM_part_to_part_create_from_num2_triplet((const PDM_g_num_t **) extrp->pextract_entity_parent_ln_to_gn[PDM_MESH_ENTITY_VTX],
                                                        (const int          *) extrp->pextract_n_entity              [PDM_MESH_ENTITY_VTX],
                                                        extrp->n_part_out,
                                                        extrp->n_vtx,
                                                        extrp->n_part_in,
                                                        (const int **) part2_vtx_to_part1_vtx_idx,
                                                        NULL,
                                                        (const int **) pextract_vtx_to_vtx_location,
                                                        extrp->comm);
  }
  extrp->ptp_entity[PDM_MESH_ENTITY_VTX] = ptp_vtx;

  if(ptp_vtx != NULL) {
    int           exch_request = -1;
    PDM_part_to_part_reverse_iexch(ptp_vtx,
                                   PDM_MPI_COMM_KIND_P2P,
                                   PDM_STRIDE_CST_INTERLACED,
                                   PDM_PART_TO_PART_DATA_DEF_ORDER_PART2,
                                   3,
                                   sizeof(double),
                                   NULL,
                  (const void **)  extrp->pvtx_coord,
                                   NULL,
                      (void ***)   &extrp->pextract_vtx_coord,
                                   &exch_request);
    PDM_part_to_part_reverse_iexch_wait(ptp_vtx, exch_request);
  }

  /*
   * Reordering if any
   */
  if(extrp->renum_method[PDM_MESH_ENTITY_CELL] > 0 ||
     extrp->renum_method[PDM_MESH_ENTITY_FACE] > 0 ||
     extrp->renum_method[PDM_MESH_ENTITY_EDGE] > 0 ||
     extrp->renum_method[PDM_MESH_ENTITY_VTX ] > 0) {

    _part_t** parts = _map_with_part_t(extrp);

    PDM_part_renum_cell(parts, extrp->n_part_out, extrp->renum_method[PDM_MESH_ENTITY_CELL], (void*) extrp->renum_method_properties[PDM_MESH_ENTITY_CELL]);
    PDM_part_renum_face(parts, extrp->n_part_out, extrp->renum_method[PDM_MESH_ENTITY_FACE], (void*) extrp->renum_method_properties[PDM_MESH_ENTITY_FACE]);
    PDM_part_renum_edge(parts, extrp->n_part_out, extrp->renum_method[PDM_MESH_ENTITY_EDGE], (void*) extrp->renum_method_properties[PDM_MESH_ENTITY_EDGE]);
    PDM_part_renum_vtx (parts, extrp->n_part_out, extrp->renum_method[PDM_MESH_ENTITY_VTX ], (void*) extrp->renum_method_properties[PDM_MESH_ENTITY_VTX ]);

    PDM_malloc(extrp->pextract_entity_color[PDM_MESH_ENTITY_CELL], extrp->n_part_out, int *);
    PDM_malloc(extrp->pextract_entity_color[PDM_MESH_ENTITY_FACE], extrp->n_part_out, int *);
    PDM_malloc(extrp->pextract_entity_color[PDM_MESH_ENTITY_EDGE], extrp->n_part_out, int *);
    PDM_malloc(extrp->pextract_entity_color[PDM_MESH_ENTITY_VTX ], extrp->n_part_out, int *);

    int **cell_order;
    int **face_order;
    int **edge_order;
    int **vtx_order;
    PDM_malloc(cell_order, extrp->n_part_out, int *);
    PDM_malloc(face_order, extrp->n_part_out, int *);
    PDM_malloc(edge_order, extrp->n_part_out, int *);
    PDM_malloc(vtx_order,  extrp->n_part_out, int *);

    for (int i_part = 0; i_part < extrp->n_part_out; i_part++) {

      extrp->pextract_entity_color[PDM_MESH_ENTITY_CELL][i_part] = parts[i_part]->cell_color;
      extrp->pextract_entity_color[PDM_MESH_ENTITY_FACE][i_part] = parts[i_part]->face_color;
      extrp->pextract_entity_color[PDM_MESH_ENTITY_EDGE][i_part] = parts[i_part]->edge_color;
      extrp->pextract_entity_color[PDM_MESH_ENTITY_VTX ][i_part] = parts[i_part]->vtx_color;

      cell_order[i_part] = parts[i_part]->new_to_old_order_cell;
      face_order[i_part] = parts[i_part]->new_to_old_order_face;
      edge_order[i_part] = parts[i_part]->new_to_old_order_edge;
      vtx_order [i_part] = parts[i_part]->new_to_old_order_vtx;

      if(cell_order[i_part] != NULL && part2_cell_to_part1_cell_idx != NULL && extrp->dim == 3) {
        PDM_part_renum_connectivities(extrp->pextract_n_entity[PDM_MESH_ENTITY_CELL][i_part],
                                      parts[i_part]->new_to_old_order_cell,
                                      part2_cell_to_part1_cell_idx[i_part],
                                      entity_target_location[i_part]);
      }

      if(face_order[i_part] != NULL && part2_face_to_part1_face_idx != NULL) {
        if(extrp->dim == 3) {
          PDM_part_renum_connectivities(extrp->pextract_n_entity[PDM_MESH_ENTITY_FACE][i_part],
                                        parts[i_part]->new_to_old_order_face,
                                        part2_face_to_part1_face_idx[i_part],
                                        pextract_face_to_face_location[i_part]);
        } else {
          PDM_part_renum_connectivities(extrp->pextract_n_entity[PDM_MESH_ENTITY_FACE][i_part],
                                        parts[i_part]->new_to_old_order_face,
                                        part2_face_to_part1_face_idx[i_part],
                                        entity_target_location[i_part]);
        }
      }

      if(edge_order[i_part] != NULL && part2_edge_to_part1_edge_idx != NULL && extrp->pextract_n_entity[PDM_MESH_ENTITY_EDGE] != NULL) {
        PDM_part_renum_connectivities(extrp->pextract_n_entity[PDM_MESH_ENTITY_EDGE][i_part],
                                      parts[i_part]->new_to_old_order_edge,
                                      part2_edge_to_part1_edge_idx[i_part],
                                      pextract_edge_to_edge_location[i_part]);
      }

      if(vtx_order[i_part] != NULL && part2_vtx_to_part1_vtx_idx != NULL) {
        // PDM_log_trace_connectivity_int(part2_vtx_to_part1_vtx_idx[i_part], pextract_vtx_to_vtx_location[i_part], extrp->pextract_n_entity[PDM_MESH_ENTITY_VTX][i_part], "pextract_vtx_to_vtx_location (Before)::");
        PDM_part_renum_connectivities(extrp->pextract_n_entity[PDM_MESH_ENTITY_VTX][i_part],
                                      parts[i_part]->new_to_old_order_vtx,
                                      part2_vtx_to_part1_vtx_idx[i_part],
                                      pextract_vtx_to_vtx_location[i_part]);
      }

    }

    /*
     * Need to recompute all part_to_part because order change
     */
    // for (int i_part = 0; i_part < extrp->n_part_out; i_part++) {
    //   PDM_log_trace_array_int(part2_vtx_to_part1_vtx_idx[i_part], extrp->pextract_n_entity[PDM_MESH_ENTITY_VTX][i_part], "part2_vtx_to_part1_vtx_idx ::");
    //   PDM_log_trace_connectivity_int(part2_vtx_to_part1_vtx_idx[i_part], pextract_vtx_to_vtx_location[i_part], extrp->pextract_n_entity[PDM_MESH_ENTITY_VTX][i_part], "pextract_vtx_to_vtx_location ::");
    // }

    if(extrp->ptp_entity[PDM_MESH_ENTITY_VTX] != NULL) {
      PDM_part_to_part_free(extrp->ptp_entity[PDM_MESH_ENTITY_VTX]);
      extrp->ptp_entity[PDM_MESH_ENTITY_VTX] =
           PDM_part_to_part_create_from_num2_triplet((const PDM_g_num_t **) extrp->pextract_entity_parent_ln_to_gn[PDM_MESH_ENTITY_VTX],
                                                     (const int          *) extrp->pextract_n_entity              [PDM_MESH_ENTITY_VTX],
                                                                            extrp->n_part_out,
                                                                            extrp->n_vtx,
                                                                            extrp->n_part_in,
                                                     (const int **)         part2_vtx_to_part1_vtx_idx,
                                                                            NULL,
                                                     (const int **)         pextract_vtx_to_vtx_location,
                                                                            extrp->comm);
    }


    if(extrp->ptp_entity[PDM_MESH_ENTITY_EDGE] != NULL) {
      PDM_part_to_part_free(extrp->ptp_entity[PDM_MESH_ENTITY_EDGE]);
      extrp->ptp_entity[PDM_MESH_ENTITY_EDGE] =
          PDM_part_to_part_create_from_num2_triplet((const PDM_g_num_t **) extrp->pextract_entity_parent_ln_to_gn[PDM_MESH_ENTITY_EDGE],
                                                    (const int          *) extrp->pextract_n_entity              [PDM_MESH_ENTITY_EDGE],
                                                                           extrp->n_part_out,
                                                                           extrp->n_edge,
                                                                           extrp->n_part_in,
                                                    (const int **)         part2_edge_to_part1_edge_idx,
                                                                           NULL,
                                                    (const int **)         pextract_edge_to_edge_location,
                                                                           extrp->comm);
    }

    if(extrp->ptp_entity[PDM_MESH_ENTITY_FACE] != NULL) {
      PDM_part_to_part_free(extrp->ptp_entity[PDM_MESH_ENTITY_FACE]);

      int         **init_face_location = NULL;
      int          *pn_face            = NULL;
      PDM_g_num_t **pface_gnum         = NULL;

      if(extrp->dim == 3) {
        init_face_location = pextract_face_to_face_location;
        pn_face            = extrp->pextract_n_entity              [PDM_MESH_ENTITY_FACE];
        pface_gnum         = extrp->pextract_entity_parent_ln_to_gn[PDM_MESH_ENTITY_FACE];
      } else {
        init_face_location = entity_target_location;
        pn_face            = extrp->n_target;
        pface_gnum         = extrp->target_gnum;
      }

      extrp->ptp_entity[PDM_MESH_ENTITY_FACE] =
          PDM_part_to_part_create_from_num2_triplet((const PDM_g_num_t **) pface_gnum,
                                                    (const int          *) pn_face,
                                                                           extrp->n_part_out,
                                                                           extrp->n_face,
                                                                           extrp->n_part_in,
                                                    (const int **)         part2_face_to_part1_face_idx,
                                                                           NULL,
                                                    (const int **)         init_face_location,
                                                                           extrp->comm);
    }

    if(extrp->ptp_entity[PDM_MESH_ENTITY_CELL] != NULL) {
      PDM_part_to_part_free(extrp->ptp_entity[PDM_MESH_ENTITY_CELL]);

      int         **init_cell_location = entity_target_location;
      int          *pn_cell            = extrp->n_target;
      PDM_g_num_t **pcell_gnum         = extrp->target_gnum;

      assert(extrp->dim == 3);

      extrp->ptp_entity[PDM_MESH_ENTITY_CELL] =
          PDM_part_to_part_create_from_num2_triplet((const PDM_g_num_t **) pcell_gnum,
                                                    (const int          *) pn_cell,
                                                                           extrp->n_part_out,
                                                                           extrp->n_cell,
                                                                           extrp->n_part_in,
                                                    (const int **)         part2_cell_to_part1_cell_idx,
                                                                           NULL,
                                                    (const int **)         init_cell_location,
                                                                           extrp->comm);
    }

    PDM_free(cell_order);
    PDM_free(face_order);
    PDM_free(edge_order);
    PDM_free(vtx_order );

    for (int i_part = 0; i_part < extrp->n_part_out; i_part++) {
      _part_free(parts[i_part]);
    }
    PDM_free(parts);


  }


  /* Free all data that keep link between two partition */
  if(part2_cell_to_part1_cell_idx != NULL) {
    for(int i_part = 0; i_part < extrp->n_part_out; ++i_part) {
      if(part2_cell_to_part1_cell_idx[i_part] != NULL) {
        PDM_free(part2_cell_to_part1_cell_idx[i_part]);
        part2_cell_to_part1_cell_idx[i_part] = NULL;
      }
    }
  }

  if(part2_face_to_part1_face_idx != NULL) {
    for(int i_part = 0; i_part < extrp->n_part_out; ++i_part) {
      if(part2_face_to_part1_face_idx[i_part] != NULL) {
        PDM_free(part2_face_to_part1_face_idx[i_part]);
        part2_face_to_part1_face_idx[i_part] = NULL;
      }
    }
  }

  if(part2_edge_to_part1_edge_idx != NULL) {
    for(int i_part = 0; i_part < extrp->n_part_out; ++i_part) {
      if(part2_edge_to_part1_edge_idx[i_part] != NULL) {
        PDM_free(part2_edge_to_part1_edge_idx[i_part]);
        part2_edge_to_part1_edge_idx[i_part] = NULL;
      }
    }
  }

  if(part2_vtx_to_part1_vtx_idx != NULL) {
    for(int i_part = 0; i_part < extrp->n_part_out; ++i_part) {
      if(part2_vtx_to_part1_vtx_idx[i_part] != NULL) {
        PDM_free(part2_vtx_to_part1_vtx_idx[i_part]);
        part2_vtx_to_part1_vtx_idx[i_part] = NULL;
      }
    }
  }

  if(part2_cell_to_part1_cell_idx != NULL) {
    PDM_free(part2_cell_to_part1_cell_idx);
  }
  if(part2_face_to_part1_face_idx != NULL) {
    PDM_free(part2_face_to_part1_face_idx);
  }
  if(part2_edge_to_part1_edge_idx != NULL) {
    PDM_free(part2_edge_to_part1_edge_idx);
  }
  if(part2_vtx_to_part1_vtx_idx != NULL) {
    PDM_free(part2_vtx_to_part1_vtx_idx);
  }

  /*
   * Store init location and take ownership
   */
  if (extrp->dim != 0) {
    extrp->pextract_entity_init_location[PDM_MESH_ENTITY_VTX] = pextract_vtx_to_vtx_location;
    extrp->is_owner_init_location       [PDM_MESH_ENTITY_VTX] = PDM_TRUE;
  }

  extrp->pextract_entity_init_location[PDM_MESH_ENTITY_FACE] = pextract_face_to_face_location;
  extrp->is_owner_init_location       [PDM_MESH_ENTITY_FACE] = PDM_TRUE;

  extrp->pextract_entity_init_location[PDM_MESH_ENTITY_EDGE] = pextract_edge_to_edge_location;
  extrp->is_owner_init_location       [PDM_MESH_ENTITY_EDGE] = PDM_TRUE;

  /*
   * Manage group if any
   */
  for(int i_kind = 0; i_kind < PDM_BOUND_TYPE_MAX; ++i_kind) {
    _extract_part_group(extrp,
     (PDM_bound_type_t) i_kind);
  }
}

static
void
_extract_part_and_reequilibrate
(
  PDM_extract_part_t *extrp
)
{
  int i_rank;
  PDM_MPI_Comm_rank(extrp->comm, &i_rank);

  PDM_g_num_t **entity_g_num = NULL;
  PDM_mesh_entities_t entity_type = PDM_MESH_ENTITY_MAX;
  switch (extrp->dim) {
    case 3: {
      entity_g_num = extrp->cell_ln_to_gn;
      entity_type  = PDM_MESH_ENTITY_CELL;
      break;
    }
    case 2: {
      entity_g_num = extrp->face_ln_to_gn;
      entity_type  = PDM_MESH_ENTITY_FACE;
      break;
    }
    case 1: {
      entity_g_num = extrp->edge_ln_to_gn;
      entity_type  = PDM_MESH_ENTITY_EDGE;
      break;
    }
    case 0: {
      entity_g_num = extrp->vtx_ln_to_gn;
      entity_type  = PDM_MESH_ENTITY_VTX;
      break;
    }
    default: {
      PDM_error(__FILE__, __LINE__, 0, "Invalid dimension %d\n", extrp->dim);
    }
  }


  int from_face_edge = extrp->have_connectivity[PDM_CONNECTIVITY_TYPE_FACE_EDGE];


  /*
   *  Compute coordinates to setup hilbert ordering (independant of parallelism )
   */
  double **entity_center = NULL;
  if(extrp->have_user_entity_center == 1) {
    PDM_malloc(entity_center, extrp->n_part_in, double * );
    for (int i_part = 0; i_part < extrp->n_part_in; i_part++) {
      PDM_malloc(entity_center[i_part], 3 * extrp->n_extract[i_part], double);
      for(int i = 0; i < extrp->n_extract[i_part]; ++i) {
        int lnum = extrp->extract_lnum[i_part][i]-1;
        entity_center[i_part][3*i  ] = extrp->entity_center[i_part][3*lnum  ];
        entity_center[i_part][3*i+1] = extrp->entity_center[i_part][3*lnum+1];
        entity_center[i_part][3*i+2] = extrp->entity_center[i_part][3*lnum+2];
      }
    }
  }
  else {
    if(extrp->dim == 3) {
      PDM_part_geom_cell_center(extrp->n_part_in,
                                extrp->n_extract,
                                extrp->extract_lnum,
                                extrp->pcell_face_idx,
                                extrp->pcell_face,
                                extrp->pface_edge_idx,
                                extrp->pface_edge,
                                extrp->pface_vtx_idx,
                                extrp->pface_vtx,
                                extrp->pedge_vtx,
                                extrp->pvtx_coord,
                                &entity_center);
    } else if(extrp->dim == 2) {
      // Compute entity_center with face_edge + edge_vtx
      if (from_face_edge) {
        PDM_part_geom_face_center_from_edge(extrp->n_part_in,
                                            extrp->n_extract,
                                            extrp->extract_lnum,
                                            extrp->pface_edge_idx,
                                            extrp->pface_edge,
                                            extrp->pedge_vtx,
                                            extrp->pvtx_coord,
                                            &entity_center);
      }
      else {
       PDM_part_geom_face_center_from_vtx(extrp->n_part_in,
                                          extrp->n_extract,
                                          extrp->extract_lnum,
                                          extrp->pface_vtx_idx,
                                          extrp->pface_vtx,
                                          extrp->pvtx_coord,
                                          &entity_center);
      }
    } else if (extrp->dim == 1) {
      PDM_part_geom_edge_center(extrp->n_part_in,
                                extrp->n_extract,
                                extrp->extract_lnum,
                                extrp->pedge_vtx,
                                extrp->pvtx_coord,
                                &entity_center);

    } else {
      PDM_malloc(entity_center, extrp->n_part_in, double * );
      for (int i_part = 0; i_part < extrp->n_part_in; i_part++) {
        PDM_malloc(entity_center[i_part], 3 * extrp->n_extract[i_part], double);

        for(int i = 0; i < extrp->n_extract[i_part]; ++i) {
          int lnum = extrp->extract_lnum[i_part][i]-1;
          entity_center[i_part][3*i  ] = extrp->pvtx_coord[i_part][3*lnum  ];
          entity_center[i_part][3*i+1] = extrp->pvtx_coord[i_part][3*lnum+1];
          entity_center[i_part][3*i+2] = extrp->pvtx_coord[i_part][3*lnum+2];
        }
      }
    }
  }

  double      **weight              = NULL;
  PDM_g_num_t **extract_entity_gnum = NULL;
  PDM_malloc(weight,              extrp->n_part_in, double      *);
  PDM_malloc(extract_entity_gnum, extrp->n_part_in, PDM_g_num_t *);
  for (int i_part = 0; i_part < extrp->n_part_in; i_part++) {
    weight[i_part] = PDM_array_const_double(extrp->n_extract[i_part], 1.);
    PDM_malloc(extract_entity_gnum[i_part], extrp->n_extract[i_part], PDM_g_num_t);

    for(int i = 0; i < extrp->n_extract[i_part]; ++i) {
      int lnum = extrp->extract_lnum[i_part][i]-1;
      extract_entity_gnum[i_part][i] = entity_g_num[i_part][lnum];
    }
  }

  /*
   *  Remake balanced block -> Block is not partial because we use child_gnum
   */
  PDM_part_to_block_t *ptb_equi = PDM_part_to_block_geom_create(PDM_PART_TO_BLOCK_DISTRIB_ALL_PROC,
                                                                PDM_PART_TO_BLOCK_POST_CLEANUP,
                                                                1.,
                                                                PDM_PART_GEOM_HILBERT,
                                                                entity_center,
                                                                extract_entity_gnum,
                                                                weight,
                                                                extrp->n_extract,
                                                                extrp->n_part_in,
                                                                extrp->comm);


  for (int i_part = 0; i_part < extrp->n_part_in; i_part++) {
    PDM_free(weight             [i_part]);
    PDM_free(entity_center      [i_part]);
    PDM_free(extract_entity_gnum[i_part]);
  }
  PDM_free(weight             );
  PDM_free(entity_center      );
  PDM_free(extract_entity_gnum);

  int dn_equi = PDM_part_to_block_n_elt_block_get(ptb_equi);
  PDM_g_num_t *dequi_g_num = PDM_part_to_block_block_gnum_get(ptb_equi);
  if (0 == 1) {
    PDM_log_trace_array_long(dequi_g_num, dn_equi, "dequi_g_num        : ");
  }

  /*
   * Deduce a target gnum from graph librarie or directly with hilbert
   */
  if(extrp->split_dual_method == PDM_SPLIT_DUAL_WITH_HILBERT) {
    /* Split blocks into parts of equal weight */
    PDM_g_num_t **pequi_gnum;
    int          *pn_equi;
    PDM_malloc(pequi_gnum, extrp->n_part_out, PDM_g_num_t *);
    PDM_malloc(pn_equi,    extrp->n_part_out, int          );
    // TODO: handle weights with sequential version of _define_rank_distrib from pdm_distrib.c
    int n_elt_part = dn_equi / extrp->n_part_out;
    int remainder  = dn_equi % extrp->n_part_out;
    int idx        = 0;
    for (int i_part = 0; i_part < extrp->n_part_out; i_part++) {
      pn_equi[i_part] = n_elt_part;
      if (i_part < remainder) {
        pn_equi[i_part]++;
      }
      PDM_malloc(pequi_gnum[i_part], pn_equi[i_part], PDM_g_num_t);

      for (int i = 0; i < pn_equi[i_part]; i++) {
        pequi_gnum[i_part][i] = dequi_g_num[idx++];
      }
    }

    extrp->pextract_entity_parent_ln_to_gn[entity_type] = pequi_gnum;

    int **extract_init_location;
    PDM_malloc(extract_init_location, extrp->n_part_in, int *);
    for (int i_part = 0; i_part < extrp->n_part_in; i_part++) {
      PDM_malloc(extract_init_location[i_part], 3 * extrp->n_extract[i_part], int);
      for(int i = 0; i < extrp->n_extract[i_part]; ++i) {
        extract_init_location[i_part][3*i  ] = i_rank;
        extract_init_location[i_part][3*i+1] = i_part;
        extract_init_location[i_part][3*i+2] = extrp->extract_lnum[i_part][i]-1;
      }
    }

    int request_entity_init_location = -1;
    int *dequi_init_location = NULL;
    PDM_part_to_block_iexch(ptb_equi,
                            PDM_MPI_COMM_KIND_COLLECTIVE,
                            3 * sizeof(int),
                            PDM_STRIDE_CST_INTERLACED,
                            1,
                            NULL,
                  (void **) extract_init_location,
                            NULL,
                  (void **) &dequi_init_location,
                            &request_entity_init_location);

    PDM_g_num_t* cell_distri = PDM_part_to_block_distrib_index_get(ptb_equi);
    assert(cell_distri[i_rank+1] - cell_distri[i_rank] == dn_equi);

    extrp->pextract_n_entity[entity_type] = pn_equi;
    PDM_malloc(extrp->pextract_entity_ln_to_gn[entity_type], extrp->n_part_out, PDM_g_num_t *);
    if (extrp->compute_child_gnum == 1) {
      idx = 0;
      for (int i_part = 0; i_part < extrp->n_part_out; i_part++) {
        PDM_malloc(extrp->pextract_entity_ln_to_gn[entity_type][i_part], pn_equi[i_part], PDM_g_num_t);

        for (int i = 0; i < pn_equi[i_part]; i++) {
          extrp->pextract_entity_ln_to_gn[entity_type][i_part][i] = cell_distri[i_rank] + idx + 1;
          idx++;
        }
      }
    }
    else {
      for (int i_part = 0; i_part < extrp->n_part_out; i_part++) {
        extrp->pextract_entity_ln_to_gn[entity_type][i_part] = NULL;
      }
    }



    PDM_part_to_block_iexch_wait(ptb_equi, request_entity_init_location);
    for (int i_part = 0; i_part < extrp->n_part_in; i_part++) {
      PDM_free(extract_init_location[i_part]);
    }
    PDM_free(extract_init_location);


    // Call extraction from target !
    idx = 0;
    for (int i_part = 0; i_part < extrp->n_part_out; i_part++) {
      extrp->n_target   [i_part] = pn_equi   [i_part];
      extrp->target_gnum[i_part] = pequi_gnum[i_part];

<<<<<<< HEAD
    PDM_malloc(extrp->pextract_entity_init_location[entity_type], extrp->n_part_out, int *);
    extrp->pextract_entity_init_location[entity_type][i_part0] = dequi_init_location;
    extrp->is_owner_init_location       [entity_type] = PDM_TRUE;

    extrp->n_target       [i_part0] = 0;
    extrp->target_gnum    [i_part0] = NULL;
    extrp->target_location[i_part0] = NULL;
=======
      PDM_malloc(extrp->target_location[i_part], pn_equi[i_part] * 3, int);
      for (int i = 0; i < 3*pn_equi[i_part]; i++) {
        extrp->target_location[i_part][i] = dequi_init_location[idx++];
      }
    }
    PDM_free(dequi_init_location);
>>>>>>> 1ae95e05

    _extract_part_and_reequilibrate_from_target(extrp);

    for (int i_part = 0; i_part < extrp->n_part_out; i_part++) {
      extrp->n_target   [i_part] = 0;
      extrp->target_gnum[i_part] = NULL;
      PDM_free(extrp->target_location[i_part]);
    }

    PDM_part_to_block_free(ptb_equi);

    return;
  }

  PDM_g_num_t *distrib_elmt   = PDM_part_to_block_distrib_index_get(ptb_equi);

  PDM_g_num_t *dual_graph_idx = NULL;
  PDM_g_num_t *dual_graph     = NULL;


  int **extract_init_location;
  PDM_malloc(extract_init_location, extrp->n_part_in, int *);
  for (int i_part = 0; i_part < extrp->n_part_in; i_part++) {
    PDM_malloc(extract_init_location[i_part], 3 * extrp->n_extract[i_part], int);
    for(int i = 0; i < extrp->n_extract[i_part]; ++i) {
      extract_init_location[i_part][3*i  ] = i_rank;
      extract_init_location[i_part][3*i+1] = i_part;
      extract_init_location[i_part][3*i+2] = extrp->extract_lnum[i_part][i]-1;
    }
  }

  int request_entity_init_location = -1;
  int *dequi_init_location = NULL;
  PDM_part_to_block_iexch(ptb_equi,
                          PDM_MPI_COMM_KIND_COLLECTIVE,
                          3 * sizeof(int),
                          PDM_STRIDE_CST_INTERLACED,
                          1,
                          NULL,
                (void **) extract_init_location,
                          NULL,
                (void **) &dequi_init_location,
                          &request_entity_init_location);
  PDM_part_to_block_iexch_wait(ptb_equi, request_entity_init_location);
  for (int i_part = 0; i_part < extrp->n_part_in; i_part++) {
    PDM_free(extract_init_location[i_part]);
  }
  PDM_free(extract_init_location);


  _compute_dual_graph(extrp, ptb_equi, &dual_graph_idx, &dual_graph);

  int tn_part;
  PDM_MPI_Allreduce(&extrp->n_part_out, &tn_part, 1, PDM_MPI_INT, PDM_MPI_SUM, extrp->comm);

  int dn_elmt = distrib_elmt[i_rank+1] - distrib_elmt[i_rank];
  int *_elmt_part;
  PDM_malloc(_elmt_part, dn_elmt, int);
  PDM_para_graph_split(extrp->split_dual_method,
                       distrib_elmt,
                       dual_graph_idx,
                       dual_graph,
                       NULL, // node weight
                       NULL, // arc weight
                       tn_part,
                       NULL,
                       _elmt_part,
                       extrp->comm);

  PDM_g_num_t *distrib_partition = PDM_compute_entity_distribution(extrp->comm, extrp->n_part_out);

  int order_part = 1; /* TODO : check entity renumbering options */
  int **pinit_location = NULL;
  PDM_g_num_t **_target_parent_ln_to_gn = NULL;
  PDM_part_assemble_partitions(extrp->comm,
                               order_part,
                               distrib_partition,
                               distrib_elmt,
                               _elmt_part,
                               dequi_g_num,
                               dequi_init_location,
                               &extrp->pextract_n_entity[entity_type],
                               &_target_parent_ln_to_gn,
                               &pinit_location);
  PDM_free(distrib_partition);
  PDM_free(dequi_init_location);
  PDM_free(_elmt_part);
  PDM_free(dual_graph);
  PDM_free(dual_graph_idx);

  /*
   * Compute new global numbering for extract_part
   */
  PDM_malloc(extrp->pextract_entity_ln_to_gn[entity_type], extrp->n_part_out, PDM_g_num_t *);
  _compute_child(extrp->comm,
                 extrp->n_part_out,
                 extrp->pextract_n_entity[entity_type],
                 _target_parent_ln_to_gn,
                 extrp->pextract_entity_ln_to_gn[entity_type]);


  /*
   * Fake from target
   */
  for(int i_part = 0; i_part < extrp->n_part_out; ++i_part){
    extrp->n_target       [i_part] = extrp->pextract_n_entity       [entity_type][i_part];
    extrp->target_gnum    [i_part] = _target_parent_ln_to_gn[i_part];
    extrp->target_location[i_part] = pinit_location[i_part];
  }
  _extract_part_and_reequilibrate_from_target(extrp);

  for(int i_part = 0; i_part < extrp->n_part_out; ++i_part){
    extrp->n_target       [i_part] = 0;
    extrp->target_gnum    [i_part] = NULL;
    extrp->target_location[i_part] = NULL;
    PDM_free(_target_parent_ln_to_gn[i_part]);
  }
  PDM_free(_target_parent_ln_to_gn);

  PDM_part_to_block_free(ptb_equi);

  // Il faut echanger les parent a travers le ptp OU a travers les blocks
  int           exch_request = -1;
  PDM_part_to_part_reverse_iexch(extrp->ptp_entity[entity_type],
                                 PDM_MPI_COMM_KIND_P2P,
                                 PDM_STRIDE_CST_INTERLACED,
                                 PDM_PART_TO_PART_DATA_DEF_ORDER_PART2,
                                 1,
                                 sizeof(PDM_g_num_t),
                                 NULL,
                (const void **)  entity_g_num,
                                 NULL,
                   (void ***)   &extrp->pextract_entity_parent_ln_to_gn[entity_type],
                                &exch_request);
  PDM_part_to_part_reverse_iexch_wait(extrp->ptp_entity[entity_type], exch_request);

  if(0 == 1) {
    for(int i_part = 0; i_part < extrp->n_part_out; ++i_part) {
      PDM_log_trace_array_long(extrp->pextract_entity_parent_ln_to_gn[entity_type][i_part], extrp->pextract_n_entity[entity_type][i_part], "pextract_entity_parent_ln_to_gn ::");
    }
  }

  for(int i_part = 0; i_part < extrp->n_part_out; ++i_part) {
    PDM_free(pinit_location[i_part]);
  }
  PDM_free(pinit_location);
}


static
void
_compute_child_gnums_nodal
(
 PDM_extract_part_t *extrp
 )
{
  assert(extrp->extract_pmn != NULL);

  int n_part = extrp->n_part_out;

  PDM_g_num_t **parent_g_num = NULL;
  PDM_malloc(parent_g_num, n_part, PDM_g_num_t *);

  PDM_geometry_kind_t geom_kind_parent = PDM_part_mesh_nodal_principal_geom_kind_get(extrp->extract_pmn);

  for (PDM_geometry_kind_t geom_kind = geom_kind_parent; geom_kind < PDM_GEOMETRY_KIND_MAX; geom_kind++) {

    PDM_part_mesh_nodal_elmts_t *pmne = PDM_part_mesh_nodal_part_mesh_nodal_elmts_get(extrp->extract_pmn,
                                                                                      geom_kind);

    if (pmne == NULL) {
      continue;
    }

    int  n_section   = PDM_part_mesh_nodal_elmts_n_section_get  (pmne);
    int *sections_id = PDM_part_mesh_nodal_elmts_sections_id_get(pmne);

    PDM_gen_gnum_t *gen_gnum = PDM_gnum_create(3,  // unused,
                                               n_part,
                                               PDM_FALSE,
                                               1., // unused,
                                               extrp->comm,
                                               PDM_OWNERSHIP_KEEP);

    /* Get parent gnums */
    for (int i_part = 0; i_part < n_part; i_part++) {

      int n_elt_tot = PDM_part_mesh_nodal_elmts_n_elmts_get(pmne, i_part);

      PDM_malloc(parent_g_num[i_part], n_elt_tot, PDM_g_num_t);

      int idx = -1;
      for (int i_section = 0; i_section < n_section; i_section++) {

        int n_elt = PDM_part_mesh_nodal_elmts_section_n_elt_get(pmne,
                                                                sections_id[i_section],
                                                                i_part);

        int *parent_num = PDM_part_mesh_nodal_elmts_parent_num_get(pmne,
                                                                   sections_id[i_section],
                                                                   i_part,
                                                                   PDM_OWNERSHIP_BAD_VALUE);
        assert(parent_num != NULL);

        PDM_g_num_t *g_num = PDM_part_mesh_nodal_elmts_g_num_get(pmne,
                                                                 sections_id[i_section],
                                                                 i_part,
                                                                 PDM_OWNERSHIP_BAD_VALUE);

        if (g_num == NULL) {
          PDM_Mesh_nodal_elt_t t_elt = PDM_part_mesh_nodal_elmts_section_type_get(pmne, sections_id[i_section]);

          int _i_section = sections_id[i_section];
          if (t_elt == PDM_MESH_NODAL_POLY_2D) {
            _i_section -= PDM_BLOCK_ID_BLOCK_POLY2D;
            g_num = pmne->sections_poly2d[_i_section]->_parent_entity_g_num[i_part];
          }
          else if (t_elt == PDM_MESH_NODAL_POLY_3D) {
            _i_section -= PDM_BLOCK_ID_BLOCK_POLY3D;
            g_num = pmne->sections_poly3d[_i_section]->_parent_entity_g_num[i_part];
          }
          else {
            _i_section -= PDM_BLOCK_ID_BLOCK_STD;
            g_num = pmne->sections_std[_i_section]->_parent_entity_g_num[i_part];
          }
        }

        for (int i_elt = 0; i_elt < n_elt; i_elt++) {
          idx = parent_num[i_elt];
          parent_g_num[i_part][idx] = g_num[i_elt];
        }

      } // End loop on sections

      PDM_gnum_set_from_parents(gen_gnum,
                                i_part,
                                n_elt_tot,
                                parent_g_num[i_part]);

    } // End loop on parts

    /* Compute child gnums */
    PDM_gnum_compute(gen_gnum);

    /* Set child gnums */
    for (int i_part = 0; i_part < n_part; i_part++) {

      PDM_g_num_t *child_g_num = PDM_gnum_get(gen_gnum, i_part);

      int idx = -1;
      for (int i_section = 0; i_section < n_section; i_section++) {
        int n_elt = PDM_part_mesh_nodal_elmts_section_n_elt_get(pmne,
                                                                sections_id[i_section],
                                                                i_part);

        int *parent_num = PDM_part_mesh_nodal_elmts_parent_num_get(pmne,
                                                                   sections_id[i_section],
                                                                   i_part,
                                                                   PDM_OWNERSHIP_BAD_VALUE);

        PDM_g_num_t *g_num = PDM_part_mesh_nodal_elmts_g_num_get(pmne,
                                                                 sections_id[i_section],
                                                                 i_part,
                                                                 PDM_OWNERSHIP_BAD_VALUE);

        if (g_num == NULL) {
          PDM_Mesh_nodal_elt_t t_elt = PDM_part_mesh_nodal_elmts_section_type_get(pmne, sections_id[i_section]);

          int _i_section = sections_id[i_section];
          if (t_elt == PDM_MESH_NODAL_POLY_2D) {
            _i_section -= PDM_BLOCK_ID_BLOCK_POLY2D;
            PDM_malloc(pmne->sections_poly2d[_i_section]->_numabs[i_part], n_elt, PDM_g_num_t);
            g_num = pmne->sections_poly2d[_i_section]->_numabs[i_part];
          }
          else if (t_elt == PDM_MESH_NODAL_POLY_3D) {
            _i_section -= PDM_BLOCK_ID_BLOCK_POLY3D;
            PDM_malloc(pmne->sections_poly3d[_i_section]->_numabs[i_part], n_elt, PDM_g_num_t);
            g_num = pmne->sections_poly3d[_i_section]->_numabs[i_part];
          }
          else {
            _i_section -= PDM_BLOCK_ID_BLOCK_STD;
            PDM_malloc(pmne->sections_std[_i_section]->_numabs[i_part], n_elt, PDM_g_num_t);
            g_num = pmne->sections_std[_i_section]->_numabs[i_part];
          }
        }

        for (int i_elt = 0; i_elt < n_elt; i_elt++) {
          idx = parent_num[i_elt];
          g_num[i_elt] = child_g_num[idx];
        }

      }
    }

    /* Free memory */
    for (int i_part = 0; i_part < n_part; i_part++) {
      PDM_free(parent_g_num[i_part]);
    }
    PDM_gnum_free(gen_gnum);



    /* Groups */
    if (extrp->extract_kind == PDM_EXTRACT_PART_KIND_REEQUILIBRATE ||
        extrp->extract_kind == PDM_EXTRACT_PART_KIND_FROM_TARGET) {
      // We already have computed child gnums for groups
      continue;
    }

    int n_group = PDM_part_mesh_nodal_elmts_n_group_get(pmne);

    if (n_group <= 0) {
      continue;
    }

    for (int i_group = 0; i_group < n_group; i_group++) {

      gen_gnum = PDM_gnum_create(3,  // unused,
                                 n_part,
                                 PDM_FALSE,
                                 1., // unused,
                                 extrp->comm,
                                 PDM_OWNERSHIP_USER);


      /* Set parent gnums */
      for (int i_part = 0; i_part < n_part; i_part++) {
        int          n_group_elmt = 0;
        int         *group_elmt   = NULL;
        PDM_g_num_t *group_g_num  = NULL;
        PDM_part_mesh_nodal_elmts_group_get(pmne,
                                            i_part,
                                            i_group,
                                            &n_group_elmt,
                                            &group_elmt,
                                            &group_g_num,
                                            PDM_OWNERSHIP_BAD_VALUE);

        parent_g_num[i_part] = group_g_num;

        PDM_gnum_set_from_parents(gen_gnum,
                                  i_part,
                                  n_group_elmt,
                                  parent_g_num[i_part]);
      }

      /* Compute child gnums */
      PDM_gnum_compute(gen_gnum);

      /* Set child gnums */
      for (int i_part = 0; i_part < n_part; i_part++) {
        pmne->group_ln_to_gn[i_part][i_group] = PDM_gnum_get(gen_gnum, i_part);
        PDM_free(parent_g_num[i_part]);
      }
      PDM_gnum_free(gen_gnum);

    } // End loop on groups


    /* Handle faces of POLY_3D sections (what if multiple sections of such type 🤔?) */
    if (geom_kind == PDM_GEOMETRY_KIND_VOLUMIC) {
      for (int i_section = 0; i_section < n_section; i_section++) {
        PDM_Mesh_nodal_elt_t t_elt = PDM_part_mesh_nodal_elmts_section_type_get(pmne, sections_id[i_section]);

        if (t_elt != PDM_MESH_NODAL_POLY_3D) {
          continue;
        }

        int _i_section = sections_id[i_section] - PDM_BLOCK_ID_BLOCK_POLY3D;
        PDM_Mesh_nodal_block_poly3d_t *block = pmne->sections_poly3d[_i_section];

        gen_gnum = PDM_gnum_create(3,  // unused,
                                   n_part,
                                   PDM_FALSE,
                                   1., // unused,
                                   extrp->comm,
                                   PDM_OWNERSHIP_USER);

        /* Set parent gnums */
        for (int i_part = 0; i_part < n_part; i_part++) {
          PDM_gnum_set_from_parents(gen_gnum,
                                    i_part,
                                    block->n_face        [i_part],
                                    block->_face_ln_to_gn[i_part]);
        }

        /* Compute child gnums */
        PDM_gnum_compute(gen_gnum);

        /* Set child gnums */
        for (int i_part = 0; i_part < n_part; i_part++) {
          PDM_free(block->_face_ln_to_gn[i_part]);
          block->_face_ln_to_gn[i_part] = PDM_gnum_get(gen_gnum, i_part);
        }
        PDM_gnum_free(gen_gnum);

      }
    }

  }

  PDM_free(parent_g_num);
}



static
void
_extract_part_nodal_local_vtx
(
  PDM_extract_part_t    *extrp,
  PDM_geometry_kind_t    geom_kind,
  int                  **is_selected,
  int                 ***out_vtx_old_to_new
)
{
  int n_part = extrp->n_part_in;

  PDM_part_mesh_nodal_elmts_t *pmne = PDM_part_mesh_nodal_part_mesh_nodal_elmts_get(extrp->pmn,
                                                                                    geom_kind);

  int  n_section   = PDM_part_mesh_nodal_elmts_n_section_get  (pmne);
  int *sections_id = PDM_part_mesh_nodal_elmts_sections_id_get(pmne);

  int **vtx_old_to_new = NULL;
  PDM_malloc(vtx_old_to_new, n_part, int *);

  int          *pextract_n_vtx     = NULL;
  double      **pextract_vtx_coord = NULL;
  PDM_g_num_t **pextract_vtx_g_num = NULL;
  PDM_malloc(pextract_n_vtx    , n_part, int          );
  PDM_malloc(pextract_vtx_coord, n_part, double      *);
  PDM_malloc(pextract_vtx_g_num, n_part, PDM_g_num_t *);

  PDM_malloc(extrp->pextract_n_entity          [PDM_MESH_ENTITY_VTX], n_part, int  );
  PDM_malloc(extrp->pextract_entity_parent_lnum[PDM_MESH_ENTITY_VTX], n_part, int *);

  for (int i_part = 0; i_part < n_part; i_part++) {
    int n_vtx = PDM_part_mesh_nodal_n_vtx_get(extrp->pmn, i_part);

    double      *vtx_coord = PDM_part_mesh_nodal_vtx_coord_get(extrp->pmn, i_part);
    PDM_g_num_t *vtx_g_num = PDM_part_mesh_nodal_vtx_g_num_get(extrp->pmn, i_part);

    vtx_old_to_new[i_part] = PDM_array_const_int(n_vtx, -1);

    int          extract_n_vtx     = 0;
    double      *extract_vtx_coord = NULL;
    PDM_g_num_t *extract_vtx_g_num = NULL;
    PDM_malloc(extract_vtx_coord, n_vtx * 3, double     );
    PDM_malloc(extract_vtx_g_num, n_vtx    , PDM_g_num_t);

    PDM_malloc(extrp->pextract_entity_parent_lnum[PDM_MESH_ENTITY_VTX][i_part], n_vtx, int);

    int idx_read = -1;
    for (int i_section = 0; i_section < n_section; i_section++) {

      PDM_Mesh_nodal_elt_t t_elt = PDM_part_mesh_nodal_elmts_section_type_get(pmne,
                                                                              sections_id[i_section]);


      int n_elt = PDM_part_mesh_nodal_elmts_section_n_elt_get(pmne,
                                                              sections_id[i_section],
                                                              i_part);

      int *parent_num = PDM_part_mesh_nodal_elmts_parent_num_get(pmne,
                                                                 sections_id[i_section],
                                                                 i_part,
                                                                 PDM_OWNERSHIP_BAD_VALUE);
      if (t_elt == PDM_MESH_NODAL_POLY_2D) {
        /* Polygons */
        int *connec_idx = NULL;
        int *connec     = NULL;
        PDM_part_mesh_nodal_elmts_section_poly2d_get(pmne,
                                                     sections_id[i_section],
                                                     i_part,
                                                     &connec_idx,
                                                     &connec,
                                                     PDM_OWNERSHIP_BAD_VALUE);

        for (int i_elt = 0; i_elt < n_elt; i_elt++) {
          if (parent_num != NULL) {
            idx_read = parent_num[i_elt];
          }
          else {
            idx_read++;
          }
          if (is_selected[i_part][idx_read] >= 0) {
            for (int i = connec_idx[i_elt]; i < connec_idx[i_elt+1]; i++) {
              int i_vtx = connec[i] - 1;
              if (vtx_old_to_new[i_part][i_vtx] < 0) {
                extrp->pextract_entity_parent_lnum[PDM_MESH_ENTITY_VTX][i_part][extract_n_vtx] = i_vtx;

                memcpy(&extract_vtx_coord[3*extract_n_vtx], &vtx_coord[3*i_vtx], sizeof(double) * 3);
                extract_vtx_g_num[extract_n_vtx] = vtx_g_num[i_vtx];
                vtx_old_to_new[i_part][i_vtx] = ++extract_n_vtx;
              }
            }
          }
        }
      }

      else if (t_elt == PDM_MESH_NODAL_POLY_3D) {
        /* Polyhedra */
        int          n_face              = 0;
        PDM_g_num_t *face_ln_to_gn       = NULL;
        int         *face_vtx_idx        = NULL;
        int         *face_vtx            = NULL;
        PDM_g_num_t *cell_ln_to_gn       = NULL;
        int         *cell_face_idx       = NULL;
        int         *cell_face           = NULL;
        int         *_parent_num         = NULL;
        PDM_g_num_t *parent_entity_g_num = NULL;
        PDM_part_mesh_nodal_elmts_section_poly3d_get(pmne,
                                                     sections_id[i_section],
                                                     i_part,
                                                     &n_face,
                                                     &face_ln_to_gn,
                                                     &face_vtx_idx,
                                                     &face_vtx,
                                                     &cell_ln_to_gn,
                                                     &cell_face_idx,
                                                     &cell_face,
                                                     &_parent_num,
                                                     &parent_entity_g_num,
                                                     PDM_OWNERSHIP_BAD_VALUE);

        for (int i_cell = 0; i_cell < n_elt; i_cell++) {
          if (parent_num != NULL) {
            idx_read = parent_num[i_cell];
          }
          else {
            idx_read++;
          }
          if (is_selected[i_part][idx_read] >= 0) {
            for (int idx_face = cell_face_idx[i_cell]; idx_face < cell_face_idx[i_cell+1]; idx_face++) {
              int i_face = PDM_ABS(cell_face[idx_face]) - 1;
              for (int i = face_vtx_idx[i_face]; i < face_vtx_idx[i_face+1]; i++) {
                int i_vtx = face_vtx[i] - 1;
                if (vtx_old_to_new[i_part][i_vtx] < 0) {
                  memcpy(&extract_vtx_coord[3*extract_n_vtx], &vtx_coord[3*i_vtx], sizeof(double) * 3);
                  extract_vtx_g_num[extract_n_vtx] = vtx_g_num[i_vtx];
                  vtx_old_to_new[i_part][i_vtx] = ++extract_n_vtx;
                }
              } // End loop on vtx
            } // End loop on faces
          }
        } // End loop on cells
      }

      else {
        /* Standard elements */
        int         *connec              = NULL;
        PDM_g_num_t *ln_to_gn            = NULL;
        int         *_parent_num         = NULL;
        PDM_g_num_t *parent_entity_g_num = NULL;
        int          order               = -1;
        const char  *ho_ordering         = NULL;
        PDM_part_mesh_nodal_elmts_section_std_ho_get(pmne,
                                                     sections_id[i_section],
                                                     i_part,
                                                     &connec,
                                                     &ln_to_gn,
                                                     &_parent_num,
                                                     &parent_entity_g_num,
                                                     &order,
                                                     &ho_ordering,
                                                     PDM_OWNERSHIP_BAD_VALUE);

        int n_vtx_per_elmt = PDM_Mesh_nodal_n_vtx_elt_get(t_elt, order);

        for (int i_elt = 0; i_elt < n_elt; i_elt++) {
          if (parent_num != NULL) {
            idx_read = parent_num[i_elt];
          }
          else {
            idx_read++;
          }
          if (is_selected[i_part][idx_read] >= 0) {
            for (int i = 0; i < n_vtx_per_elmt; i++) {
              int i_vtx = connec[n_vtx_per_elmt*i_elt + i] - 1;
              if (vtx_old_to_new[i_part][i_vtx] < 0) {
                memcpy(&extract_vtx_coord[3*extract_n_vtx], &vtx_coord[3*i_vtx], sizeof(double) * 3);
                extract_vtx_g_num[extract_n_vtx] = vtx_g_num[i_vtx];
                vtx_old_to_new[i_part][i_vtx] = ++extract_n_vtx;
              }
            }
          }
        }
      }

    } // End loop on sections

    pextract_n_vtx[i_part] = extract_n_vtx;
    PDM_realloc(extract_vtx_coord, pextract_vtx_coord[i_part], extract_n_vtx * 3, double     );
    PDM_realloc(extract_vtx_g_num, pextract_vtx_g_num[i_part], extract_n_vtx    , PDM_g_num_t);

    extrp->pextract_n_entity[PDM_MESH_ENTITY_VTX][i_part] = extract_n_vtx;
    PDM_realloc(extrp->pextract_entity_parent_lnum[PDM_MESH_ENTITY_VTX][i_part],
                extrp->pextract_entity_parent_lnum[PDM_MESH_ENTITY_VTX][i_part], extract_n_vtx, int);

  } // End loop on parts

  /* Compute child vtx gnum if requested */
  if (extrp->compute_child_gnum) {
    PDM_gen_gnum_t *gen_gnum = PDM_gnum_create(3,  // unused,
                                               n_part,
                                               PDM_FALSE,
                                               1., // unused,
                                               extrp->comm,
                                               PDM_OWNERSHIP_USER);

    for (int i_part = 0; i_part < n_part; i_part++) {
      PDM_gnum_set_from_parents(gen_gnum,
                                i_part,
                                pextract_n_vtx    [i_part],
                                pextract_vtx_g_num[i_part]);
    }

    PDM_gnum_compute(gen_gnum);

    for (int i_part = 0; i_part < n_part; i_part++) {
      PDM_free(pextract_vtx_g_num[i_part]);
      pextract_vtx_g_num[i_part] = PDM_gnum_get(gen_gnum, i_part);
    }
    PDM_gnum_free(gen_gnum);
  }

  for (int i_part = 0; i_part < n_part; i_part++) {
    PDM_part_mesh_nodal_coord_set(extrp->extract_pmn,
                                  i_part,
                                  pextract_n_vtx    [i_part],
                                  pextract_vtx_coord[i_part],
                                  pextract_vtx_g_num[i_part],
                                  PDM_OWNERSHIP_KEEP);
  }
  PDM_free(pextract_n_vtx    );
  PDM_free(pextract_vtx_coord);
  PDM_free(pextract_vtx_g_num);

  *out_vtx_old_to_new = vtx_old_to_new;
}


static
void
_extract_part_nodal_local_pmne
(
  PDM_extract_part_t   *extrp,
  PDM_geometry_kind_t   geom_kind,
  int                 **is_selected,
  int                 **vtx_old_to_new
)
{
  assert(extrp->pmn         != NULL);
  assert(extrp->extract_pmn != NULL);
  assert(vtx_old_to_new     != NULL);

  if (extrp->n_part_out != extrp->n_part_in) {
    PDM_error(__FILE__, __LINE__, 0, "n_part_out (%d) must be equal to n_part_in (%d) in LOCAL mode\n", extrp->n_part_out, extrp->n_part_in);
  }

  int mesh_dimension = -1;
  PDM_mesh_entities_t entity_type = PDM_MESH_ENTITY_MAX;
  switch (geom_kind) {
    case PDM_GEOMETRY_KIND_RIDGE: {
      mesh_dimension = 1;
      entity_type    = PDM_MESH_ENTITY_EDGE;
      break;
    }
    case PDM_GEOMETRY_KIND_SURFACIC: {
      mesh_dimension = 2;
      entity_type    = PDM_MESH_ENTITY_FACE;
      break;
    }
    case PDM_GEOMETRY_KIND_VOLUMIC: {
      mesh_dimension = 3;
      entity_type    = PDM_MESH_ENTITY_CELL;
      break;
    }
    default: {
      return;
    }
  }


  PDM_part_mesh_nodal_elmts_t *pmne = PDM_part_mesh_nodal_part_mesh_nodal_elmts_get(extrp->pmn,
                                                                                    geom_kind);

  if (pmne == NULL) {
    return;
  }

  int  n_section   = PDM_part_mesh_nodal_elmts_n_section_get  (pmne);
  int *sections_id = PDM_part_mesh_nodal_elmts_sections_id_get(pmne);

  int n_part = extrp->n_part_in;

  PDM_part_mesh_nodal_elmts_t *extract_pmne = PDM_part_mesh_nodal_elmts_create(mesh_dimension,
                                                                               n_part,
                                                                               extrp->comm);

  int n_group = PDM_part_mesh_nodal_elmts_n_group_get(pmne);

  PDM_part_mesh_nodal_elmts_n_group_set(extract_pmne, n_group, PDM_OWNERSHIP_KEEP);

  /* Prepare extracted sections */
  int *extract_sections_id = NULL;
  PDM_malloc(extract_sections_id, n_section, int);
  for (int i_section = 0; i_section < n_section; i_section++) {
    PDM_Mesh_nodal_elt_t t_elt = PDM_part_mesh_nodal_elmts_section_type_get(pmne,
                                                                            sections_id[i_section]);

    extract_sections_id[i_section] = PDM_part_mesh_nodal_elmts_add(extract_pmne, t_elt);
  }

  PDM_malloc(extrp->pextract_n_entity          [entity_type], n_part, int  );
  PDM_malloc(extrp->pextract_entity_parent_lnum[entity_type], n_part, int *);

  /* Fill extracted sections */
  for (int i_part = 0; i_part < n_part; i_part++) {

    int n_elt_tot = PDM_part_mesh_nodal_elmts_n_elmts_get(pmne, i_part);

    extrp->pextract_n_entity[entity_type][i_part] = 0;
    PDM_malloc(extrp->pextract_entity_parent_lnum[entity_type][i_part], n_elt_tot, int);

    for (int i = 0; i < n_elt_tot; i++) {
      if (is_selected[i_part][i] >= 0) {
        extrp->pextract_entity_parent_lnum[entity_type][i_part][is_selected[i_part][i]] = i;
        extrp->pextract_n_entity[entity_type][i_part]++;
      }
    }


    int idx_read = -1;
    int part_n_extracted = 0;
    for (int i_section = 0; i_section < n_section; i_section++) {

      PDM_Mesh_nodal_elt_t t_elt = PDM_part_mesh_nodal_elmts_section_type_get(pmne,
                                                                              sections_id[i_section]);


      int n_elt = PDM_part_mesh_nodal_elmts_section_n_elt_get(pmne,
                                                              sections_id[i_section],
                                                              i_part);

      int *parent_num = PDM_part_mesh_nodal_elmts_parent_num_get(pmne,
                                                                 sections_id[i_section],
                                                                 i_part,
                                                                 PDM_OWNERSHIP_BAD_VALUE);

      int extract_n_elt = 0;

      if (t_elt == PDM_MESH_NODAL_POLY_2D) {
        /* Polygons */
        int *connec_idx = NULL;
        int *connec     = NULL;
        PDM_part_mesh_nodal_elmts_section_poly2d_get(pmne,
                                                     sections_id[i_section],
                                                     i_part,
                                                     &connec_idx,
                                                     &connec,
                                                     PDM_OWNERSHIP_BAD_VALUE);

        PDM_g_num_t *g_num = PDM_part_mesh_nodal_elmts_g_num_get(pmne,
                                                                 sections_id[i_section],
                                                                 i_part,
                                                                 PDM_OWNERSHIP_BAD_VALUE);

        int s_connec  = 0;
        int _idx_read = idx_read;
        for (int i_elt = 0; i_elt < n_elt; i_elt++) {
          if (parent_num != NULL) {
            _idx_read = parent_num[i_elt];
          }
          else {
            _idx_read++;
          }
          if (is_selected[i_part][_idx_read] >= 0) {
            extract_n_elt++;
            s_connec += connec_idx[i_elt+1] - connec_idx[i_elt];
          }
        }

        int         *extract_connec_idx = NULL;
        int         *extract_connec     = NULL;
        PDM_g_num_t *extract_g_num      = NULL;
        int         *extract_parent_num = NULL;
        PDM_malloc(extract_connec_idx, extract_n_elt+1, int        );
        PDM_malloc(extract_connec    , s_connec       , int        );
        PDM_malloc(extract_g_num     , extract_n_elt  , PDM_g_num_t);
        PDM_malloc(extract_parent_num, extract_n_elt  , int        );

        extract_n_elt         = 0;
        extract_connec_idx[0] = 0;

        for (int i_elt = 0; i_elt < n_elt; i_elt++) {
          if (parent_num != NULL) {
            idx_read = parent_num[i_elt];
          }
          else {
            idx_read++;
          }
          if (is_selected[i_part][idx_read] >= 0) {
            extract_connec_idx[extract_n_elt+1] = extract_connec_idx[extract_n_elt];
            for (int i = connec_idx[i_elt]; i < connec_idx[i_elt+1]; i++) {
              int i_vtx = vtx_old_to_new[i_part][connec[i]-1];
              assert(i_vtx > 0);
              extract_connec[extract_connec_idx[extract_n_elt+1]++] = i_vtx;
            }

            extract_parent_num[extract_n_elt] = part_n_extracted++;
            extract_g_num     [extract_n_elt] = g_num[i_elt]; // later replaced by child gnums if requested
            extract_n_elt++;
          }
        }

        PDM_part_mesh_nodal_elmts_section_poly2d_set(extract_pmne,
                                                     extract_sections_id[i_section],
                                                     i_part,
                                                     extract_n_elt,
                                                     extract_connec_idx,
                                                     extract_connec,
                                                     extract_g_num,
                                                     extract_parent_num,
                                                     PDM_OWNERSHIP_KEEP);


      }

      else if (t_elt == PDM_MESH_NODAL_POLY_3D) {
        /* Polyhedra */
        int          n_face              = 0;
        PDM_g_num_t *face_g_num          = NULL;
        int         *face_vtx_idx        = NULL;
        int         *face_vtx            = NULL;
        PDM_g_num_t *cell_g_num          = NULL;
        int         *cell_face_idx       = NULL;
        int         *cell_face           = NULL;
        int         *_parent_num         = NULL;
        PDM_g_num_t *parent_entity_g_num = NULL;
        PDM_part_mesh_nodal_elmts_section_poly3d_get(pmne,
                                                     sections_id[i_section],
                                                     i_part,
                                                     &n_face,
                                                     &face_g_num,
                                                     &face_vtx_idx,
                                                     &face_vtx,
                                                     &cell_g_num,
                                                     &cell_face_idx,
                                                     &cell_face,
                                                     &_parent_num,
                                                     &parent_entity_g_num,
                                                     PDM_OWNERSHIP_BAD_VALUE);

        // Allocate
        int *face_old_to_new = NULL;
        face_old_to_new = PDM_array_const_int(n_face, -1);

        int s_cell_face    = 0;
        int extract_n_face = 0;

        int *extract_face_vtx_idx = NULL;
        PDM_malloc(extract_face_vtx_idx, n_face+1, int);
        extract_face_vtx_idx[0] = 0;

        int _idx_read = idx_read;
        for (int i_cell = 0; i_cell < n_elt; i_cell++) {
          if (parent_num != NULL) {
            _idx_read = parent_num[i_cell];
          }
          else {
            _idx_read++;
          }
          if (is_selected[i_part][_idx_read] >= 0) {
            extract_n_elt++;
            s_cell_face += cell_face_idx[i_cell+1] - cell_face_idx[i_cell];
            for (int idx_face = cell_face_idx[i_cell]; idx_face < cell_face_idx[i_cell+1]; idx_face++) {
              int i_face = PDM_ABS(cell_face[idx_face]) - 1;
              if (face_old_to_new[i_face] < 0) {
                extract_face_vtx_idx[extract_n_face+1] = extract_face_vtx_idx[extract_n_face] + face_vtx_idx[i_face+1] - face_vtx_idx[i_face];
                face_old_to_new[i_face] = ++extract_n_face;
              }
            }
          }
        }

        PDM_realloc(extract_face_vtx_idx, extract_face_vtx_idx, extract_n_face+1, int);
        int s_face_vtx = extract_face_vtx_idx[extract_n_face];

        // Fill
        int         *extract_face_vtx            = NULL;
        PDM_g_num_t *extract_face_g_num          = NULL;
        int         *extract_cell_face_idx       = NULL;
        int         *extract_cell_face           = NULL;
        PDM_g_num_t *extract_cell_g_num          = NULL;
        int         *extract_parent_num          = NULL;
        PDM_g_num_t *extract_parent_entity_g_num = NULL;

        PDM_malloc(extract_face_vtx           , s_face_vtx,      int        );
        PDM_malloc(extract_face_g_num         , extract_n_face,  PDM_g_num_t);
        PDM_malloc(extract_cell_face_idx      , extract_n_elt+1, int        );
        PDM_malloc(extract_cell_face          , s_cell_face,     int        );
        PDM_malloc(extract_cell_g_num         , extract_n_elt,   PDM_g_num_t);
        PDM_malloc(extract_parent_num         , extract_n_elt,   int        );
        PDM_malloc(extract_parent_entity_g_num, extract_n_elt,   PDM_g_num_t);

        for (int i_face = 0; i_face < n_face; i_face++) {
          if (face_old_to_new[i_face] > 0) {
            int _i_face = face_old_to_new[i_face] - 1;
            extract_face_g_num  [_i_face  ] = face_g_num[i_face]; // later replaced by child gnums if requested
            extract_face_vtx_idx[_i_face+1] = extract_face_vtx_idx[_i_face];
            for (int i = face_vtx_idx[i_face]; i < face_vtx_idx[i_face+1]; i++) {
              int i_vtx = vtx_old_to_new[i_part][face_vtx[i] - 1];
              assert(i_vtx > 0);
              extract_face_vtx[extract_face_vtx_idx[_i_face+1]++] = i_vtx;
            }
          }
        }

        extract_n_elt = 0;
        extract_cell_face_idx[0] = 0;
        for (int i_cell = 0; i_cell < n_elt; i_cell++) {
          if (parent_num != NULL) {
            idx_read = parent_num[i_cell];
          }
          else {
            idx_read++;
          }
          if (is_selected[i_part][idx_read] >= 0) {
            extract_cell_face_idx[extract_n_elt+1] = extract_cell_face_idx[extract_n_elt];
            for (int idx_face = cell_face_idx[i_cell]; idx_face < cell_face_idx[i_cell+1]; idx_face++) {
              int i_face = PDM_ABS(cell_face[idx_face]) - 1;
              extract_cell_face[extract_cell_face_idx[extract_n_elt+1]++] = PDM_SIGN(cell_face[idx_face]) * face_old_to_new[i_face];
            }

            extract_cell_g_num         [extract_n_elt] = cell_g_num[i_cell]; // later replaced by child gnums if requested
            extract_parent_num         [extract_n_elt] = part_n_extracted++;
            extract_parent_entity_g_num[extract_n_elt] = cell_g_num[i_cell];

            extract_n_elt++;
          }
        }
        PDM_free(face_old_to_new);

        PDM_part_mesh_nodal_elmts_section_poly3d_set(extract_pmne,
                                                     extract_sections_id[i_section],
                                                     i_part,
                                                     extract_n_elt,
                                                     extract_n_face,
                                                     extract_face_vtx_idx,
                                                     extract_face_vtx,
                                                     extract_face_g_num,
                                                     extract_cell_face_idx,
                                                     extract_cell_face,
                                                     extract_cell_g_num,
                                                     extract_parent_num,
                                                     extract_parent_entity_g_num,
                                                     PDM_OWNERSHIP_KEEP);
      }

      else {
        /* Standard elements */
        int         *connec              = NULL;
        PDM_g_num_t *g_num               = NULL;
        int         *_parent_num         = NULL;
        PDM_g_num_t *parent_entity_g_num = NULL;
        int          order               = -1;
        const char  *ho_ordering         = NULL;
        PDM_part_mesh_nodal_elmts_section_std_ho_get(pmne,
                                                     sections_id[i_section],
                                                     i_part,
                                                     &connec,
                                                     &g_num,
                                                     &_parent_num,
                                                     &parent_entity_g_num,
                                                     &order,
                                                     &ho_ordering,
                                                     PDM_OWNERSHIP_BAD_VALUE);

        int n_vtx_per_elmt = PDM_Mesh_nodal_n_vtx_elt_get(t_elt, order);

        int _idx_read = idx_read;
        for (int i_elt = 0; i_elt < n_elt; i_elt++) {
          if (parent_num != NULL) {
            _idx_read = parent_num[i_elt];
          }
          else {
            _idx_read++;
          }
          if (is_selected[i_part][_idx_read] >= 0) {
            extract_n_elt++;
          }
        }

        int         *extract_connec              = NULL;
        PDM_g_num_t *extract_g_num               = NULL;
        int         *extract_parent_num          = NULL;
        PDM_g_num_t *extract_parent_entity_g_num = NULL;
        PDM_malloc(extract_connec             , extract_n_elt * n_vtx_per_elmt, int        );
        PDM_malloc(extract_g_num              , extract_n_elt                 , PDM_g_num_t);
        PDM_malloc(extract_parent_num         , extract_n_elt                 , int        );
        PDM_malloc(extract_parent_entity_g_num, extract_n_elt                 , PDM_g_num_t);

        extract_n_elt = 0;
        for (int i_elt = 0; i_elt < n_elt; i_elt++) {
          if (parent_num != NULL) {
            idx_read = parent_num[i_elt];
          }
          else {
            idx_read++;
          }
          if (is_selected[i_part][idx_read] >= 0) {
            for (int i = 0; i < n_vtx_per_elmt; i++) {
              int i_vtx = vtx_old_to_new[i_part][connec[n_vtx_per_elmt*i_elt+i]-1];
              assert(i_vtx > 0);
              extract_connec[n_vtx_per_elmt*extract_n_elt+i] = i_vtx;
            }

            extract_parent_num         [extract_n_elt] = part_n_extracted++;
            extract_g_num              [extract_n_elt] = g_num[i_elt]; // later replaced by child gnums if requested
            extract_parent_entity_g_num[extract_n_elt] = g_num[i_elt];
            extract_n_elt++;
          }
        }

        PDM_part_mesh_nodal_elmts_std_ho_set(extract_pmne,
                                             extract_sections_id[i_section],
                                             i_part,
                                             extract_n_elt,
                                             extract_connec,
                                             extract_g_num,
                                             extract_parent_num,
                                             extract_parent_entity_g_num,
                                             order,
                                             ho_ordering,
                                             PDM_OWNERSHIP_KEEP);
      }
    } // End loop on sections

    /* Groups */
    for (int i_group = 0; i_group < n_group; i_group++) {
      int          n_group_elmt = 0;
      int         *group_elmt   = NULL;
      PDM_g_num_t *group_g_num  = NULL;
      PDM_part_mesh_nodal_elmts_group_get(pmne,
                                          i_part,
                                          i_group,
                                          &n_group_elmt,
                                          &group_elmt,
                                          &group_g_num,
                                          PDM_OWNERSHIP_BAD_VALUE);

      int          extract_n_group_elmt = 0;
      int         *extract_group_elmt   = NULL;
      PDM_g_num_t *extract_group_g_num  = NULL;
      for (int i = 0; i < n_group_elmt; i++) {
        int i_elmt = group_elmt[i] - 1;
        extract_n_group_elmt += (is_selected[i_part][i_elmt] >= 0);
      }

      PDM_malloc(extract_group_elmt , extract_n_group_elmt, int        );
      PDM_malloc(extract_group_g_num, extract_n_group_elmt, PDM_g_num_t);
      extract_n_group_elmt = 0;
      for (int i = 0; i < n_group_elmt; i++) {
        int i_elmt = group_elmt[i] - 1;
        if (is_selected[i_part][i_elmt] >= 0) {
          extract_group_elmt [extract_n_group_elmt] = is_selected[i_part][i_elmt] + 1;
          extract_group_g_num[extract_n_group_elmt] = group_g_num[i]; // converted later into child gnum if requested
          extract_n_group_elmt++;
        }
      }

      PDM_part_mesh_nodal_elmts_group_set(extract_pmne,
                                          i_part,
                                          i_group,
                                          extract_n_group_elmt,
                                          extract_group_elmt,
                                          extract_group_g_num,
                                          PDM_OWNERSHIP_KEEP);
    } // End loop on groups
  } // End loop on parts
  PDM_free(extract_sections_id);

  PDM_part_mesh_nodal_add_part_mesh_nodal_elmts(extrp->extract_pmn,
                                                extract_pmne);
}


static
void
_extract_part_nodal_local
(
  PDM_extract_part_t *extrp
)
{
  int i_rank;
  PDM_MPI_Comm_rank(extrp->comm, &i_rank);

  assert(extrp->pmn != NULL);


  int mesh_dimension = PDM_part_mesh_nodal_mesh_dimension_get(extrp->pmn);
  assert(mesh_dimension == extrp->dim);


  extrp->extract_pmn = PDM_part_mesh_nodal_create(mesh_dimension,
                                                  extrp->n_part_out,
                                                  extrp->comm);

  PDM_geometry_kind_t geom_kind_parent = PDM_part_mesh_nodal_principal_geom_kind_get(extrp->pmn);


  PDM_part_mesh_nodal_elmts_t *pmne_parent = PDM_part_mesh_nodal_part_mesh_nodal_elmts_get(extrp->pmn,
                                                                                           geom_kind_parent);


  int **is_selected[PDM_GEOMETRY_KIND_MAX];
  int **vtx_old_to_new = NULL;

  for (PDM_geometry_kind_t geom_kind = geom_kind_parent; geom_kind < PDM_GEOMETRY_KIND_MAX; geom_kind++) {

    PDM_part_mesh_nodal_elmts_t *pmne = PDM_part_mesh_nodal_part_mesh_nodal_elmts_get(extrp->pmn,
                                                                                      geom_kind);

    if (pmne == NULL) {
      continue;
    }

    // tmp
    if (geom_kind == PDM_GEOMETRY_KIND_CORNER) {
      continue;
    }


    PDM_malloc(is_selected[geom_kind], extrp->n_part_in, int *);

    for (int i_part = 0; i_part < extrp->n_part_in; i_part++) {
      int n_elt_tot = PDM_part_mesh_nodal_elmts_n_elmts_get(pmne, i_part);
      is_selected[geom_kind][i_part] = PDM_array_const_int(n_elt_tot, -1);
    }

    if (geom_kind == geom_kind_parent) {
      /* Leading dimension */
      for (int i_part = 0; i_part < extrp->n_part_in; i_part++) {
        for (int i = 0; i < extrp->n_extract[i_part]; i++) {
          int lnum = extrp->extract_lnum[i_part][i]-1;
          is_selected[geom_kind][i_part][lnum] = i;
        }
      }

      // Extract vertices locally
      _extract_part_nodal_local_vtx(extrp,
                                    geom_kind,
                                    is_selected[geom_kind],
                                    &vtx_old_to_new);
    }
    else {
      /* Lower dimension */

      // Decompose parent and get link child -> parent
      int **child_to_parent_idx  = NULL;
      int **child_to_parent      = NULL;
      int  *n_entity             = NULL;
      int **entity_to_vtx_idx    = NULL;
      int **entity_to_vtx        = NULL;
      int **parent_to_entity_idx = NULL;
      int **parent_to_entity     = NULL;
      PDM_part_mesh_nodal_elmts_compute_child_parent(pmne_parent,
                                                     pmne,
                                                     PDM_FALSE,
                                                     &child_to_parent_idx,
                                                     &child_to_parent,
                                                     &n_entity,
                                                     &entity_to_vtx_idx,
                                                     &entity_to_vtx,
                                                     &parent_to_entity_idx,
                                                     &parent_to_entity);

      for (int i_part = 0; i_part < extrp->n_part_in; i_part++) {

        int n_child  = PDM_part_mesh_nodal_elmts_n_elmts_get(pmne, i_part);
        int n_extract_child = 0;

        for (int i_child = 0; i_child < n_child; i_child++) {
          for (int i = child_to_parent_idx[i_part][i_child]; i < child_to_parent_idx[i_part][i_child+1]; i++) {
            int i_parent = PDM_ABS(child_to_parent[i_part][i]) - 1;
            if (is_selected[geom_kind_parent][i_part][i_parent] >= 0) {
              is_selected[geom_kind][i_part][i_child] = n_extract_child++;
              break;
            }
          }
        }

        PDM_free(child_to_parent_idx[i_part]);
        PDM_free(child_to_parent    [i_part]);
      }
      PDM_free(child_to_parent_idx);
      PDM_free(child_to_parent    );
    }

    _extract_part_nodal_local_pmne(extrp,
                                   geom_kind,
                                   is_selected[geom_kind],
                                   vtx_old_to_new);

    if (geom_kind != geom_kind_parent) {
      for (int i_part = 0; i_part < extrp->n_part_in; i_part++) {
        PDM_free(is_selected[geom_kind][i_part]);
      }
      PDM_free(is_selected[geom_kind]);
    }
  }


  for (int i_part = 0; i_part < extrp->n_part_in; i_part++) {
    PDM_free(is_selected[geom_kind_parent][i_part]);
    PDM_free(vtx_old_to_new               [i_part]);
  }
  PDM_free(is_selected[geom_kind_parent]);
  PDM_free(vtx_old_to_new               );
}


static
void
_warmup_extract_part_nodal_greatest_dimension
(
  PDM_extract_part_t   *extrp,
  PDM_geometry_kind_t   geom_kind,
  int                  *pn_entity,
  PDM_g_num_t         **pentity_gnum,
  int                ***out_is_selected
)
{
  int i_rank;
  PDM_MPI_Comm_rank(extrp->comm, &i_rank);

  PDM_part_mesh_nodal_elmts_t *pmne = PDM_part_mesh_nodal_part_mesh_nodal_elmts_get(extrp->pmn,
                                                                                    geom_kind);

  assert(pmne != NULL);
  assert(pmne->n_part == extrp->n_part_in);

  PDM_mesh_entities_t parent_entity_type = PDM_geometry_kind_to_entity_type(geom_kind);


  int **is_selected;
  PDM_malloc(is_selected, extrp->n_part_in, int *);
  for (int i_part = 0; i_part < extrp->n_part_in; i_part++) {
    is_selected[i_part] = PDM_array_const_int(pn_entity[i_part], -1);
  }

  PDM_g_num_t **_target_parent_ln_to_gn = NULL;
  int         **pinit_location          = NULL;
  if (extrp->extract_kind == PDM_EXTRACT_PART_KIND_REEQUILIBRATE) {

    double      **extract_entity_center = NULL;
    PDM_g_num_t **extract_entity_gnum   = NULL;
    double      **weight                = NULL;
    PDM_malloc(extract_entity_center, extrp->n_part_in, double      *);
    PDM_malloc(extract_entity_gnum,   extrp->n_part_in, PDM_g_num_t *);
    PDM_malloc(weight,                extrp->n_part_in, double      *);

    int  n_section   = PDM_part_mesh_nodal_elmts_n_section_get  (pmne);
    int *sections_id = PDM_part_mesh_nodal_elmts_sections_id_get(pmne);

    for (int i_part = 0; i_part < extrp->n_part_in; i_part++) {

      int     n_vtx     = PDM_part_mesh_nodal_n_vtx_get    (extrp->pmn, i_part);
      double *vtx_coord = PDM_part_mesh_nodal_vtx_coord_get(extrp->pmn, i_part);

      PDM_malloc(extract_entity_center[i_part], extrp->n_extract[i_part] * 3, double     );
      PDM_malloc(extract_entity_gnum  [i_part], extrp->n_extract[i_part]    , PDM_g_num_t);
      weight[i_part] = PDM_array_const_double(pn_entity[i_part],  1.);

      // Tag selected
      for (int i = 0; i < extrp->n_extract[i_part]; i++) {
        int lnum = extrp->extract_lnum[i_part][i]-1;
        is_selected[i_part][lnum] = i;
      }

      // Entity centers
      int parent_elt = -1;
      for (int i_section = 0; i_section < n_section; i_section++) {

        int n_elt = PDM_part_mesh_nodal_elmts_section_n_elt_get(pmne, sections_id[i_section], i_part);

        // Compute centers if not already done
        const double *elt_center = PDM_part_mesh_nodal_elmts_elt_center_get(pmne,
                                                                            sections_id[i_section],
                                                                            i_part,
                                                                            PDM_OWNERSHIP_BAD_VALUE);
        if (elt_center == NULL) {
          PDM_part_mesh_nodal_elmts_elt_center_compute(pmne,
                                                       sections_id[i_section],
                                                       i_part,
                                                       n_vtx,
                                                       vtx_coord,
                                                       PDM_OWNERSHIP_KEEP);

          elt_center = PDM_part_mesh_nodal_elmts_elt_center_get(pmne,
                                                                sections_id[i_section],
                                                                i_part,
                                                                PDM_OWNERSHIP_BAD_VALUE);
        }

        int *parent_num = PDM_part_mesh_nodal_elmts_parent_num_get(pmne,
                                                                   sections_id[i_section],
                                                                   i_part,
                                                                   PDM_OWNERSHIP_KEEP);

        PDM_g_num_t *ln_to_gn = PDM_part_mesh_nodal_elmts_g_num_get(pmne,
                                                                    sections_id[i_section],
                                                                    i_part,
                                                                    PDM_OWNERSHIP_KEEP);

        for (int i_elt = 0; i_elt < n_elt; i_elt++) {
          if (parent_num != NULL) {
            parent_elt = parent_num[i_elt];
          }
          else {
            parent_elt++;
          }

          if (is_selected[i_part][parent_elt] != -1) {
            int lnum = is_selected[i_part][parent_elt];
            extract_entity_gnum[i_part][lnum] = ln_to_gn[i_elt];
            memcpy(&extract_entity_center[i_part][3*lnum],
                   &elt_center[3*i_elt],
                   sizeof(double) * 3);
          }
        } // End loop on elements

      } // End loop on sections

    } // End loop on partitions

    // Get targets (PtB geom)
    PDM_part_to_block_t *ptb_equi = PDM_part_to_block_geom_create(PDM_PART_TO_BLOCK_DISTRIB_ALL_PROC,
                                                                  PDM_PART_TO_BLOCK_POST_CLEANUP,
                                                                  1.,
                                                                  PDM_PART_GEOM_HILBERT,
                                                                  extract_entity_center,
                                                                  extract_entity_gnum,
                                                                  weight,
                                                                  extrp->n_extract,
                                                                  extrp->n_part_in,
                                                                  extrp->comm);

    for (int i_part = 0; i_part < extrp->n_part_in; i_part++) {
      PDM_free(extract_entity_center[i_part]);
      PDM_free(extract_entity_gnum  [i_part]);
      PDM_free(weight               [i_part]);
    }
    PDM_free(extract_entity_center);
    PDM_free(extract_entity_gnum  );
    PDM_free(weight               );


    int dn_equi = PDM_part_to_block_n_elt_block_get(ptb_equi);
    PDM_g_num_t *dequi_g_num = PDM_part_to_block_block_gnum_get(ptb_equi);

    /*
     * Deduce a target gnum from graph-splitting library or directly with Hilbert
     */

    int **extract_init_location = NULL;
    PDM_malloc(extract_init_location, extrp->n_part_in, int *);
    for (int i_part = 0; i_part < extrp->n_part_in; i_part++) {
      PDM_malloc(extract_init_location[i_part], extrp->n_extract[i_part] * 3, int);
      for (int i = 0; i < extrp->n_extract[i_part]; i++) {
        extract_init_location[i_part][3*i  ] = i_rank;
        extract_init_location[i_part][3*i+1] = i_part;
        extract_init_location[i_part][3*i+2] = i;
      }
    }


    /* Exchange init locations */
    int  request_entity_init_location = -1;
    int *dequi_init_location          = NULL;
    PDM_part_to_block_iexch(ptb_equi,
                            PDM_MPI_COMM_KIND_COLLECTIVE,
                            3 * sizeof(int),
                            PDM_STRIDE_CST_INTERLACED,
                            1,
                            NULL,
                  (void **) extract_init_location,
                            NULL,
                  (void **) &dequi_init_location,
                            &request_entity_init_location);

    if (extrp->split_dual_method == PDM_SPLIT_DUAL_WITH_HILBERT) {
      /* Split blocks into parts of equal weight */
      PDM_g_num_t **pequi_gnum;
      int          *pn_equi;
      PDM_malloc(pequi_gnum, extrp->n_part_out, PDM_g_num_t *);
      PDM_malloc(pn_equi,    extrp->n_part_out, int          );
      // TODO: handle weights with sequential version of _define_rank_distrib from pdm_distrib.c
      int n_elt_part = dn_equi / extrp->n_part_out;
      int remainder  = dn_equi % extrp->n_part_out;
      int idx        = 0;
      for (int i_part = 0; i_part < extrp->n_part_out; i_part++) {
        pn_equi[i_part] = n_elt_part;
        if (i_part < remainder) {
          pn_equi[i_part]++;
        }
        PDM_malloc(pequi_gnum[i_part], pn_equi[i_part], PDM_g_num_t);

        for (int i = 0; i < pn_equi[i_part]; i++) {
          pequi_gnum[i_part][i] = dequi_g_num[idx++];
        }
      }

      PDM_g_num_t *cell_distri = PDM_part_to_block_distrib_index_get(ptb_equi);
      assert(cell_distri[i_rank+1] - cell_distri[i_rank] == dn_equi);

      PDM_part_to_block_iexch_wait(ptb_equi, request_entity_init_location);
      PDM_part_to_block_free(ptb_equi);

      for (int i_part = 0; i_part < extrp->n_part_in; i_part++) {
        PDM_free(extract_init_location[i_part]);
      }
      PDM_free(extract_init_location);


      /* Setup targets */
      idx = 0;
      for (int i_part = 0; i_part < extrp->n_part_out; i_part++) {
        extrp->n_target   [i_part] = pn_equi   [i_part];
        extrp->target_gnum[i_part] = pequi_gnum[i_part];

        PDM_malloc(extrp->target_location[i_part], pn_equi[i_part] * 3, int);
        for (int i = 0; i < 3*pn_equi[i_part]; i++) {
          extrp->target_location[i_part][i] = dequi_init_location[idx++];
        }
      }
      PDM_free(dequi_init_location);
      PDM_free(pn_equi);
      PDM_free(pequi_gnum);
    }

    else {
      PDM_g_num_t *dual_graph_idx = NULL;
      PDM_g_num_t *dual_graph     = NULL;
      _compute_dual_graph(extrp, ptb_equi, &dual_graph_idx, &dual_graph);

      PDM_part_to_block_iexch_wait(ptb_equi, request_entity_init_location);
      for (int i_part = 0; i_part < extrp->n_part_in; i_part++) {
        PDM_free(extract_init_location[i_part]);
      }
      PDM_free(extract_init_location);


      int tn_part;
      PDM_MPI_Allreduce(&extrp->n_part_out, &tn_part, 1, PDM_MPI_INT, PDM_MPI_SUM, extrp->comm);

      PDM_g_num_t *distrib_elmt = PDM_part_to_block_distrib_index_get(ptb_equi);
      int dn_elmt = distrib_elmt[i_rank+1] - distrib_elmt[i_rank];
      int *_elmt_part;
      PDM_malloc(_elmt_part, dn_elmt, int);
      PDM_para_graph_split(extrp->split_dual_method,
                           distrib_elmt,
                           dual_graph_idx,
                           dual_graph,
                           NULL, // node weight
                           NULL, // arc weight
                           tn_part,
                           NULL,
                           _elmt_part,
                           extrp->comm);

      PDM_g_num_t *distrib_partition = PDM_compute_entity_distribution(extrp->comm, extrp->n_part_out);

      int order_part = 1; /* TODO : check entity renumbering options */

      PDM_part_assemble_partitions(extrp->comm,
                                   order_part,
                                   distrib_partition,
                                   distrib_elmt,
                                   _elmt_part,
                                   dequi_g_num,
                                   dequi_init_location,
                                   &extrp->pextract_n_entity[parent_entity_type],
                                   &_target_parent_ln_to_gn,
                                   &pinit_location);
      PDM_free(distrib_partition);
      PDM_free(dequi_init_location);
      PDM_free(_elmt_part);
      PDM_free(dual_graph);
      PDM_free(dual_graph_idx);
      PDM_part_to_block_free(ptb_equi);

      /*
       * Fake from target
       */
      for (int i_part = 0; i_part < extrp->n_part_out; ++i_part) {
        extrp->n_target       [i_part] = extrp->pextract_n_entity[parent_entity_type][i_part];
        extrp->target_gnum    [i_part] = _target_parent_ln_to_gn[i_part];
        extrp->target_location[i_part] = pinit_location[i_part];
      }
      PDM_free(_target_parent_ln_to_gn);
      PDM_free(pinit_location);
    }

    /* Create ptp : target -> origin */
    int **part2_cell_to_part1_cell_idx;
    PDM_malloc(part2_cell_to_part1_cell_idx, extrp->n_part_out, int *);
    for(int i_part = 0; i_part < extrp->n_part_out; ++i_part) {
      part2_cell_to_part1_cell_idx[i_part] = PDM_array_new_idx_from_const_stride_int(3, extrp->n_target[i_part]);
    }

    PDM_part_to_part_t *ptp = PDM_part_to_part_create_from_num2_triplet((const PDM_g_num_t **) extrp->target_gnum,
                                                                        (const int         * ) extrp->n_target,
                                                                                               extrp->n_part_out,
                                                                                               pn_entity,
                                                                                               extrp->n_part_in,
                                                                        (const int         **) part2_cell_to_part1_cell_idx,
                                                                                               NULL,
                                                                        (const int         **) extrp->target_location,
                                                                                               extrp->comm);

    extrp->ptp_entity[parent_entity_type] = ptp;

    for (int i_part = 0; i_part < extrp->n_part_out; i_part++) {
      PDM_free(part2_cell_to_part1_cell_idx[i_part]);
    }
    PDM_free(part2_cell_to_part1_cell_idx);



  } // End if REEQUILIBRATE

  else if (extrp->extract_kind == PDM_EXTRACT_PART_KIND_FROM_TARGET) {

    int have_init_location_l = 1;
    int have_init_location   = 1;
    for (int i_part = 0; i_part < extrp->n_part_out; i_part++) {
      if (extrp->target_location[i_part] == NULL) {
        have_init_location_l = 0;
      }
    }
    PDM_MPI_Allreduce(&have_init_location_l, &have_init_location, 1, PDM_MPI_INT, PDM_MPI_MAX, extrp->comm);

    int **entity_target_location = NULL;
    if (have_init_location) {
      entity_target_location = extrp->target_location;
    }
    else {
      // Compute init locations
      PDM_gnum_location_t *gnum_loc = PDM_gnum_location_create(extrp->n_part_in,
                                                               extrp->n_part_out,
                                                               extrp->comm,
                                                               PDM_OWNERSHIP_USER);
      for (int i_part = 0; i_part < extrp->n_part_in; i_part++) {
        PDM_gnum_location_elements_set(gnum_loc,
                                       i_part,
                                       pn_entity   [i_part],
                                       pentity_gnum[i_part]);
      }
      for (int i_part = 0; i_part < extrp->n_part_out; i_part++) {
        PDM_gnum_location_requested_elements_set(gnum_loc,
                                                 i_part,
                                                 extrp->n_target   [i_part],
                                                 extrp->target_gnum[i_part]);
      }
      PDM_gnum_location_compute(gnum_loc);

      PDM_malloc(entity_target_location, extrp->n_part_out, int *);

      for (int i_part = 0; i_part < extrp->n_part_out; i_part++) {
        int *location_idx = NULL;
        PDM_gnum_location_get(gnum_loc, i_part, &location_idx, &entity_target_location[i_part]);
        PDM_free(location_idx);
      }

      PDM_gnum_location_free(gnum_loc);
    }


    int **part2_cell_to_part1_cell_idx = NULL;
    PDM_malloc(part2_cell_to_part1_cell_idx, extrp->n_part_out, int *);
    for (int i_part = 0; i_part < extrp->n_part_out; i_part++) {
      part2_cell_to_part1_cell_idx[i_part] = PDM_array_new_idx_from_const_stride_int(3, extrp->n_target[i_part]);
    }


    PDM_part_to_part_t *ptp = PDM_part_to_part_create_from_num2_triplet((const PDM_g_num_t **) extrp->target_gnum,
                                                                        (const int         * ) extrp->n_target,
                                                                                               extrp->n_part_out,
                                                                                               pn_entity,
                                                                                               extrp->n_part_in,
                                                                        (const int         **) part2_cell_to_part1_cell_idx,
                                                                                               NULL,
                                                                        (const int         **) entity_target_location,
                                                                                               extrp->comm);
    extrp->ptp_entity[parent_entity_type] = ptp;

    for (int i_part = 0; i_part < extrp->n_part_out; i_part++) {
      PDM_free(part2_cell_to_part1_cell_idx[i_part]);
    }
    PDM_free(part2_cell_to_part1_cell_idx);

    if (!have_init_location) {
      for (int i_part = 0; i_part < extrp->n_part_out; i_part++) {
        PDM_free(entity_target_location[i_part]);
      }
      PDM_free(entity_target_location);
    }


    int  *n_ref_parent     = NULL;
    int **ref_l_num_parent = NULL;
    PDM_part_to_part_ref_lnum2_get(ptp, &n_ref_parent, &ref_l_num_parent);

    int         **gnum1_come_from_idx = NULL;
    PDM_g_num_t **gnum1_come_from     = NULL;
    PDM_part_to_part_gnum1_come_from_get(ptp, &gnum1_come_from_idx, &gnum1_come_from);

    for (int i_part = 0; i_part < extrp->n_part_in; i_part++) {
      for (int j = 0; j < n_ref_parent[i_part]; ++j) {
        int i_parent = ref_l_num_parent[i_part][j]-1;
        is_selected[i_part][i_parent] = j;
      }
    }


  } // End if PDM_EXTRACT_PART_KIND_FROM_TARGET

  else {
    PDM_error(__FILE__, __LINE__, 0, "Invalid extract_kind %d\n", extrp->extract_kind);
  }

  *out_is_selected = is_selected;
}



static
void
_extract_part_nodal
(
  PDM_extract_part_t *extrp
)
{
  int i_rank;
  PDM_MPI_Comm_rank(extrp->comm, &i_rank);

  assert(extrp->pmn != NULL);

  int mesh_dimension = PDM_part_mesh_nodal_mesh_dimension_get(extrp->pmn);
  assert(mesh_dimension == extrp->dim);


  extrp->extract_pmn = PDM_part_mesh_nodal_create(mesh_dimension,
                                                  extrp->n_part_out,
                                                  extrp->comm);

  PDM_geometry_kind_t geom_kind_parent   = PDM_GEOMETRY_KIND_MAX;
  PDM_mesh_entities_t parent_entity_type = PDM_MESH_ENTITY_MAX;
  switch (mesh_dimension) {
    case 3: {
      geom_kind_parent   = PDM_GEOMETRY_KIND_VOLUMIC;
      parent_entity_type = PDM_MESH_ENTITY_CELL;
      break;
    }
    case 2: {
      geom_kind_parent   = PDM_GEOMETRY_KIND_SURFACIC;
      parent_entity_type = PDM_MESH_ENTITY_FACE;
      break;
    }
    case 1: {
      geom_kind_parent   = PDM_GEOMETRY_KIND_RIDGE;
      parent_entity_type = PDM_MESH_ENTITY_EDGE;
      break;
    }
    default: {
      PDM_error(__FILE__, __LINE__, 0, "Invalid mesh dimension %d\n", mesh_dimension);
    }
  }

  PDM_part_mesh_nodal_elmts_t *pmne_parent = PDM_part_mesh_nodal_part_mesh_nodal_elmts_get(extrp->pmn,
                                                                                           geom_kind_parent);




  /* Concatenate global ids of elements of greatest dimension */
  int          *pn_parent    = NULL;
  PDM_g_num_t **entity_g_num = NULL;
  PDM_malloc(pn_parent,    extrp->n_part_in, int          );
  PDM_malloc(entity_g_num, extrp->n_part_in, PDM_g_num_t *);
  for (int i_part = 0; i_part < extrp->n_part_in; i_part++) {
    int n_elt_tot = PDM_part_mesh_nodal_elmts_n_elmts_get(pmne_parent, i_part);
    pn_parent[i_part] = n_elt_tot;

    int  n_section   = PDM_part_mesh_nodal_elmts_n_section_get  (pmne_parent);
    int *sections_id = PDM_part_mesh_nodal_elmts_sections_id_get(pmne_parent);
    PDM_malloc(entity_g_num[i_part], n_elt_tot, PDM_g_num_t);

    int parent_elt = -1;
    for (int i_section = 0; i_section < n_section; i_section++) {
      int n_elt = PDM_part_mesh_nodal_elmts_section_n_elt_get(pmne_parent, sections_id[i_section], i_part);

      int *parent_num = PDM_part_mesh_nodal_elmts_parent_num_get(pmne_parent,
                                                                 sections_id[i_section],
                                                                 i_part,
                                                                 PDM_OWNERSHIP_KEEP);

      PDM_g_num_t *ln_to_gn = PDM_part_mesh_nodal_elmts_g_num_get(pmne_parent,
                                                                  sections_id[i_section],
                                                                  i_part,
                                                                  PDM_OWNERSHIP_KEEP);

      if (parent_num != NULL) {
        for (int i_elt = 0; i_elt < n_elt; i_elt++) {
          parent_elt = parent_num[i_elt];
          entity_g_num[i_part][parent_elt] = ln_to_gn[i_elt];
        }
      }
      else {
        for (int i_elt = 0; i_elt < n_elt; i_elt++) {
          parent_elt++;
          entity_g_num[i_part][parent_elt] = ln_to_gn[i_elt];
        }
      }
    }
  }

  int         **extract_parent_to_child_n        = NULL;
  int         **extract_parent_to_child_location = NULL;
  PDM_g_num_t **extract_parent_to_child_gnum     = NULL;
  PDM_malloc(extract_parent_to_child_n       , extrp->n_part_in, int         *);
  PDM_malloc(extract_parent_to_child_location, extrp->n_part_in, int         *);
  PDM_malloc(extract_parent_to_child_gnum    , extrp->n_part_in, PDM_g_num_t *);


  int **is_selected[PDM_GEOMETRY_KIND_MAX];

  /* Determine selected elements of greatest dimension */
  _warmup_extract_part_nodal_greatest_dimension(extrp,
                                                geom_kind_parent,
                                                pn_parent,
                                                entity_g_num,
                                               &is_selected[geom_kind_parent]);

  /* Loop over geometry kinds, starting from greatest dimension */
  PDM_g_num_t **target_gnum = NULL;
  PDM_part_mesh_nodal_elmts_t *pmne_child = NULL;

  int *pn_child = NULL;
  PDM_malloc(pn_child,  extrp->n_part_in, int);

  for (PDM_geometry_kind_t geom_kind_child = geom_kind_parent; geom_kind_child < PDM_GEOMETRY_KIND_MAX; geom_kind_child++) {

    PDM_mesh_entities_t child_entity_type = PDM_MESH_ENTITY_MAX;
    switch (geom_kind_child) {
      case PDM_GEOMETRY_KIND_VOLUMIC: {
        child_entity_type = PDM_MESH_ENTITY_CELL;
        break;
      }
      case PDM_GEOMETRY_KIND_SURFACIC: {
        child_entity_type = PDM_MESH_ENTITY_FACE;
        break;
      }
      case PDM_GEOMETRY_KIND_RIDGE: {
        child_entity_type = PDM_MESH_ENTITY_EDGE;
        break;
      }
      default: {
        // TODO: What about corners?
        continue;
      }
    }



    if (geom_kind_child == geom_kind_parent) {
      /* Leading dimension */
      pmne_child = pmne_parent;

      target_gnum = extrp->target_gnum;
      _extract_part_and_reequilibrate_nodal_from_is_selected(extrp,
                                                             pmne_parent,
                                                             is_selected[geom_kind_parent],
                                                             extrp->n_target,
                                                             extrp->target_gnum,
                                                             NULL,
                                                             NULL);

      if (extrp->extract_kind == PDM_EXTRACT_PART_KIND_REEQUILIBRATE) {
        for (int i_part = 0; i_part < extrp->n_part_out; i_part++) {
          PDM_free(extrp->target_gnum    [i_part]);
          PDM_free(extrp->target_location[i_part]);
        }
      }

      for (int i_part = 0; i_part < extrp->n_part_in; i_part++) {
        PDM_free(entity_g_num[i_part]);
      }
      PDM_free(entity_g_num);

      /* Set extracted vertices */
      extrp->is_owner_vtx_coord = PDM_FALSE;
      extrp->is_owner_parent_ln_to_gn[PDM_MESH_ENTITY_VTX] = PDM_FALSE;
      for (int i_part = 0; i_part < extrp->n_part_out; i_part++) {
        PDM_part_mesh_nodal_coord_set(extrp->extract_pmn,
                                      i_part,
                                      extrp->pextract_n_entity[PDM_MESH_ENTITY_VTX][i_part],
                                      extrp->pextract_vtx_coord[i_part],
                                      extrp->pextract_entity_parent_ln_to_gn[PDM_MESH_ENTITY_VTX][i_part], // child gnum?
                                      PDM_OWNERSHIP_KEEP);
      }
    } // End greatest dimension

    else {
      /* Lower dimension */
      pmne_child = PDM_part_mesh_nodal_part_mesh_nodal_elmts_get(extrp->pmn,
                                                                 geom_kind_child);

      if (pmne_child == NULL) {
        continue;
      }

      PDM_malloc(is_selected[geom_kind_child], extrp->n_part_in, int *);

      int  n_section   = PDM_part_mesh_nodal_elmts_n_section_get  (pmne_child);
      int *sections_id = PDM_part_mesh_nodal_elmts_sections_id_get(pmne_child);

      // Decompose parent and get link child -> parent
      int **child_to_parent_idx  = NULL;
      int **child_to_parent      = NULL;
      int  *n_entity             = NULL;
      int **entity_to_vtx_idx    = NULL;
      int **entity_to_vtx        = NULL;
      int **parent_to_entity_idx = NULL;
      int **parent_to_entity     = NULL;
      PDM_part_mesh_nodal_elmts_compute_child_parent(pmne_parent,
                                                     pmne_child,
                                                     PDM_FALSE,
                                                     &child_to_parent_idx,
                                                     &child_to_parent,
                                                     &n_entity,
                                                     &entity_to_vtx_idx,
                                                     &entity_to_vtx,
                                                     &parent_to_entity_idx,
                                                     &parent_to_entity);


      for (int i_part = 0; i_part < extrp->n_part_in; i_part++) {

        int n_child  = PDM_part_mesh_nodal_elmts_n_elmts_get(pmne_child, i_part);

        pn_child[i_part] = n_child;


        int  n_extract_parent     = 0;
        int *extract_l_num_parent = NULL;
        PDM_part_to_part_ref_lnum2_single_part_get(extrp->ptp_entity[parent_entity_type],
                                                   i_part,
                                                   &n_extract_parent,
                                                   &extract_l_num_parent);

        extract_parent_to_child_n   [i_part] = PDM_array_zeros_int(n_extract_parent);
        is_selected[geom_kind_child][i_part] = PDM_array_const_int(n_child, -1);

        // First loop : is_selected
        int n_extract_child = 0;
        for (int i_child = 0; i_child < n_child; i_child++) {

          for (int i = child_to_parent_idx[i_part][i_child]; i < child_to_parent_idx[i_part][i_child+1]; i++) {
            int i_parent = PDM_ABS(child_to_parent[i_part][i]) - 1;
            if (is_selected[geom_kind_parent][i_part][i_parent] >= 0) {

              i_parent = is_selected[geom_kind_parent][i_part][i_parent];
              extract_parent_to_child_n[i_part][i_parent]++;

              if (is_selected[geom_kind_child][i_part][i_child] < 0) {
                is_selected[geom_kind_child][i_part][i_child] = n_extract_child++;
              }
            }
          }
        }


        // Second loop : link extracted parent -> children
        int *extract_parent_to_child_idx = PDM_array_new_idx_from_sizes_int(extract_parent_to_child_n[i_part], n_extract_parent);
        PDM_array_reset_int(extract_parent_to_child_n[i_part], n_extract_parent, 0);

        int s_parent_to_child = extract_parent_to_child_idx[n_extract_parent];
        PDM_malloc(extract_parent_to_child_location[i_part], s_parent_to_child * 3, int        );
        PDM_malloc(extract_parent_to_child_gnum    [i_part], s_parent_to_child,     PDM_g_num_t);

        for (int i_child = 0; i_child < n_child; i_child++) {

          for (int i = child_to_parent_idx[i_part][i_child]; i < child_to_parent_idx[i_part][i_child+1]; i++) {
            int i_parent = PDM_ABS(child_to_parent[i_part][i]) - 1;
            if (is_selected[geom_kind_parent][i_part][i_parent] >= 0) {
              i_parent = is_selected[geom_kind_parent][i_part][i_parent];
              int idx = extract_parent_to_child_idx[i_parent] + extract_parent_to_child_n[i_part][i_parent];
              extract_parent_to_child_n[i_part][i_parent]++;

              extract_parent_to_child_location[i_part][3*idx  ] = i_rank;
              extract_parent_to_child_location[i_part][3*idx+1] = i_part;
              extract_parent_to_child_location[i_part][3*idx+2] = i_child;
            }

          }

        }


        int i_child = -1;
        PDM_array_reset_int(extract_parent_to_child_n[i_part], n_extract_parent, 0);

        for (int i_section = 0; i_section < n_section; i_section++) {

          int n_elt = PDM_part_mesh_nodal_elmts_section_n_elt_get(pmne_child, sections_id[i_section], i_part);

          int *parent_num = PDM_part_mesh_nodal_elmts_parent_num_get(pmne_child,
                                                                     sections_id[i_section],
                                                                     i_part,
                                                                     PDM_OWNERSHIP_BAD_VALUE);

          PDM_g_num_t *ln_to_gn = PDM_part_mesh_nodal_elmts_g_num_get(pmne_child,
                                                                      sections_id[i_section],
                                                                      i_part,
                                                                      PDM_OWNERSHIP_BAD_VALUE);

          for (int i_elt = 0; i_elt < n_elt; i_elt++) {
            if (parent_num == NULL) {
              i_child++;
            }
            else {
              i_child = parent_num[i_elt];
            }

            for (int i = child_to_parent_idx[i_part][i_child]; i < child_to_parent_idx[i_part][i_child+1]; i++) {
              int i_parent = PDM_ABS(child_to_parent[i_part][i]) - 1;
              if (is_selected[geom_kind_parent][i_part][i_parent] >= 0) {
                i_parent = is_selected[geom_kind_parent][i_part][i_parent];
                int idx = extract_parent_to_child_idx[i_parent] + extract_parent_to_child_n[i_part][i_parent];
                extract_parent_to_child_n   [i_part][i_parent]++;
                extract_parent_to_child_gnum[i_part][idx] = ln_to_gn[i_elt];
              }
            }
          }
        }
        PDM_free(extract_parent_to_child_idx);
      } // End of loop on parts


      // Get targets from parent
      int          *n_target        = NULL;
      int         **target_location = NULL;
      PDM_malloc(n_target,        extrp->n_part_out, int          );
      PDM_malloc(target_gnum,     extrp->n_part_out, PDM_g_num_t *);
      PDM_malloc(target_location, extrp->n_part_out, int         *);

      //  exchange children gnum
      int         **tmp_stride = NULL;
      PDM_g_num_t **tmp_gnum   = NULL;
      int request = -1;
      PDM_part_to_part_reverse_iexch(extrp->ptp_entity[parent_entity_type],
                                     PDM_MPI_COMM_KIND_P2P,
                                     PDM_STRIDE_VAR_INTERLACED,
                                     PDM_PART_TO_PART_DATA_DEF_ORDER_GNUM1_COME_FROM,
                                     1,
                                     sizeof(PDM_g_num_t),
                    (const int   **) extract_parent_to_child_n,
                    (const void  **) extract_parent_to_child_gnum,
                                     &tmp_stride,
                    (      void ***) &tmp_gnum,
                                     &request);

      PDM_part_to_part_reverse_iexch_wait(extrp->ptp_entity[parent_entity_type], request);


      //  exchange children init location
      int **tmp_location = NULL;
      request = -1;
      PDM_part_to_part_reverse_iexch(extrp->ptp_entity[parent_entity_type],
                                     PDM_MPI_COMM_KIND_P2P,
                                     PDM_STRIDE_VAR_INTERLACED,
                                     PDM_PART_TO_PART_DATA_DEF_ORDER_GNUM1_COME_FROM,
                                     1,
                                     3 * sizeof(int),
                    (const int   **) extract_parent_to_child_n,
                    (const void  **) extract_parent_to_child_location,
                                     &tmp_stride,
                    (      void ***) &tmp_location,
                                     &request);

      PDM_part_to_part_reverse_iexch_wait(extrp->ptp_entity[parent_entity_type], request);


      for (int i_part = 0; i_part < extrp->n_part_out; i_part++) {

        int n_tot_size = 0;
        for (int i = 0; i < extrp->n_target[i_part]; i++) {
          n_tot_size += tmp_stride[i_part][i];
        }
        PDM_free(tmp_stride[i_part]);

        int *order;
        PDM_malloc(order, n_tot_size, int);
        for (int i = 0; i < n_tot_size; i++) {
          order[i] = i;
        }

        // PDM_log_trace_array_long(tmp_gnum[i_part], n_tot_size, "before : ");

        n_target[i_part] = PDM_inplace_unique_long_and_order(tmp_gnum[i_part], order, 0, n_tot_size-1);

        // PDM_log_trace_array_long(tmp_gnum[i_part], n_target[i_part], "after  : ");

        PDM_realloc(tmp_gnum[i_part], target_gnum[i_part], n_target[i_part], PDM_g_num_t);
        PDM_malloc(target_location[i_part], n_target[i_part] * 3, int);
        for (int i = 0; i < n_target[i_part]; i++) {
          for (int j = 0; j < 3; j++) {
            target_location[i_part][3*i+j] = tmp_location[i_part][3*order[i]+j];
          }
        }
        PDM_free(order);
        PDM_free(tmp_location[i_part]);
      }
      PDM_free(tmp_stride  );
      PDM_free(tmp_gnum    );
      PDM_free(tmp_location);


      // Create ptp : target -> origin
      int **part2_cell_to_part1_cell_idx;
      PDM_malloc(part2_cell_to_part1_cell_idx, extrp->n_part_out, int *);
      for(int i_part = 0; i_part < extrp->n_part_out; ++i_part) {
        PDM_malloc(part2_cell_to_part1_cell_idx[i_part], n_target[i_part]+1, int);
        part2_cell_to_part1_cell_idx[i_part][0] = 0;
        for(int i = 0; i < n_target[i_part]; ++i) {
          part2_cell_to_part1_cell_idx[i_part][i+1] = part2_cell_to_part1_cell_idx[i_part][i] + 3;
        }
      }

      PDM_part_to_part_t* ptp = PDM_part_to_part_create_from_num2_triplet((const PDM_g_num_t **) target_gnum,
                                                                          (const int         * ) n_target,
                                                                                                 extrp->n_part_out,
                                                                                                 pn_child,
                                                                                                 extrp->n_part_in,
                                                                          (const int         **) part2_cell_to_part1_cell_idx,
                                                                                                 NULL,
                                                                          (const int         **) target_location,
                                                                                                 extrp->comm);
      extrp->ptp_entity[child_entity_type] = ptp;
      for(int i_part = 0; i_part < extrp->n_part_out; ++i_part) {
        PDM_free(part2_cell_to_part1_cell_idx[i_part]);
      }
      PDM_free(part2_cell_to_part1_cell_idx);


      // Extract
      assert(extrp->pextract_n_entity              [PDM_MESH_ENTITY_VTX] != NULL);
      assert(extrp->pextract_entity_parent_ln_to_gn[PDM_MESH_ENTITY_VTX] != NULL);
      _extract_part_and_reequilibrate_nodal_from_is_selected(extrp,
                                                             pmne_child,
                                                             is_selected[geom_kind_child],
                                                             n_target,
                                                             target_gnum,
                                                             extrp->pextract_n_entity              [PDM_MESH_ENTITY_VTX],
                                                             extrp->pextract_entity_parent_ln_to_gn[PDM_MESH_ENTITY_VTX]);

      // Free memory
      for (int i_part = 0; i_part < extrp->n_part_in; i_part++) {
        PDM_free(child_to_parent_idx             [i_part]);
        PDM_free(child_to_parent                 [i_part]);
        PDM_free(extract_parent_to_child_n       [i_part]);
        PDM_free(extract_parent_to_child_location[i_part]);
        PDM_free(extract_parent_to_child_gnum    [i_part]);

        PDM_free(is_selected[geom_kind_child][i_part]);
      }
      PDM_free(child_to_parent_idx);
      PDM_free(child_to_parent    );
      PDM_free(is_selected[geom_kind_child]);

      for (int i_part = 0; i_part < extrp->n_part_out; i_part++) {
        PDM_free(target_location[i_part]);
      }
      PDM_free(n_target       );
      PDM_free(target_location);
    } // End lower dimension


    /* Groups */
    _extract_part_and_reequilibrate_nodal_groups(extrp, geom_kind_child);

    if (geom_kind_child != geom_kind_parent) {
      for (int i_part = 0; i_part < extrp->n_part_out; i_part++) {
        PDM_free(target_gnum[i_part]);
      }
      PDM_free(target_gnum);
    }

  } // End loop on geometry kinds



  /* Free memory */
  for (int i_part = 0; i_part < extrp->n_part_in; i_part++) {
    PDM_free(is_selected[geom_kind_parent][i_part]);
  }
  PDM_free(is_selected[geom_kind_parent]);

  PDM_free(pn_parent                       );
  PDM_free(pn_child                        );
  PDM_free(extract_parent_to_child_n       );
  PDM_free(extract_parent_to_child_location);
  PDM_free(extract_parent_to_child_gnum    );
}



/*=============================================================================
 * Public function definitions
 *============================================================================*/

/**
 *
 * \brief Build an extract_part struct
 *
 * \param [in]   dim                 Extraction dimension
 * \param [in]   n_part_in           Number of initial partition
 * \param [in]   n_part_out          Number of final partition
 * \param [in]   extract_kind        Extraction kind : (local/requilibrate/from target)
 * \param [in]   split_dual_method   Split method if requilibrate extract_kind
 * \param [in]   compute_child_gnum  Yes/No computation of a newest global numbering
 * \param [in]   ownership           Tell if you want ownership of resulting
 * \param [in]   comm                MPI communicator
 *
 * \return   Initialized \ref PDM_extract_part_t instance
 */
PDM_extract_part_t*
PDM_extract_part_create
(
 const int                     dim,
 const int                     n_part_in,
 const int                     n_part_out,
       PDM_extract_part_kind_t extract_kind,
       PDM_split_dual_t        split_dual_method,
       PDM_bool_t              compute_child_gnum,
       PDM_ownership_t         ownership,
       PDM_MPI_Comm            comm
)
{

  PDM_extract_part_t *extrp;
  PDM_malloc(extrp, 1, PDM_extract_part_t);

  if(extract_kind == PDM_EXTRACT_PART_KIND_LOCAL) {
    if(n_part_in != n_part_out) {
      PDM_error(__FILE__, __LINE__, 0,"PDM_extract_part_create : cannot not equilibrate with not same number of n_part_in / n_part_out \n");
    }
  }

  if (ownership == PDM_OWNERSHIP_BAD_VALUE) {
    PDM_error(__FILE__, __LINE__, 0, "Ownership cannot be set at PDM_OWNERSHIP_BAD_VALUE\n");
  }

  extrp->extract_kind       = extract_kind;
  extrp->compute_child_gnum = compute_child_gnum;

  extrp->dim                   = dim;
  extrp->n_part_in             = n_part_in;
  extrp->n_part_out            = n_part_out;
  extrp->split_dual_method     = split_dual_method;
  extrp->ownership             = ownership;
  extrp->comm                  = comm;

  extrp->is_nodal              = 0;
  extrp->pmne                  = NULL;
  extrp->is_owner_extract_pmne = PDM_TRUE;
  extrp->extract_pmne          = NULL;

  extrp->pmn                   = NULL;
  extrp->is_owner_extract_pmn  = PDM_TRUE;
  extrp->extract_pmn           = NULL;

  int _renum_cell_method = PDM_part_renum_method_cell_idx_get("PDM_PART_RENUM_CELL_NONE");
  int _renum_face_method = PDM_part_renum_method_face_idx_get("PDM_PART_RENUM_FACE_NONE");
  int _renum_edge_method = PDM_part_renum_method_edge_idx_get("PDM_PART_RENUM_EDGE_NONE");
  int _renum_vtx_method  = PDM_part_renum_method_vtx_idx_get ("PDM_PART_RENUM_VTX_NONE" );

  extrp->renum_method[PDM_MESH_ENTITY_CELL] = _renum_cell_method;
  extrp->renum_method[PDM_MESH_ENTITY_FACE] = _renum_face_method;
  extrp->renum_method[PDM_MESH_ENTITY_EDGE] = _renum_edge_method;
  extrp->renum_method[PDM_MESH_ENTITY_VTX ] = _renum_vtx_method;
  for(int i = 0; i < PDM_MESH_ENTITY_MAX; ++i) {
    extrp->renum_method_properties[i] = NULL;
  }

  PDM_malloc(extrp->n_cell,    n_part_in, int);
  PDM_malloc(extrp->n_face,    n_part_in, int);
  PDM_malloc(extrp->n_edge,    n_part_in, int);
  PDM_malloc(extrp->n_vtx,     n_part_in, int);
  PDM_malloc(extrp->n_extract, n_part_in, int);

  PDM_malloc(extrp->pcell_face,     n_part_in, int *);
  PDM_malloc(extrp->pcell_face_idx, n_part_in, int *);
  PDM_malloc(extrp->pface_edge,     n_part_in, int *);
  PDM_malloc(extrp->pface_edge_idx, n_part_in, int *);
  PDM_malloc(extrp->pedge_vtx,      n_part_in, int *);

  PDM_malloc(extrp->extract_lnum, n_part_in, int *);

  PDM_malloc(extrp->cell_ln_to_gn, n_part_in, PDM_g_num_t *);
  PDM_malloc(extrp->face_ln_to_gn, n_part_in, PDM_g_num_t *);
  PDM_malloc(extrp->edge_ln_to_gn, n_part_in, PDM_g_num_t *);
  PDM_malloc(extrp->vtx_ln_to_gn,  n_part_in, PDM_g_num_t *);

  PDM_malloc(extrp->pface_vtx_idx, n_part_in, int *);
  PDM_malloc(extrp->pface_vtx,     n_part_in, int *);

  PDM_malloc(extrp->pvtx_coord,    n_part_in, double *);
  PDM_malloc(extrp->entity_center, n_part_in, double *);
  extrp->have_user_entity_center = 0;

  for(int i_part = 0; i_part < n_part_in; ++i_part) {
    extrp->n_cell        [i_part] = 0;
    extrp->n_face        [i_part] = 0;
    extrp->n_edge        [i_part] = 0;
    extrp->n_vtx         [i_part] = 0;
    extrp->n_extract     [i_part] = 0;
    extrp->pcell_face    [i_part] = NULL;
    extrp->pcell_face_idx[i_part] = NULL;
    extrp->pface_edge    [i_part] = NULL;
    extrp->pface_edge_idx[i_part] = NULL;
    extrp->pedge_vtx     [i_part] = NULL;
    extrp->extract_lnum  [i_part] = NULL;
    extrp->cell_ln_to_gn [i_part] = NULL;
    extrp->face_ln_to_gn [i_part] = NULL;
    extrp->edge_ln_to_gn [i_part] = NULL;
    extrp->vtx_ln_to_gn  [i_part] = NULL;
    extrp->pface_vtx_idx [i_part] = NULL;
    extrp->pface_vtx     [i_part] = NULL;
    extrp->pvtx_coord    [i_part] = NULL;
    extrp->entity_center [i_part] = NULL;
  }

  for(int i = 0; i < PDM_BOUND_TYPE_MAX; ++i) {
    extrp->n_group[i] = 0;
  }

  for(int i = 0; i < PDM_BOUND_TYPE_MAX; ++i) {
    extrp->n_group_entity       [i] = NULL;
    extrp->group_entity         [i] = NULL;
    extrp->group_entity_ln_to_gn[i] = NULL;
  }

  PDM_array_reset_int(extrp->have_connectivity, PDM_CONNECTIVITY_TYPE_MAX, 0);

  extrp->from_target = 0;
  PDM_malloc(extrp->n_target,        n_part_out, int          );
  PDM_malloc(extrp->target_gnum,     n_part_out, PDM_g_num_t *);
  PDM_malloc(extrp->target_location, n_part_out, int         *);
  extrp->target_ownership = PDM_OWNERSHIP_USER;

  for(int i_part = 0; i_part < n_part_out; ++i_part) {
    extrp->n_target       [i_part] = 0;
    extrp->target_gnum    [i_part] = NULL;
    extrp->target_location[i_part] = NULL;
  }

  if (dim == 3) {
    extrp->master_entity = PDM_MESH_ENTITY_CELL;
  }
  else if (dim == 2) {
    extrp->master_entity = PDM_MESH_ENTITY_FACE;
  }
  else if (dim == 1) {
    extrp->master_entity = PDM_MESH_ENTITY_EDGE;
  }
  else {
    extrp->master_entity = PDM_MESH_ENTITY_VTX;
  }

  extrp->is_owner_vtx_coord = PDM_TRUE;

  for(int i = 0; i < PDM_CONNECTIVITY_TYPE_MAX; ++i) {
    extrp->is_owner_connectivity    [i] = PDM_TRUE;
    extrp->pextract_connectivity    [i] = NULL;
    extrp->pextract_connectivity_idx[i] = NULL;
  }
  for(int i = 0; i < PDM_MESH_ENTITY_MAX; ++i) {
    extrp->is_owner_ln_to_gn              [i] = PDM_TRUE;
    extrp->is_owner_parent_ln_to_gn       [i] = PDM_TRUE;
    extrp->is_owner_parent_lnum           [i] = PDM_TRUE;
    extrp->is_owner_color                 [i] = PDM_TRUE;
    extrp->is_owner_init_location         [i] = PDM_FALSE;
    extrp->pextract_entity_color          [i] = NULL;
    extrp->pextract_entity_order          [i] = NULL;
    extrp->pextract_entity_ln_to_gn       [i] = NULL;
    extrp->pextract_entity_parent_ln_to_gn[i] = NULL;
    extrp->pextract_entity_parent_lnum    [i] = NULL;
    extrp->pextract_entity_init_location  [i] = NULL;
    extrp->ptp_entity                     [i] = NULL;
    extrp->ptp_ownership                  [i] = PDM_OWNERSHIP_KEEP;
  }
  extrp->pextract_vtx_coord = NULL;

  for(int i = 0; i < PDM_MESH_ENTITY_MAX; ++i) {
    extrp->pextract_n_entity[i] = NULL;
  }

  for(int i = 0; i < PDM_BOUND_TYPE_MAX; ++i) {
    extrp->ptp_group_entity                     [i] = NULL;
    extrp->ptp_group_ownership                  [i] = NULL;
    extrp->group_array_ownership                [i] = NULL;
    extrp->group_parent_ownership               [i] = NULL;
    extrp->pn_extract_group_entity              [i] = NULL;
    extrp->pextract_group_entity                [i] = NULL;
    extrp->pextract_group_entity_ln_to_gn       [i] = NULL;
    extrp->pextract_group_entity_parent_ln_to_gn[i] = NULL;
  }

  return extrp;
}


/**
 *
 * \brief Compute extraction
 *
 * \param [in]   extrp      PDM_extract_part_t
 *
 */
void
PDM_extract_part_compute
(
  PDM_extract_part_t        *extrp
)
{
  if (extrp->is_nodal) {

    /**
     *  Nodal
     */

    if (extrp->have_user_entity_center) {
      int i_rank;
      PDM_MPI_Comm_rank(extrp->comm, &i_rank);
      if (i_rank == 0) {
        printf("Warning : PDM_extract_part_entity_center_set is ignored when using a nodal mesh\n");
        fflush(stdout);
      }
    }

    if (extrp->extract_kind == PDM_EXTRACT_PART_KIND_LOCAL) {
      // LOCAL
      _extract_part_nodal_local(extrp);
    }
    else {
      // REEQUILIBRATE or FROM_TARGET
      _extract_part_nodal(extrp);
    }

    if (extrp->compute_child_gnum) {
      _compute_child_gnums_nodal(extrp);
    }

  }

  else {

    /**
     *  Ngon
     */

    // Determine which connecitivities were provided by the user
    int l_have_connectivity[PDM_CONNECTIVITY_TYPE_MAX];
    PDM_array_reset_int(l_have_connectivity, PDM_CONNECTIVITY_TYPE_MAX, 0);

    if (extrp->dim > 0) {
      for(int i_part = 0; i_part < extrp->n_part_in; ++i_part) {
        if(extrp->pedge_vtx[i_part] != NULL) {
          l_have_connectivity[PDM_CONNECTIVITY_TYPE_EDGE_VTX] = 1;
          break;
        }
      }
    }

    if (extrp->dim > 1) {
      for(int i_part = 0; i_part < extrp->n_part_in; ++i_part) {
        if (!l_have_connectivity[PDM_CONNECTIVITY_TYPE_FACE_EDGE] && extrp->pface_edge[i_part] != NULL) {
          l_have_connectivity[PDM_CONNECTIVITY_TYPE_FACE_EDGE] = 1;
        }
        if (!l_have_connectivity[PDM_CONNECTIVITY_TYPE_FACE_VTX] && extrp->pface_vtx [i_part] != NULL) {
          l_have_connectivity[PDM_CONNECTIVITY_TYPE_FACE_VTX] = 1;
        }
      }
    }

    if (extrp->dim > 2) {
      for(int i_part = 0; i_part < extrp->n_part_in; ++i_part) {
        if(extrp->pcell_face_idx[i_part] != NULL) {
          l_have_connectivity[PDM_CONNECTIVITY_TYPE_CELL_FACE] = 1;
          break;
        }
      }
    }

    PDM_MPI_Allreduce(l_have_connectivity, extrp->have_connectivity,
                      PDM_CONNECTIVITY_TYPE_MAX, PDM_MPI_INT, PDM_MPI_MAX, extrp->comm);

    // Compute extraction
    switch (extrp->extract_kind) {
      case PDM_EXTRACT_PART_KIND_LOCAL: {
        _extract_part(extrp);
        break;
      }
      case PDM_EXTRACT_PART_KIND_REEQUILIBRATE: {
        _extract_part_and_reequilibrate(extrp);
        break;
      }
      case PDM_EXTRACT_PART_KIND_FROM_TARGET: {
        _extract_part_and_reequilibrate_from_target(extrp);
        break;
      }
      default: {
        PDM_error(__FILE__, __LINE__, 0, "Invalid extract_kind %d\n", extrp->extract_kind);
        break;
      }
    }

  }
}


void
PDM_extract_part_part_set
(
  PDM_extract_part_t       *extrp,
  int                       i_part,
  int                       n_cell,
  int                       n_face,
  int                       n_edge,
  int                       n_vtx,
  int                      *cell_face_idx,
  int                      *cell_face,
  int                      *face_edge_idx,
  int                      *face_edge,
  int                      *edge_vtx,
  int                      *face_vtx_idx,
  int                      *face_vtx,
  PDM_g_num_t              *cell_ln_to_gn,
  PDM_g_num_t              *face_ln_to_gn,
  PDM_g_num_t              *edge_ln_to_gn,
  PDM_g_num_t              *vtx_ln_to_gn,
  double                   *vtx_coord
)
{
  extrp->n_cell        [i_part] = n_cell;
  extrp->n_face        [i_part] = n_face;
  extrp->n_edge        [i_part] = n_edge;
  extrp->n_vtx         [i_part] = n_vtx;
  extrp->pcell_face    [i_part] = cell_face;
  extrp->pcell_face_idx[i_part] = cell_face_idx;
  extrp->pface_edge    [i_part] = face_edge;
  extrp->pface_edge_idx[i_part] = face_edge_idx;
  extrp->pedge_vtx     [i_part] = edge_vtx;
  extrp->cell_ln_to_gn [i_part] = cell_ln_to_gn;
  extrp->face_ln_to_gn [i_part] = face_ln_to_gn;
  extrp->edge_ln_to_gn [i_part] = edge_ln_to_gn;
  extrp->vtx_ln_to_gn  [i_part] = vtx_ln_to_gn;
  extrp->pface_vtx_idx [i_part] = face_vtx_idx;
  extrp->pface_vtx     [i_part] = face_vtx;
  extrp->pvtx_coord    [i_part] = vtx_coord;
}

/**
 *
 * \brief Set partition group (optional)
 * \param [in]   extrp             PDM_extract_part_t
 * \param [in]   bound_type        Kind of group
 * \param [in]   n_group           Number of group of kind bound_type
 */
void
PDM_extract_part_n_group_set
(
  PDM_extract_part_t        *extrp,
  PDM_bound_type_t           bound_type,
  int                        n_group
)
{
  extrp->n_group[bound_type] = n_group;

  PDM_malloc(extrp->n_group_entity       [bound_type], n_group, int          *);
  PDM_malloc(extrp->group_entity         [bound_type], n_group, int         **);
  PDM_malloc(extrp->group_entity_ln_to_gn[bound_type], n_group, PDM_g_num_t **);

  for(int i_group = 0; i_group < n_group; ++i_group) {
    PDM_malloc(extrp->n_group_entity       [bound_type][i_group], extrp->n_part_in, int          );
    PDM_malloc(extrp->group_entity         [bound_type][i_group], extrp->n_part_in, int         *);
    PDM_malloc(extrp->group_entity_ln_to_gn[bound_type][i_group], extrp->n_part_in, PDM_g_num_t *);
    for(int i_part = 0; i_part < extrp->n_part_in; ++i_part) {
      extrp->n_group_entity       [bound_type][i_group][i_part] = 0;
      extrp->group_entity         [bound_type][i_group][i_part] = NULL;
      extrp->group_entity_ln_to_gn[bound_type][i_group][i_part] = NULL;
    }
  }
}

/**
 *
 * \brief Set partition group (optional)
 *
 * \param [in]   extrp             PDM_extract_part_t
 * \param [in]   i_part            part identifier
 * \param [in]   i_group           group identifier
 * \param [in]   bound_type        Kind of group
 * \param [in]   n_group_entity    Number of entity in current group
 * \param [in]   group_entity      List of entity in group (size = n_group_entity)
 *
 */
void
PDM_extract_part_part_group_set
(
  PDM_extract_part_t        *extrp,
  int                       i_part,
  int                       i_group,
  PDM_bound_type_t          bound_type,
  int                       n_group_entity,
  int                      *group_entity,
  PDM_g_num_t              *group_entity_ln_to_gn
)
{
  assert(extrp->n_group_entity       [bound_type][i_group][i_part] == 0   );
  assert(extrp->group_entity         [bound_type][i_group][i_part] == NULL);
  assert(extrp->group_entity_ln_to_gn[bound_type][i_group][i_part] == NULL);

  extrp->n_group_entity       [bound_type][i_group][i_part] = n_group_entity;
  extrp->group_entity         [bound_type][i_group][i_part] = group_entity;
  extrp->group_entity_ln_to_gn[bound_type][i_group][i_part] = group_entity_ln_to_gn;

}


/**
 *
 * \brief Set PDM_part_mesh_nodal_t
 *
 * \param [in]   extrp            PDM_extract_part_t structure
 * \param [in]   pmn              PDM_part_mesh_nodal_t corresponding of dimenstion
 *
 */
void
PDM_extract_part_part_nodal_set
(
  PDM_extract_part_t    *extrp,
  PDM_part_mesh_nodal_t *pmn
)
{
  assert(extrp->dim == pmn->mesh_dimension);
  extrp->is_nodal = 1;
  extrp->pmn      = pmn;
}

/**
 *
 * \brief Set the extract number
 *
 * \param [in]   extrp         PDM_extract_part_t
 * \param [in]   i_part        part identifier
 * \param [in]   n_extract     Number of entity to select
 * \param [in]   extract_lnum  List of id to extract (starting at 1)
 *
 */
void
PDM_extract_part_selected_lnum_set
(
  PDM_extract_part_t       *extrp,
  int                       i_part,
  int                       n_extract,
  int                      *extract_lnum
)
{
  extrp->n_extract   [i_part] = n_extract;
  extrp->extract_lnum[i_part] = extract_lnum;
}

/**
 *
 * \brief Set the extract target number
 *
 * \param [in]   extrp             PDM_extract_part_t
 * \param [in]   i_part            part identifier
 * \param [in]   n_target          Number of target to select
 * \param [in]   target_gnum       List of global id to extract
 * \param [in]   target_location   Init location (optional NULL pointer accepted and computed internaly)
 *
 */
void
PDM_extract_part_target_set
(
  PDM_extract_part_t       *extrp,
  int                       i_part,
  int                       n_target,
  PDM_g_num_t              *target_gnum,
  int                      *target_location
)
{
  extrp->from_target = 1;
  assert(extrp->extract_kind == PDM_EXTRACT_PART_KIND_FROM_TARGET);
  extrp->n_target       [i_part] = n_target;
  extrp->target_gnum    [i_part] = target_gnum;
  extrp->target_location[i_part] = target_location;
}


/**
 *
 * \brief Keep target_gnum data ownership inside extrp
 *
 * \param [in]   extrp             PDM_extract_part_t
 *
 */
void
PDM_extract_part_target_gnum_keep_ownnership
(
  PDM_extract_part_t       *extrp
)
{
  extrp->target_ownership = PDM_OWNERSHIP_KEEP;
}


/**
 *
 * \brief Set entity center (useful for equilibrate / hilbert ordering)
 *
 * \param [in]   extrp            PDM_extract_part_t structure
 * \param [in]   i_part           part identifier
 * \param [in]   entity_center    Center of entity (relative of dim throught create)
 *
 */
void
PDM_extract_part_entity_center_set
(
  PDM_extract_part_t          *extrp,
  int                          i_part,
  double                      *entity_center
)
{
  extrp->have_user_entity_center = 1;
  extrp->entity_center[i_part] = entity_center;
}




/**
 *
 * \brief Set PDM_part_mesh_nodal_elmts_t
 *
 * \param [in]   extrp               PDM_extract_part_t structure
 * \param [in]   i_part_out          part identifier
 * \param [in]   PDM_mesh_entities_t Kind of entity required \ref PDM_mesh_entities_t
 *
 * \return Number of entity
 */
int
PDM_extract_part_n_entity_get
(
 PDM_extract_part_t       *extrp,
 int                       i_part_out,
 PDM_mesh_entities_t       entity_type
)
{
  if (extrp->is_nodal) {
    PDM_error(__FILE__, __LINE__, 0, "Use part_mesh_nodal accessors instead\n");
  }

  if(extrp->pextract_n_entity[entity_type] != NULL) {
    return extrp->pextract_n_entity[entity_type][i_part_out];
  } else {
    return 0;
  }
}


/**
 * \brief Return size of leading connectivity on current partition ( n_entity )
 * \param [in]  extrp               Pointer to \ref PDM_extract_part_t object
 * \param [in]  i_part              Id of part
 * \param [in]  connectivity_type   Connectivity kind \ref PDM_connectivity_type_t
 * \param [in]  connect             Connectivity array (size = connect_idx[n_entity] )
 * \param [in]  connect_idx         Connectivity index (size = n_entity+1 )
 * \param [in]  ownership           Choice of ownership of the resulting arrays \ref PDM_ownership_t
 */
int
PDM_extract_part_connectivity_get
(
 PDM_extract_part_t        *extrp,
 int                        i_part_out,
 PDM_connectivity_type_t    connectivity_type,
 int                      **connect,
 int                      **connect_idx,
 PDM_ownership_t           ownership
)
{
  if (extrp->is_nodal) {
    PDM_error(__FILE__, __LINE__, 0, "Use part_mesh_nodal accessors instead\n");
  }

  assert(i_part_out < extrp->n_part_out);

  PDM_mesh_entities_t entity_type = PDM_connectivity_type_to_entity_type(connectivity_type);

  if(extrp->pextract_connectivity[connectivity_type] != NULL) {
    *connect     = extrp->pextract_connectivity    [connectivity_type][i_part_out];
  } else {
    *connect     = NULL;
  }

  if(extrp->pextract_connectivity_idx[connectivity_type] != NULL) {
    *connect_idx = extrp->pextract_connectivity_idx[connectivity_type][i_part_out];
  } else {
    *connect_idx = NULL; // edge_vtx / face_cell
  }

  if(ownership == PDM_OWNERSHIP_USER || ownership == PDM_OWNERSHIP_UNGET_RESULT_IS_FREE) {
    extrp->is_owner_connectivity[connectivity_type] = PDM_FALSE;
  } else {
    extrp->is_owner_connectivity[connectivity_type] = PDM_TRUE;
  }

  if(extrp->pextract_n_entity[entity_type] != NULL) {
    return extrp->pextract_n_entity[entity_type][i_part_out];
  } else {
    return 0;
  }
}



/**
 *
 * \brief Return size of entity_type on current partition ( n_entity )
 * \param [in]  extrp             Pointer to \ref PDM_extract_part_t object
 * \param [in]  i_part            Id of part
 * \param [in]  entity_type       Entity kind \ref PDM_mesh_entities_t)
 * \param [out] entity_ln_to_gn   Entity local numbering to global numbering (size = n_entity, numbering : 1 to n)
 * \param [in]  ownership         Ownership for entity_ln_to_gn ( \ref PDM_ownership_t )
 */
int
PDM_extract_part_ln_to_gn_get
(
 PDM_extract_part_t        *extrp,
 int                        i_part_out,
 PDM_mesh_entities_t        entity_type,
 PDM_g_num_t              **pentity_ln_to_gn,
 PDM_ownership_t            ownership
)
{
  if (extrp->is_nodal) {
    PDM_error(__FILE__, __LINE__, 0, "Use part_mesh_nodal accessors instead\n");
  }

  if(extrp->pextract_n_entity[entity_type] != NULL) {
    *pentity_ln_to_gn = NULL;
    if(extrp->pextract_entity_ln_to_gn[entity_type] != NULL) {
      *pentity_ln_to_gn = extrp->pextract_entity_ln_to_gn[entity_type][i_part_out];
    }
    if(ownership == PDM_OWNERSHIP_USER || ownership == PDM_OWNERSHIP_UNGET_RESULT_IS_FREE) {
      extrp->is_owner_ln_to_gn[entity_type] = PDM_FALSE;
    } else {
      extrp->is_owner_ln_to_gn[entity_type] = PDM_TRUE;
    }

    return extrp->pextract_n_entity[entity_type][i_part_out];
  }
  else {
    return 0;
  }
}



/**
 *
 * \brief Return size of entity_type on current partition ( n_entity )
 * \param [in]  extrp             Pointer to \ref PDM_extract_part_t object
 * \param [in]  i_part            Id of part
 * \param [in]  entity_type       Entity kind \ref PDM_mesh_entities_t)
 * \param [out] pentity_color     Entity color (size = n_entity, numbering : 1 to n)
 * \param [in]  ownership         Ownership for entity_ln_to_gn ( \ref PDM_ownership_t )
 */
int
PDM_extract_part_color_get
(
 PDM_extract_part_t        *extrp,
 int                        i_part_out,
 PDM_mesh_entities_t        entity_type,
 int                      **pentity_color,
 PDM_ownership_t            ownership
)
{
  if(extrp->pextract_n_entity[entity_type] != NULL) {
    *pentity_color = NULL;
    if(extrp->pextract_entity_color[entity_type] != NULL) {
      *pentity_color = extrp->pextract_entity_color[entity_type][i_part_out];
    }
    if(ownership == PDM_OWNERSHIP_USER || ownership == PDM_OWNERSHIP_UNGET_RESULT_IS_FREE) {
      extrp->is_owner_color[entity_type] = PDM_FALSE;
    } else {
      extrp->is_owner_color[entity_type] = PDM_TRUE;
    }
    return extrp->pextract_n_entity[entity_type][i_part_out];
  }
  else {
    return 0;
  }
}


/**
 *
 * \brief Return size of entity_type on current partition ( n_entity )
 * \param [in]  extrp                  Pointer to \ref PDM_extract_part_t object
 * \param [in]  i_part                 Id of part
 * \param [in]  entity_type            Entity kind \ref PDM_mesh_entities_t)
 * \param [out] parent_entity_ln_to_gn Entity local numbering to global numbering of parent entity, correspond to the input mesh (size = n_entity, numbering : 1 to n)
 * \param [in]  ownership              Ownership for entity_ln_to_gn ( \ref PDM_ownership_t )
 */
int
PDM_extract_part_parent_ln_to_gn_get
(
 PDM_extract_part_t        *extrp,
 int                        i_part_out,
 PDM_mesh_entities_t        entity_type,
 PDM_g_num_t              **parent_entity_ln_to_gn,
 PDM_ownership_t            ownership
)
{
  if (extrp->is_nodal) {
    PDM_error(__FILE__, __LINE__, 0, "Use part_mesh_nodal accessors instead\n");
  }

  int n_entity = 0;

  if (entity_type == extrp->master_entity && extrp->target_ownership != PDM_OWNERSHIP_KEEP && extrp->extract_kind == PDM_EXTRACT_PART_KIND_FROM_TARGET) {
    PDM_error(__FILE__, __LINE__, 0, "Error PDM_extract_part_parent_ln_to_gn_get : parent_ln_to_gn is not available for the master entity,"
                                     " call PDM_extract_part_target_gnum_keep_ownnership to get it\n");
  }

  if(extrp->pextract_n_entity[entity_type] != NULL) {

    if(extrp->pextract_entity_parent_ln_to_gn[entity_type] != NULL) {
      *parent_entity_ln_to_gn = extrp->pextract_entity_parent_ln_to_gn[entity_type][i_part_out];
    }

    if(ownership == PDM_OWNERSHIP_USER || ownership == PDM_OWNERSHIP_UNGET_RESULT_IS_FREE) {
      extrp->is_owner_parent_ln_to_gn[entity_type] = PDM_FALSE;
    }
    else {
      extrp->is_owner_parent_ln_to_gn[entity_type] = PDM_TRUE;
    }

    n_entity = extrp->pextract_n_entity[entity_type][i_part_out];
  }
  else {
   *parent_entity_ln_to_gn = NULL;
  }


  return n_entity;
}

/**
 *
 * \brief Return size of entity_type on current partition ( n_entity )
 * \param [in]  extrp                  Pointer to \ref PDM_extract_part_t object
 * \param [in]  i_part                 Id of part
 * \param [in]  entity_type            Entity kind \ref PDM_mesh_entities_t)
 * \param [out] parent_entity_lnum     Local indexes of parent entity, correspond to the input mesh (size = n_entity)
 * \param [in]  ownership              Ownership for entity_ln_to_gn ( \ref PDM_ownership_t )
 */
int
PDM_extract_part_parent_lnum_get
(
 PDM_extract_part_t        *extrp,
 int                        i_part_out,
 PDM_mesh_entities_t        entity_type,
 int                      **parent_entity_lnum,
 PDM_ownership_t            ownership
)
{
  *parent_entity_lnum = extrp->pextract_entity_parent_lnum[entity_type][i_part_out];
  if(ownership == PDM_OWNERSHIP_USER || ownership == PDM_OWNERSHIP_UNGET_RESULT_IS_FREE) {
    extrp->is_owner_parent_lnum[entity_type] = PDM_FALSE;
  } else {
    extrp->is_owner_parent_lnum[entity_type] = PDM_TRUE;
  }

  return extrp->pextract_n_entity[entity_type][i_part_out];
}


int
PDM_extract_part_init_location_get
(
 PDM_extract_part_t        *extrp,
 int                        i_part_out,
 PDM_mesh_entities_t        entity_type,
 int                      **init_location,
 PDM_ownership_t            ownership
)
{
  *init_location = extrp->pextract_entity_init_location[entity_type][i_part_out];
  if(ownership == PDM_OWNERSHIP_USER || ownership == PDM_OWNERSHIP_UNGET_RESULT_IS_FREE) {
    extrp->is_owner_init_location[entity_type] = PDM_FALSE;
  } else {
    extrp->is_owner_init_location[entity_type] = PDM_TRUE;
  }

  return extrp->pextract_n_entity[entity_type][i_part_out];
}


/**
 *
 * \brief Get the vertex coordinates on current i_part partition and return number of vertices
 *
 * \param [in]   extrp      Pointer to \ref PDM_extract_part_t object
 * \param [in]   i_part     Id of part
 * \param [out]  vtx_coord  Vertex coordinate (size = 3 * n_vtx)
 * \param [in]   ownership  Ownership for color ( \ref PDM_ownership_t )
 */
int
PDM_extract_part_vtx_coord_get
(
 PDM_extract_part_t         *extrp,
 int                        i_part_out,
 double                   **pvtx_coord,
 PDM_ownership_t            ownership
)
{
  if (extrp->is_nodal) {
    PDM_error(__FILE__, __LINE__, 0, "Use part_mesh_nodal accessors instead\n");
  }

  if(extrp->pextract_vtx_coord != NULL){
    *pvtx_coord = extrp->pextract_vtx_coord[i_part_out];
    if(ownership == PDM_OWNERSHIP_USER || ownership == PDM_OWNERSHIP_UNGET_RESULT_IS_FREE) {
      extrp->is_owner_vtx_coord = PDM_FALSE;
    } else {
      extrp->is_owner_vtx_coord = PDM_TRUE;
    }
    return extrp->pextract_n_entity[PDM_MESH_ENTITY_VTX][i_part_out];
  } else {
    *pvtx_coord = NULL;
    return 0;
  }
}


void
PDM_extract_part_part_mesh_nodal_get
(
  PDM_extract_part_t     *extrp,
  PDM_part_mesh_nodal_t **extract_pmn,
  PDM_ownership_t         ownership
)
{
  *extract_pmn = extrp->extract_pmn;

  if(ownership == PDM_OWNERSHIP_USER || ownership == PDM_OWNERSHIP_UNGET_RESULT_IS_FREE) {
    extrp->is_owner_extract_pmn = PDM_FALSE;
  } else {
    extrp->is_owner_extract_pmn = PDM_TRUE;
  }
}

void
PDM_extract_part_free
(
  PDM_extract_part_t  *extrp
)
{
  if (extrp == NULL) return;

  PDM_free(extrp->n_cell        );
  PDM_free(extrp->n_face        );
  PDM_free(extrp->n_edge        );
  PDM_free(extrp->n_vtx         );
  PDM_free(extrp->n_extract     );
  PDM_free(extrp->n_target      );

  PDM_free(extrp->pcell_face    );
  PDM_free(extrp->pcell_face_idx);

  PDM_free(extrp->pface_edge    );
  PDM_free(extrp->pface_edge_idx);

  PDM_free(extrp->pface_vtx     );
  PDM_free(extrp->pface_vtx_idx );
  PDM_free(extrp->pedge_vtx     );
  PDM_free(extrp->entity_center );

  if(extrp->from_target == 1) {
    for(int i_part = 0; i_part < extrp->n_part_in; ++i_part) {
      PDM_free(extrp->extract_lnum[i_part]);
    }
  }

  if (!extrp->is_nodal) {
    for(int i = 0; i < PDM_BOUND_TYPE_MAX; ++i) {
      for(int i_group = 0; i_group < extrp->n_group[i]; ++i_group) {
        PDM_free(extrp->n_group_entity       [i][i_group]);
        PDM_free(extrp->group_entity         [i][i_group]);
        PDM_free(extrp->group_entity_ln_to_gn[i][i_group]);
      }
      PDM_free(extrp->n_group_entity       [i]);
      PDM_free(extrp->group_entity         [i]);
      PDM_free(extrp->group_entity_ln_to_gn[i]);
    }
  }

  PDM_free(extrp->extract_lnum   );

  PDM_free(extrp->target_gnum    );
  PDM_free(extrp->target_location);

  PDM_free(extrp->cell_ln_to_gn);
  PDM_free(extrp->face_ln_to_gn);
  PDM_free(extrp->edge_ln_to_gn);
  PDM_free(extrp->vtx_ln_to_gn );

  PDM_free(extrp->pvtx_coord);

  /*
   * Free extracted partition
   */
  PDM_extract_part_partial_free(extrp);

  PDM_free(extrp);
}

/**
 *
 * \brief Free all resulting array if not owner
 *
 * \param [in]   extrp      Pointer to \ref PDM_extract_part_t object
 */
void
PDM_extract_part_partial_free
(
  PDM_extract_part_t  *extrp
)
{
  /*
   * Free extracted partition if owner
   */
  /* Free connectivity */
  for(int i = 0; i < PDM_CONNECTIVITY_TYPE_MAX; ++i) {
    if(extrp->is_owner_connectivity[i] == PDM_TRUE) {
      if(extrp->pextract_connectivity[i] != NULL) {
        for(int i_part = 0; i_part < extrp->n_part_out; ++i_part) {
          PDM_free(extrp->pextract_connectivity[i][i_part]);
          if(extrp->pextract_connectivity_idx[i] != NULL) {
            PDM_free(extrp->pextract_connectivity_idx[i][i_part]);
          }
        }
      }
    }
    PDM_free(extrp->pextract_connectivity    [i]);
    PDM_free(extrp->pextract_connectivity_idx[i]);
  }

  /* Free ln_to_gn */
  for(int i = 0; i < PDM_MESH_ENTITY_MAX; ++i) {
    if(extrp->pextract_entity_ln_to_gn[i] != NULL) {
      if(extrp->is_owner_ln_to_gn[i] == PDM_TRUE) {
        for(int i_part = 0; i_part < extrp->n_part_out; ++i_part) {
          PDM_free(extrp->pextract_entity_ln_to_gn[i][i_part]);
        }
      }
      PDM_free(extrp->pextract_entity_ln_to_gn[i]);
    }
  }

  /* Free color */
  for(int i = 0; i < PDM_MESH_ENTITY_MAX; ++i) {
    if(extrp->pextract_entity_color[i] != NULL) {
      if(extrp->is_owner_color[i] == PDM_TRUE) {
        for(int i_part = 0; i_part < extrp->n_part_out; ++i_part) {
          PDM_free(extrp->pextract_entity_color[i][i_part]);
        }
      }
      PDM_free(extrp->pextract_entity_color[i]);
    }
  }

  /* Free parent_ln_to_gn */
  for(int i = 0; i < PDM_MESH_ENTITY_MAX; ++i) {

    if ((extrp->from_target == 1) &&
        (extrp->target_ownership == PDM_OWNERSHIP_KEEP) &&
        ((int) extrp->master_entity == i)) {
      if(extrp->pextract_entity_parent_ln_to_gn[i] != NULL) {
        if(extrp->is_owner_parent_ln_to_gn[i] == PDM_TRUE) {
          for(int i_part = 0; i_part < extrp->n_part_out; ++i_part) {
            PDM_free(extrp->pextract_entity_parent_ln_to_gn[i][i_part]);
          }
        }
        PDM_free(extrp->pextract_entity_parent_ln_to_gn[i]);
      }
    }
    else {
      if(extrp->pextract_entity_parent_ln_to_gn[i] != NULL) {
        if(extrp->is_owner_parent_ln_to_gn[i] == PDM_TRUE) {
          for(int i_part = 0; i_part < extrp->n_part_out; ++i_part) {
            PDM_free(extrp->pextract_entity_parent_ln_to_gn[i][i_part]);
          }
        }
        PDM_free(extrp->pextract_entity_parent_ln_to_gn[i]);
      }
    }
  }

  /* Free parent_lnum */
  for(int i = 0; i < PDM_MESH_ENTITY_MAX; ++i) {
    if(extrp->pextract_entity_parent_lnum[i] != NULL) {
      if(extrp->is_owner_parent_lnum[i] == PDM_TRUE) {
        for(int i_part = 0; i_part < extrp->n_part_out; ++i_part) {
          PDM_free(extrp->pextract_entity_parent_lnum[i][i_part]);
        }
      }
      PDM_free(extrp->pextract_entity_parent_lnum[i]);
    }
  }

  /* Free vtx_coord */
  if(extrp->is_owner_vtx_coord == PDM_TRUE) {
    if(extrp->pextract_vtx_coord != NULL){
      for(int i_part = 0; i_part < extrp->n_part_out; ++i_part) {
        PDM_free(extrp->pextract_vtx_coord[i_part]);
      }
    }
  }
  PDM_free(extrp->pextract_vtx_coord);


  /* Free init_location */
  for(int i = 0; i < PDM_MESH_ENTITY_MAX; ++i) {
    if(extrp->pextract_entity_init_location[i] != NULL) {
      if(extrp->is_owner_init_location[i] == PDM_TRUE) {
        for(int i_part = 0; i_part < extrp->n_part_out; ++i_part) {
          PDM_free(extrp->pextract_entity_init_location[i][i_part]);
        }
      }
      PDM_free(extrp->pextract_entity_init_location[i]);
    }
  }



  for(int i = 0; i < PDM_MESH_ENTITY_MAX; ++i) {
    PDM_free(extrp->pextract_n_entity[i]);
  }

  /*
   * Free bound
   */
  for(int i = 0; i < PDM_BOUND_TYPE_MAX; ++i) {
    if(extrp->ptp_group_entity[i] != NULL) {

      for(int i_group = 0; i_group < extrp->n_group[i]; ++i_group) {
        if(extrp->ptp_group_entity   [i][i_group] != NULL &&
           extrp->ptp_group_ownership[i][i_group] == PDM_OWNERSHIP_KEEP) {
          PDM_part_to_part_free(extrp->ptp_group_entity[i][i_group]);
        }
      }
    }

    if (!extrp->is_nodal) {
      for(int i_group = 0; i_group < extrp->n_group[i]; ++i_group) {
        /* Free array */
        if(extrp->group_array_ownership[i][i_group] == PDM_OWNERSHIP_KEEP) {
          for(int i_part = 0; i_part < extrp->n_part_out; ++i_part) {
            PDM_free(extrp->pextract_group_entity                [i][i_group][i_part]);
            PDM_free(extrp->pextract_group_entity_ln_to_gn       [i][i_group][i_part]);
          }
        }
        if(extrp->group_parent_ownership[i][i_group] == PDM_OWNERSHIP_KEEP) {
          for(int i_part = 0; i_part < extrp->n_part_out; ++i_part) {
            PDM_free(extrp->pextract_group_entity_parent_ln_to_gn[i][i_group][i_part]);
          }
        }
        PDM_free(extrp->pn_extract_group_entity              [i][i_group]);
        PDM_free(extrp->pextract_group_entity                [i][i_group]);
        PDM_free(extrp->pextract_group_entity_ln_to_gn       [i][i_group]);
        PDM_free(extrp->pextract_group_entity_parent_ln_to_gn[i][i_group]);
      }
    }
    PDM_free(extrp->pn_extract_group_entity              [i]);
    PDM_free(extrp->pextract_group_entity                [i]);
    PDM_free(extrp->pextract_group_entity_ln_to_gn       [i]);
    PDM_free(extrp->pextract_group_entity_parent_ln_to_gn[i]);

    PDM_free(extrp->ptp_group_entity      [i]);
    PDM_free(extrp->ptp_group_ownership   [i]);
    PDM_free(extrp->group_array_ownership [i]);
    PDM_free(extrp->group_parent_ownership[i]);
  }

  if(extrp->is_owner_extract_pmne == PDM_TRUE && extrp->extract_pmne != NULL) {
    PDM_part_mesh_nodal_elmts_free(extrp->extract_pmne);
  }

  if(extrp->is_owner_extract_pmn == PDM_TRUE && extrp->extract_pmn != NULL) {
    PDM_part_mesh_nodal_free(extrp->extract_pmn);
  }

  for (int i = 0; i < PDM_MESH_ENTITY_MAX; ++i) {
    if (extrp->ptp_ownership[i] == PDM_OWNERSHIP_KEEP) {
      PDM_part_to_part_free(extrp->ptp_entity[i]);
    }
  }

}

/**
 *
 * \brief Get for entity_type (cells/faces/edge/vertices) the associated part_to_part (\ref PDM_part_to_part_t ). The part to part exchange protocol allow user to
 * exchange easily data from input mesh to the extract one.
 *
 * \param [in]   extrp        Pointer to \ref PDM_extract_part_t object
 * \param [in]   entity_type  Bound type \ref PDM_mesh_entities_t
 * \param [out]  ptp          Part to part protocol exchange, to exchange betwenn the input mesh and the output one (\ref PDM_part_to_part_t)
 * \param [in]   ownership    Ownership for color ( \ref PDM_ownership_t )
 *
 */
void
PDM_extract_part_part_to_part_get
(
       PDM_extract_part_t   *extrp,
 const PDM_mesh_entities_t   entity_type,
       PDM_part_to_part_t  **ptp,
       PDM_ownership_t       ownership

 )
{
  *ptp = extrp->ptp_entity[entity_type];

  if (ownership != PDM_OWNERSHIP_BAD_VALUE) {
    extrp->ptp_ownership[entity_type] = ownership;
  }
}


/**
 *
 * \brief Get for bound_type the associated part_to_part (\ref PDM_part_to_part_t ). The part to part exchange protocol allow user to
 * exchange easily data from input mesh to the extract one.
 *
 * \param [in]   extrp        Pointer to \ref PDM_extract_part_t object
 * \param [in]   bound_type   Bound type \ref PDM_bound_type_t
 * \param [in]   i_group      Id of group
 * \param [out]  ptp          Part to part protocol exchange, to exchange betwenn the input mesh and the output one (\ref PDM_part_to_part_t)
 * \param [in]   ownership    Ownership for color ( \ref PDM_ownership_t )
 *
 */
void
PDM_extract_part_part_to_part_group_get
(
       PDM_extract_part_t   *extrp,
 const PDM_bound_type_t      bound_type,
       int                   i_group,
       PDM_part_to_part_t  **ptp,
       PDM_ownership_t       ownership

)
{
  *ptp = extrp->ptp_group_entity[bound_type][i_group];

  if (ownership != PDM_OWNERSHIP_BAD_VALUE) {
    extrp->ptp_group_ownership[bound_type][i_group] = ownership;
  }
}


/**
 *
 * \brief Get the bound description for the entity (cell/face/edge/vertices)
 *
 * \param [in]   extrp                              Pointer to \ref PDM_extract_part_t object
 * \param [in]   bound_type                             Bound type \ref PDM_bound_type_t
 * \param [in]   i_part                                 Id of part
 * \param [in]   i_group                                Id of group
 * \param [out]  pn_extract_group_entity                Number of entity in current group
 * \param [out]  pextract_group_entity_ln_to_gn         Entity global id in current partition (size = pn_extract_group_entity)
 * \param [out]  pextract_group_entity_parent_ln_to_gn  Entity global id in parent partition (size = pn_extract_group_entity)
 * \param [in]   ownership      Ownership for color ( \ref PDM_ownership_t )
 *
 */
void
PDM_extract_part_group_get
(
       PDM_extract_part_t   *extrp,
 const PDM_bound_type_t      bound_type,
       int                   i_part,
       int                   i_group,
       int                  *pn_extract_group_entity,
       int                 **pextract_group_entity,
       PDM_g_num_t         **pextract_group_entity_ln_to_gn,
       PDM_g_num_t         **pextract_group_entity_parent_ln_to_gn,
       PDM_ownership_t       ownership
)
{

  *pn_extract_group_entity               = extrp->pn_extract_group_entity              [bound_type][i_group][i_part];
  *pextract_group_entity                 = extrp->pextract_group_entity                [bound_type][i_group][i_part];
  *pextract_group_entity_ln_to_gn        = extrp->pextract_group_entity_ln_to_gn       [bound_type][i_group][i_part];
  *pextract_group_entity_parent_ln_to_gn = extrp->pextract_group_entity_parent_ln_to_gn[bound_type][i_group][i_part];

  if (ownership != PDM_OWNERSHIP_BAD_VALUE) {
    extrp->group_array_ownership [bound_type][i_group] = ownership;
    extrp->group_parent_ownership[bound_type][i_group] = ownership;
  }

}


/**
 *
 * \brief Set the reordering methods to be used after partitioning
 *
 * \param [in]   extrp                   Pointer to \ref PDM_extract_part_t object
 * \param [in]   i_domain                Id of domain which parameters apply (or -1 for all domains)
 * \param [in]   mesh_entity             kind of entity who want to renum
 * \param [in]   renum_entity_method     Choice of renumbering method for cells
 * \param [in]   renum_entity_properties parameter list of current method (can be NULL)
 *
 */
void
PDM_extract_part_renum_method_set
(
 PDM_extract_part_t  *extrp,
 PDM_mesh_entities_t  mesh_entity,
 const char          *renum_entity_method,
 const int           *renum_entity_properties
)
{

  int method_renum_id = -1;
  if(mesh_entity == PDM_MESH_ENTITY_CELL) {
    method_renum_id = PDM_part_renum_method_cell_idx_get(renum_entity_method);
  }
  else if(mesh_entity == PDM_MESH_ENTITY_FACE) {
    method_renum_id = PDM_part_renum_method_face_idx_get(renum_entity_method);
  }
  else if(mesh_entity == PDM_MESH_ENTITY_EDGE) {
    method_renum_id = PDM_part_renum_method_edge_idx_get(renum_entity_method);
  }
  else if(mesh_entity == PDM_MESH_ENTITY_VTX) {
    method_renum_id = PDM_part_renum_method_vtx_idx_get (renum_entity_method);
  }

  if (method_renum_id == -1) {
    PDM_error (__FILE__, __LINE__, 0, "'%s' is an unknown renumbering mesh_entity method\n", renum_entity_method);
  }

  extrp->renum_method           [mesh_entity] = method_renum_id;
  extrp->renum_method_properties[mesh_entity] = renum_entity_properties;
}


void
PDM_extract_part_part_mesh_get
(
 PDM_extract_part_t  *extrp,
 PDM_part_mesh_t    **pmesh,
 PDM_bool_t           pmesh_takes_ownership
)
{
  *pmesh = PDM_part_mesh_create(extrp->n_part_out, extrp->comm);

  PDM_ownership_t ownership_pmesh = PDM_OWNERSHIP_USER;
  if (pmesh_takes_ownership == PDM_TRUE) {
    ownership_pmesh = PDM_OWNERSHIP_KEEP;
  }

  // Number of groups
  for (PDM_bound_type_t bound_type = 0; bound_type < PDM_BOUND_TYPE_MAX; bound_type++) {
    PDM_part_mesh_n_bound_set(*pmesh, bound_type, extrp->n_group[bound_type]);
  }



  for (int i_part = 0; i_part < extrp->n_part_out; i_part++) {

    /* Mesh entities */
    // Vertex coordinates
    if (extrp->pextract_vtx_coord != NULL) {
      if (pmesh_takes_ownership == PDM_TRUE) {
        extrp->is_owner_vtx_coord = PDM_FALSE;
      }

      PDM_part_mesh_vtx_coord_set(*pmesh,
                                  i_part,
                                  extrp->pextract_vtx_coord[i_part],
                                  ownership_pmesh);
    }

    for (PDM_mesh_entities_t entity_type = 0; entity_type < PDM_MESH_ENTITY_MAX; entity_type++) {

      // Number of entities
      if (extrp->pextract_n_entity[entity_type] != NULL) {
        PDM_part_mesh_n_entity_set(*pmesh,
                                   i_part,
                                   entity_type,
                                   extrp->pextract_n_entity[entity_type][i_part]);
      }

      // Global IDs
      if (extrp->compute_child_gnum &&
          extrp->pextract_entity_ln_to_gn[entity_type] != NULL) {
        if (pmesh_takes_ownership == PDM_TRUE) {
          extrp->is_owner_ln_to_gn[entity_type] = PDM_FALSE;
        }
        PDM_part_mesh_entity_ln_to_gn_set(*pmesh,
                                          i_part,
                                          entity_type,
                                          extrp->pextract_entity_ln_to_gn[entity_type][i_part],
                                          ownership_pmesh);
      }
      else if (extrp->pextract_entity_parent_ln_to_gn[entity_type] != NULL) {
        if (pmesh_takes_ownership == PDM_TRUE) {
          extrp->is_owner_parent_ln_to_gn[entity_type] = PDM_FALSE;
        }
        PDM_part_mesh_entity_ln_to_gn_set(*pmesh,
                                          i_part,
                                          entity_type,
                                          extrp->pextract_entity_parent_ln_to_gn[entity_type][i_part],
                                          ownership_pmesh);
      }

      // Color
      if (extrp->pextract_entity_color[entity_type] != NULL) {
        if (pmesh_takes_ownership == PDM_TRUE) {
          extrp->is_owner_color[entity_type] = PDM_FALSE;
        }
        PDM_part_mesh_entity_color_set(*pmesh,
                                       i_part,
                                       entity_type,
                                       extrp->pextract_entity_color[entity_type][i_part],
                                       ownership_pmesh);
      }

    } // End loop on entity_type


    /* Connectivities */
    for (PDM_connectivity_type_t connectivity_type = 0; connectivity_type < PDM_CONNECTIVITY_TYPE_MAX; connectivity_type++) {

      if (extrp->pextract_connectivity[connectivity_type] != NULL) {
        if (pmesh_takes_ownership == PDM_TRUE) {
          extrp->is_owner_connectivity[connectivity_type] = PDM_FALSE;
        }
        PDM_part_mesh_connectivity_set(*pmesh,
                                       i_part,
                                       connectivity_type,
                                       extrp->pextract_connectivity    [connectivity_type][i_part],
                                       extrp->pextract_connectivity_idx[connectivity_type][i_part],
                                       ownership_pmesh);
      }

    } // End loop on connectivity_type


    /* Groups */
    for (PDM_bound_type_t bound_type = 0; bound_type < PDM_BOUND_TYPE_MAX; bound_type++) {

      if (extrp->pn_extract_group_entity[bound_type] != NULL) {
        for (int i_group = 0; i_group < extrp->n_group[bound_type]; i_group++) {
          if (pmesh_takes_ownership == PDM_TRUE) {
            extrp->group_array_ownership[bound_type][i_group] = PDM_OWNERSHIP_USER;
          }
          PDM_part_mesh_bound_set(*pmesh,
                                  i_part,
                                  i_group,
                                  bound_type,
                                  extrp->pn_extract_group_entity       [bound_type][i_group][i_part],
                                  extrp->pextract_group_entity         [bound_type][i_group][i_part],
                                  extrp->pextract_group_entity_ln_to_gn[bound_type][i_group][i_part],
                                  ownership_pmesh);
        }
      }

    } // End loop on bound_type


  } // End loop on parts
}


#ifdef __cplusplus
}
#endif /* __cplusplus */<|MERGE_RESOLUTION|>--- conflicted
+++ resolved
@@ -4231,29 +4231,20 @@
       extrp->n_target   [i_part] = pn_equi   [i_part];
       extrp->target_gnum[i_part] = pequi_gnum[i_part];
 
-<<<<<<< HEAD
-    PDM_malloc(extrp->pextract_entity_init_location[entity_type], extrp->n_part_out, int *);
-    extrp->pextract_entity_init_location[entity_type][i_part0] = dequi_init_location;
-    extrp->is_owner_init_location       [entity_type] = PDM_TRUE;
-
-    extrp->n_target       [i_part0] = 0;
-    extrp->target_gnum    [i_part0] = NULL;
-    extrp->target_location[i_part0] = NULL;
-=======
       PDM_malloc(extrp->target_location[i_part], pn_equi[i_part] * 3, int);
       for (int i = 0; i < 3*pn_equi[i_part]; i++) {
         extrp->target_location[i_part][i] = dequi_init_location[idx++];
       }
     }
-    PDM_free(dequi_init_location);
->>>>>>> 1ae95e05
 
     _extract_part_and_reequilibrate_from_target(extrp);
 
+    PDM_malloc(extrp->pextract_entity_init_location[entity_type], extrp->n_part_out, int *);
     for (int i_part = 0; i_part < extrp->n_part_out; i_part++) {
-      extrp->n_target   [i_part] = 0;
-      extrp->target_gnum[i_part] = NULL;
-      PDM_free(extrp->target_location[i_part]);
+      extrp->pextract_entity_init_location[entity_type][i_part] = extrp->target_location[i_part];
+      extrp->n_target       [i_part] = 0;
+      extrp->target_gnum    [i_part] = NULL;
+      extrp->target_location[i_part] = NULL;
     }
 
     PDM_part_to_block_free(ptb_equi);
