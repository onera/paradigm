/*============================================================================
 * Handle boxes aligned with Cartesian axes.
 *===========================================================================*/

/*
  This file is part of Code_Saturne, a general-purpose CFD tool.

  Copyright (C) 1998-2014 EDF S.A.

  This program is free software; you can redistribute it and/or modify it under
  the terms of the GNU General Public License as published by the Free Software
  Foundation; either version 2 of the License, or (at your option) any later
  version.

  This program is distributed in the hope that it will be useful, but WITHOUT
  ANY WARRANTY; without even the implied warranty of MERCHANTABILITY or FITNESS
  FOR A PARTICULAR PURPOSE.  See the GNU General Public License for more
  details.

  You should have received a copy of the GNU General Public License along with
  this program; if not, write to the Free Software Foundation, Inc., 51 Franklin
  Street, Fifth Floor, Boston, MA 02110-1301, USA.
*/

/*----------------------------------------------------------------------------*/

/*----------------------------------------------------------------------------
 * Standard C library headers
 *---------------------------------------------------------------------------*/

#include <assert.h>
#include <float.h>
#include <limits.h>
#include <math.h>
#include <stdlib.h>
#include <string.h>

/*----------------------------------------------------------------------------
 *  Local headers
 *---------------------------------------------------------------------------*/

/*----------------------------------------------------------------------------
 *  Header for the current file
 *---------------------------------------------------------------------------*/

#include "pdm.h"
#include "pdm_mpi.h"
#include "pdm_priv.h"
#include "pdm_box.h"
#include "pdm_box_priv.h"
#include "pdm_printf.h"
#include "pdm_error.h"
#include "pdm_hash_tab.h"

/*---------------------------------------------------------------------------*/

#ifdef __cplusplus
extern "C" {
#if 0
} /* Fake brace to force back Emacs auto-indentation back to column 0 */
#endif
#endif /* __cplusplus */

/*=============================================================================
 * Local Macro definitions
 *===========================================================================*/

/*============================================================================
 * Type and structure definitions
 *===========================================================================*/

/*============================================================================
 * Private function definitions
 *===========================================================================*/

/*----------------------------------------------------------------------------
 * Display a histogram on leaves associated to the boxes and several
 * other pieces of information (min, max, ...)
 *
 * parameters:
 *   distrib          <-- pointer to the PDM_box_distrib_t structure
 *   n_quantiles      <-> number of quantiles requested (or NULL);
 *                        may be lower upon return
 *   quantile_start   --> start of quantile (size: n_quantiles + 1)
 *   n_quantile_boxes --> number of boxes per quantile (size: n_quantiles)
 *   imbalance        --> distribution imbalance measure (or NULL)
 *   n_ranks          --> number of ranks with boxes (or NULL)
 *   comm             <-- associated MPI communicator
 *---------------------------------------------------------------------------*/

static void
_get_distrib_statistics(const PDM_box_distrib_t  *distrib,
                        int                *n_quantiles,
                        int                 quantile_start[],
                        int                 n_quantile_boxes[],
                        double                   *imbalance,
                        int                      *n_ranks,
                        PDM_MPI_Comm                  comm)
{
  int   i, j, k, step, delta, _n_rank_boxes;

  int  _n_ranks = 0;
  int   _min = INT_MAX, _max = 0, gmin = 0, gmax = 0;

  /* Sanity checks */

  assert(distrib != NULL);
  assert(distrib->index != NULL);

  if (n_quantiles != NULL) {

    int _n_quantiles = 1;

    /* Get global min and max number of boxes */

    for (i = 0; i < distrib->n_ranks; i++) {

      _n_rank_boxes = distrib->index[i+1] - distrib->index[i];
      _min = PDM_MIN(_min, _n_rank_boxes);
      _max = PDM_MAX(_max, _n_rank_boxes);

      if (_n_rank_boxes > 0)
        _n_ranks += 1;

    }

    gmin = _min;
    gmax = _max;

    PDM_MPI_Allreduce(&_min, &gmin, 1, PDM_MPI_INT, PDM_MPI_MIN, comm);
    PDM_MPI_Allreduce(&_max, &gmax, 1, PDM_MPI_INT, PDM_MPI_MAX, comm);

    /* Build a histogram for the distribution of boxes */

    delta = gmax - gmin;
    if (delta < _n_quantiles)
      _n_quantiles = delta;

    /* Define quantiles */

    step = delta / _n_quantiles;
    if (delta % _n_quantiles > 0)
      step++;

    for (i = 0; i < _n_quantiles; i++)
      quantile_start[i] = gmin + i*step;

    quantile_start[_n_quantiles] = gmax + 1;

    /* Count for quantiles */

    for (j = 0; j < _n_quantiles; j++)
      n_quantile_boxes[j] = 0;

    if (delta > 0) {  /* Loop on boxes */

      for (i = 0; i < distrib->n_ranks; i++) {

        _n_rank_boxes = distrib->index[i+1] - distrib->index[i];

        for (k = 1; k < _n_quantiles; k++) {
          if (_n_rank_boxes < gmin + k*step)
            break;
        }
        n_quantile_boxes[k-1] += 1;

      } /* End of loop on boxes */

    }

    *n_quantiles = _n_quantiles;
  }

  /* Set other return values */

  if (imbalance != NULL)
    *imbalance = distrib->fit;

  if (n_ranks != NULL)
    *n_ranks = _n_ranks;
}

/*============================================================================
 * Public function definitions
 *===========================================================================*/


/*----------------------------------------------------------------------------
 * Create a set of boxes and initialize it.
 *
 * parameters:
 *   dim              <-- spatial dimension
 *   n_boxes          <-- number of elements to create
 *   box_gnum         <-- global numbering of boxes
 *   box_extents      <-- coordinate extents (size: n_boxes*dim*2, as
 *                        xmin1, ymin1, .. xmax1, ymax1, ..., xmin2, ...)
 *   origin   <--  initial location (size: n_boxes*3, as
 *                        iproc, i_part, local num, ...)
 *
 * returns:
 *   a new allocated pointer to a PDM_boxes_t structure.
 *---------------------------------------------------------------------------*/

PDM_boxes_t *
PDM_boxes_create(const int          dim,
		         int                n_boxes,
		         const PDM_g_num_t *box_gnum,
		         const double      *box_extents,
		         const int          n_part_orig,
		         const int         *n_boxes_orig,
		         const int         *origin)
{
  int i, j;

  /* Allocate boxes structure and initialize it */
  PDM_boxes_t *boxes = malloc(sizeof(PDM_boxes_t));
  boxes->n_boxes  = n_boxes;
  boxes->g_num    = NULL;
  boxes->extents  = NULL;

  boxes->n_part_orig  = n_part_orig;
  boxes->n_boxes_orig = NULL;
  boxes->origin       = NULL;

  /* Now assign values */
  boxes->g_num        = (PDM_g_num_t *) malloc(n_boxes * sizeof(PDM_g_num_t));
  boxes->extents      = (double *)      malloc(n_boxes*dim*2 * sizeof(double));
  boxes->origin       = (int *)         malloc(n_boxes * 3 * sizeof(int));
  boxes->n_boxes_orig = (int *)         malloc(n_part_orig * sizeof(int));

  memcpy(boxes->n_boxes_orig, n_boxes_orig, n_part_orig * sizeof(int));

  for (i = 0; i < n_boxes; i++) {
    boxes->g_num[i] = box_gnum[i];
    for (j = 0; j < 3; j++) {
      boxes->origin[3*i+j] = origin[3*i+j];
    }
  }

  /* Return pointer to structure */
  return boxes;
}






/*----------------------------------------------------------------------------
 * Create a set of boxes and initialize it.
 *
 * parameters:
 *   dim              <-- spatial dimension
 *   normalize        <-- 1 if boxes are to be normalized, 0 otherwize
 *   allow_projection <-- if 1, project to lower dimension if all boxes
 *                        are cut by the median plane of the set.
 *   n_boxes          <-- number of elements to create
 *   box_gnum         <-- global numbering of boxes
 *   extents          <-- coordinate extents (size: n_boxes*dim*2, as
 *                        xmin1, ymin1, .. xmax1, ymax1, ..., xmin2, ...)
 *   origin   <--  initial location (size: n_boxes*3, as
 *                        iproc, i_part, local num, ...)
 *   comm             <-- associated MPI communicator
 *
 * returns:
 *   a new allocated pointer to a PDM_box_set_t structure.
 *---------------------------------------------------------------------------*/

PDM_box_set_t *
PDM_box_set_create(int                dim,
                   int                normalize,
                   int                allow_projection,
                   int                n_boxes,
                   const PDM_g_num_t  *box_gnum,
                   const double      *box_extents,
                   const int          n_part_orig,
                   const int         *n_boxes_orig,
                   const int         *origin,
                   PDM_MPI_Comm           comm)
{
  int j, k;
  int   i;
  PDM_g_num_t  n_g_boxes = n_boxes;
  double  g_min[3], g_max[3], g_extents[6];

  PDM_box_set_t  *boxes = NULL;

  /* Get global min/max coordinates */

  PDM_morton_get_global_extents(dim, n_boxes, box_extents, g_extents, comm);

  for (j = 0; j < 3; j++) {
    g_min[j] = g_extents[j];
    g_max[j] = g_extents[j+dim];
  }

  if (comm != PDM_MPI_COMM_NULL) {

    PDM_g_num_t  box_max = 0;

    for (i = 0; i < n_boxes; i++)
      box_max = PDM_MAX(box_max, box_gnum[i]);

    PDM_MPI_Allreduce(&box_max, &n_g_boxes, 1, PDM__PDM_MPI_G_NUM, PDM_MPI_MAX, comm);
  }

  /* Allocate box set structure and initialize it */

  boxes = (PDM_box_set_t  *) malloc (sizeof(PDM_box_set_t));

  boxes->dim = dim;
  boxes->n_g_boxes = n_g_boxes;

  for (j = 0; j < 3; j++) {
    boxes->dimensions[j] = j;
    boxes->gmin[j] = g_min[j];
    boxes->gmax[j] = g_max[j];
  }

  /*//-->> fonction PDM_boxes_create
  boxes->local_boxes           = malloc(sizeotf(_PDM_boxes_t));
  boxes->local_boxes->n_boxes  = n_boxes;
  boxes->local_boxes->g_num = NULL;
  boxes->local_boxes->extents = NULL;

  boxes->local_boxes->n_part_orig = n_part_orig;
  boxes->local_boxes->n_boxes_orig = NULL;
  boxes->local_boxes->origin = NULL;
  //<<--*/

  boxes->comm = comm;

  /* Optionally allow and detect a layout of lower
     dimension than the spatial dimension */

  if (allow_projection) {

    double g_mid[3];
    int proj[] = {1, 1, 1};

    for (j = 0; j < dim; j++)
      g_mid[j] = (g_min[j] + g_max[j]) * 0.5;

    for (i = 0; i < n_boxes; i++) {
      for (j = 0; j < dim; j++) {
        if (   box_extents[i*dim*2 + j]     > g_mid[j]
            || box_extents[i*dim*2 + j+dim] < g_mid[j])
          proj[j] = 0;
      }
    }

    if (comm != PDM_MPI_COMM_NULL) {
      int l_proj[3];
      for (j = 0; j < dim; j++)
        l_proj[j] = proj[j];
      PDM_MPI_Allreduce(l_proj, proj, dim, PDM_MPI_INT, PDM_MPI_MIN, comm);
    }

    boxes->dim = 0;
    for (j = 0; j < dim; j++) {
      if (proj[j] == 0) {
        boxes->dimensions[boxes->dim] = j;
        boxes->dim += 1;
      }
    }

  }

  for (j = boxes->dim; j < 3; j++) /* ensure all is initialized */
    boxes->dimensions[j] = -1;

  /* Now assign values */
  /*//-->> fonction PDM_boxes_create
  boxes->local_boxes->g_num = (PDM_g_num_t *) malloc (n_boxes * sizeof(PDM_g_num_t));
  boxes->local_boxes->extents = (double *) malloc(n_boxes*boxes->dim*2 * sizeof(double));
  boxes->local_boxes->origin = (int *) malloc(n_boxes * 3 * sizeof(int));
  boxes->local_boxes->n_boxes_orig = (int *) malloc(n_part_orig * sizeof(int));

  memcpy(boxes->local_boxes->n_boxes_orig, n_boxes_orig, n_part_orig * sizeof(int));
  //<<--*/
  //printf("\t-->> PDM_boxes_create\n");
  boxes->local_boxes = PDM_boxes_create (boxes->dim,
										 n_boxes,
										 box_gnum,
										 box_extents,
										 n_part_orig,
										 n_boxes_orig,
										 origin);
  //printf("\t<<-- PDM_boxes_create\n");

  for (i = 0; i < n_boxes; i++) {

    double *_min = boxes->local_boxes->extents + (boxes->dim*2*i);
    double *_max = _min + boxes->dim;
    /*//-->> fonction PDM_boxes_create
    boxes->local_boxes->g_num[i] = box_gnum[i];
    for (j = 0; j < 3; j++) {
      boxes->local_boxes->origin[3*i+j] = origin[3*i+j];
    }
    //<<--*/

    for (j = 0; j < boxes->dim; j++) {
      k = boxes->dimensions[j];
      _min[j] = box_extents[i*dim*2 + k];
      _max[j] = box_extents[i*dim*2 + k+dim];
      assert(_min[j] <= _max[j]);
    }
  }

  /* Define the normalized min/max coordinates of the box */

  boxes->normalized = normalize;
  if (normalize) {
    for (j = 0; j < boxes->dim; j++) {
      k = boxes->dimensions[j];
      boxes->s[j] = g_min[k];
      boxes->d[j] = g_max[k] - g_min[k];
    }

    for (i = 0; i < n_boxes; i++) {

      double *_min = boxes->local_boxes->extents + (boxes->dim*2*i);
      double *_max = _min + boxes->dim;

      PDM_box_set_normalize (boxes, _min, _min);
      PDM_box_set_normalize (boxes, _max, _max);

    }

  }

  boxes->n_copied_ranks = 0;
  boxes->copied_ranks = NULL;
  boxes->rank_boxes   = NULL;
  /* Return pointer to structure */

  return boxes;
}


void
PDM_box_set_normalize
(
 PDM_box_set_t  *boxes,
 const double *pt_origin,
 double *pt_nomalized
 )
{
  for (int j = 0; j < boxes->dim; j++) {
    pt_nomalized[j] = (pt_origin[j] - boxes->s[j]) / boxes->d[j];
  }
}



void
PDM_box_set_normalize_inv
(
 PDM_box_set_t  *boxes,
 const double *pt_nomalized,
 double *pt_origin
 )
{
  for (int j = 0; j < boxes->dim; j++) {
    pt_origin[j] = pt_nomalized[j] * boxes->d[j] + boxes->s[j];
  }
}


/*----------------------------------------------------------------------------
 * Delete a PDM_boxes_t structure.
 *
 * parameters:
 *   boxes <-> pointer to the PDM_boxes_t structure to delete
 *---------------------------------------------------------------------------*/

void
PDM_boxes_destroy(PDM_boxes_t  *boxes)
{
  if (boxes == NULL) {
    return;
  }

  free(boxes->g_num);
  free(boxes->extents);
  free(boxes->origin);
  free(boxes->n_boxes_orig);
}

/*----------------------------------------------------------------------------
 * Remove duplicated boxes
 *
 * parameters:
 *   boxes <-> pointer to the PDM_box_set_t structure to delete
 *---------------------------------------------------------------------------*/

void
PDM_box_set_remove_duplicate(PDM_box_set_t  *boxes)
{
  int *selected = malloc (sizeof(int)* boxes->local_boxes->n_boxes);
  for (int i = 0; i < boxes->local_boxes->n_boxes; i++) {
    selected[i] = 0;
  }

  int lComm;
  PDM_MPI_Comm_size (boxes->comm, &lComm);


  PDM_g_num_t _max_key = boxes->n_g_boxes / lComm;
  int max_key = (int) _max_key + 1;

  PDM_hash_tab_t *ht = PDM_hash_tab_create (PDM_HASH_TAB_KEY_INT, &max_key);

  for (int i = 0; i < boxes->local_boxes->n_boxes; i++) {
    int _key = (int) (boxes->local_boxes->g_num[i] / lComm);

    int _n_data = 0;
    _n_data = PDM_hash_tab_n_data_get (ht, &_key);

    PDM_g_num_t **_data = NULL;
    if (_n_data > 0) {
      _data = (PDM_g_num_t **) PDM_hash_tab_data_get (ht, &_key);
    }
    int _add = 1;
    for (int k = 0; k < _n_data; k++) {
      PDM_g_num_t _g_num_data = (PDM_g_num_t) *(_data[k]);
      if (_g_num_data == boxes->local_boxes->g_num[i]) {
        _add = 0;
        break;
      }
    }

    if (_add == 1) {
      PDM_hash_tab_data_add (ht, &_key, (void *) &(boxes->local_boxes->g_num[i]));
      selected[i] = 1;

    }
  }

  PDM_hash_tab_free (ht);

  int idx = 0;
  for (int i = 0; i < boxes->local_boxes->n_boxes; i++) {
    if (selected[i] == 1) {

      boxes->local_boxes->g_num[idx] =  boxes->local_boxes->g_num[i];
      for (int j = 0; j < boxes->dim; j++) {
        boxes->local_boxes->extents[idx*boxes->dim+j] = boxes->local_boxes->extents[i*boxes->dim+j];
      }
      for (int j = 0; j < 3; j++) {
        boxes->local_boxes->origin[3*idx+j] = boxes->local_boxes->origin[3*i+j];
      }
      idx++;
    }
  }
  boxes->local_boxes->n_boxes = idx;

  free (selected);
}


/*----------------------------------------------------------------------------
 * Delete a PDM_box_set_t structure.
 *
 * parameters:
 *   boxes <-> pointer to the PDM_box_set_t structure to delete
 *---------------------------------------------------------------------------*/

void
PDM_box_set_destroy(PDM_box_set_t  **boxes)
{
  if (boxes != NULL) {

    PDM_box_set_t  *_boxes = *boxes;

    if (_boxes == NULL) {
      return;
    }

    // Free local boxes
    PDM_boxes_destroy(_boxes->local_boxes);
    free(_boxes->local_boxes);


    //Free copied rank boxes
    free(_boxes->copied_ranks);
    if ( _boxes->rank_boxes != NULL ) {
      for (int i = 0; i < _boxes->n_copied_ranks; i++) {
        PDM_boxes_destroy(&(_boxes->rank_boxes[i]));
      }
      free(_boxes->rank_boxes);
    }

    free(_boxes);
  }
}

/*----------------------------------------------------------------------------
 * Return the dimension associated with a set of boxes.
 *
 * parameters:
 *   boxes <-- pointer to set of boxes
 *
 * returns:
 *   associated spatial dimension
 *---------------------------------------------------------------------------*/

int
PDM_box_set_get_dim(const PDM_box_set_t  *boxes)
{
  int retval = 0;

  if (boxes != NULL)
    retval = boxes->dim;

  return retval;
}

/*----------------------------------------------------------------------------
 * Return the local number of boxes in a set.
 *
 * parameters:
 *   boxes <-- pointer to set of boxes
 *
 * returns:
 *   local number of boxes
 *---------------------------------------------------------------------------*/

int
PDM_box_set_get_size(const PDM_box_set_t  *boxes) //***
{
  int retval = 0;

  /*
  if (boxes != NULL)
    retval = boxes->n_boxes;
  */

  if (boxes != NULL) {
    if (boxes->local_boxes != NULL)
	  retval = boxes->local_boxes->n_boxes;
  }

  return retval;
}

/*----------------------------------------------------------------------------
 * Return the global number of boxes in a set.
 *
 * parameters:
 *   boxes <-- pointer to set of boxes
 *
 * returns:
 *   global number of boxes
 *---------------------------------------------------------------------------*/

PDM_g_num_t
PDM_box_set_get_global_size(const PDM_box_set_t  *boxes)
{
  PDM_g_num_t retval = 0;

  if (boxes != NULL)
    retval = boxes->n_g_boxes;

  return retval;
}

/*----------------------------------------------------------------------------
 * Return extents associated with a set of boxes.
 *
 * The extents array is organized in the following fashion:
 * {x_min_0, y_min_0, ..., x_max_0, y_max_0, ...
 *  x_min_n, y_min_n, ..., x_max_n, y_max_n, ...}
 *
 * Its size is thus: n_boxes * dim * 2.
 *
 * parameters:
 *   boxes <-- pointer to set of boxes
 *
 * returns:
 *   pointer to extents array
 *---------------------------------------------------------------------------*/

const double *
PDM_box_set_get_extents(PDM_box_set_t  *boxes) //***
{
  assert(boxes != NULL);

  assert(boxes->local_boxes != NULL);
  return boxes->local_boxes->extents;
  //return boxes->extents;
}

/*----------------------------------------------------------------------------
 * Return global numbers associated with a set of boxes.
 *
 * parameters:
 *   boxes <-- pointer to set of boxes
 *
 * returns:
 *   pointer to global box numbers array
 *---------------------------------------------------------------------------*/

const PDM_g_num_t *
PDM_box_set_get_g_num(PDM_box_set_t  *boxes) //***
{
  assert(boxes != NULL);

  assert(boxes->local_boxes != NULL);
  return boxes->local_boxes->g_num;
  //return boxes->g_num;
}

/*----------------------------------------------------------------------------
 * Return global numbers associated with a set of boxes (copied from another rank).
 *
 * parameters:
 *   boxes <-- pointer to set of boxes
 *
 * returns:
 *   pointer to global box numbers array
 *---------------------------------------------------------------------------*/

PDM_g_num_t *
PDM_box_set_get_rank_boxes_g_num(PDM_box_set_t  *boxes,
                                 const int       i_rank)
{
  assert(boxes != NULL);

  //printf("i_rank / n_copied_ranks = %d / %d\n", i_rank, boxes->n_copied_ranks);
  assert(i_rank < boxes->n_copied_ranks);
  assert(i_rank > -1);

  return boxes->rank_boxes[i_rank].g_num;
}

/*----------------------------------------------------------------------------
 * Return initial location associated with a set of boxes.
 *
 * parameters:
 *   boxes <-- pointer to set of boxes
 *
 * returns:
 *   pointer to initial location array
 *---------------------------------------------------------------------------*/

const int *
PDM_box_set_origin_get (PDM_box_set_t  *boxes) //***
{
  assert(boxes != NULL);

  assert(boxes->local_boxes != NULL);
  return boxes->local_boxes->origin;
  //return boxes->origin;
}

/*----------------------------------------------------------------------------
 * Build a Morton_index to get a well-balanced distribution of the boxes.
 *
 * parameters:
 *  boxes      <-- pointer to associated PDM_box_set_t structure
 *  distrib    <-> pointer to a PDM_box_distrib_t structure
 *  n_leaves   <-- number of leaves with weight > 0
 *  leaf_codes <-- Morton code for each leaf
 *  weight     <-- number of boxes related to each leaf
 *---------------------------------------------------------------------------*/

void
PDM_box_set_build_morton_index(const PDM_box_set_t  *boxes,
                               PDM_box_distrib_t    *distrib,
                               int             n_leaves,
                               PDM_morton_code_t    *leaf_codes,
                               int            *weight)
{

  int   *order = NULL;

  assert(distrib != NULL);
  assert(distrib->morton_index != NULL);

  order = (int *) malloc(n_leaves * sizeof(int));

  /* Locally order Morton encoding */

  PDM_morton_local_order(n_leaves,
                         leaf_codes,
                         order);

  /* Compute a Morton index on ranks and return the associated fit */

  if (boxes->comm != PDM_MPI_COMM_NULL)
    distrib->fit = PDM_morton_build_rank_index(boxes->dim,
                                               distrib->max_level,
                                               n_leaves,
                                               leaf_codes,
                                               weight,
                                               order,
                                               distrib->morton_index,
                                               boxes->comm);
  /* Free memory */

  free(order);

}

/*----------------------------------------------------------------------------
 * Redistribute boxes over the ranks according to the Morton index to
 * assume a better balanced distribution of the boxes.
 *
 * parameters:
 *  distrib <--  data structure on box distribution
 *  boxes   <->  pointer to the structure to redistribute
 *---------------------------------------------------------------------------*/

void
PDM_box_set_redistribute(const PDM_box_distrib_t  *distrib,
                         PDM_box_set_t            *boxes) //***
{
  int vb = 1;
  if (vb == 1) PDM_printf ("==== PDM_box_set_redistribute ====\n");

  vb = 0;

  int  rank_id;

  int   i, j;
  int  *send_count = NULL, *send_shift = NULL;
  int  *recv_count = NULL, *recv_shift = NULL;
  PDM_g_num_t  *send_g_num = NULL;
  double  *send_extents = NULL;
  int  *send_origin = NULL;

  const int stride = boxes->dim * 2;
  const int stride_origin= 3;

  /* Sanity checks */

  assert(distrib != NULL);
  assert(boxes != NULL);
  assert(distrib->n_ranks > 1);

  PDM_boxes_t *_local_boxes = boxes->local_boxes;
  assert(_local_boxes != NULL);

  if (vb == 1) {
    PDM_printf("affichage boxes : \n");
    PDM_box_set_dump( boxes,1);
  }

  /* Build send_buf, send_count and send_shift
     to build a rank to boxes indexed list */

  send_count = (int *) malloc(distrib->n_ranks * sizeof(int));
  recv_count = (int *) malloc(distrib->n_ranks * sizeof(int));
  send_shift = (int *) malloc((distrib->n_ranks + 1) * sizeof(int));
  recv_shift = (int *) malloc((distrib->n_ranks + 1) * sizeof(int));

  for (rank_id = 0; rank_id < distrib->n_ranks; rank_id++)
    send_count[rank_id]
      = distrib->index[rank_id+1] - distrib->index[rank_id];

  /* Exchange number of boxes to send to each process */

  PDM_MPI_Alltoall(send_count, 1, PDM_MPI_INT,
               recv_count, 1, PDM_MPI_INT, boxes->comm);

  for (i = 0; i < distrib->n_ranks; i++)
    send_shift[i] = distrib->index[i];

  recv_shift[0] = 0;
  for (rank_id = 0; rank_id < distrib->n_ranks; rank_id++)
    recv_shift[rank_id + 1] = recv_shift[rank_id] + recv_count[rank_id];

  /* Build send_buffers */

  send_g_num = (PDM_g_num_t *) malloc(distrib->index[distrib->n_ranks] * sizeof(PDM_g_num_t));

  send_extents = (double *) malloc(distrib->index[distrib->n_ranks] * boxes->dim * 2
                                   * sizeof(double));
  send_origin = (int *) malloc(distrib->index[distrib->n_ranks] * 3
                                   * sizeof(int));

  for (rank_id = 0; rank_id < distrib->n_ranks; rank_id++)
    send_count[rank_id] = 0;

  for (rank_id = 0; rank_id < distrib->n_ranks; rank_id++) {

    for (i = distrib->index[rank_id];
         i < distrib->index[rank_id+1];
         i++) {
      int   box_id = distrib->list[i];
      int   shift = distrib->index[rank_id] + send_count[rank_id];

      send_g_num[shift] = _local_boxes->g_num[box_id];
      //send_g_num[shift] = boxes->g_num[box_id];

      for (j = 0; j < stride; j++)
        send_extents[shift*stride + j] = _local_boxes->extents[box_id*stride + j];
        //send_extents[shift*stride + j] = boxes->extents[box_id*stride + j];

      for (j = 0; j < stride_origin; j++)
        send_origin[shift*stride_origin + j] =
          _local_boxes->origin[box_id*stride_origin + j];
        //  boxes->origin[box_id*stride_origin + j];

      send_count[rank_id] += 1;

    }

  } /* End of loop on ranks */

  /* Prepare to replace the local arrays */
  _local_boxes->n_boxes = recv_shift[distrib->n_ranks];
  free(_local_boxes->g_num);
  free(_local_boxes->extents);
  free(_local_boxes->origin);
  /*
  boxes->n_boxes = recv_shift[distrib->n_ranks];
  free(boxes->g_num);
  free(boxes->extents);
  free(boxes->origin);
  */
  PDM_printf ("d- n_elt: %d\n", PDM_box_set_get_size (boxes));

  _local_boxes->g_num   = (PDM_g_num_t *) malloc(_local_boxes->n_boxes * sizeof(PDM_g_num_t));
  _local_boxes->extents = (double *)      malloc(_local_boxes->n_boxes*stride * sizeof(double));
  _local_boxes->origin  = (int *)         malloc(_local_boxes->n_boxes*stride_origin * sizeof(int));
  /*
  boxes->g_num = (PDM_g_num_t *) malloc(boxes->n_boxes * sizeof(PDM_g_num_t));
  boxes->extents = (double *) malloc(boxes->n_boxes*stride * sizeof(double));
  boxes->origin = (int *) malloc(boxes->n_boxes*stride_origin * sizeof(int));
  */

  /* Exchange boxes between processes */
  PDM_MPI_Alltoallv(send_g_num, send_count, send_shift, PDM__PDM_MPI_G_NUM,
                _local_boxes->g_num, recv_count, recv_shift, PDM__PDM_MPI_G_NUM,
                boxes->comm);
  /*
  PDM_MPI_Alltoallv(send_g_num, send_count, send_shift, PDM__PDM_MPI_G_NUM,
                boxes->g_num, recv_count, recv_shift, PDM__PDM_MPI_G_NUM,
                boxes->comm);
  */
  PDM_printf ("e- n_elt: %d\n", PDM_box_set_get_size (boxes));

  for (rank_id = 0; rank_id < distrib->n_ranks; rank_id++) {
    send_count[rank_id] *= stride;
    send_shift[rank_id] *= stride;
    recv_count[rank_id] *= stride;
    recv_shift[rank_id] *= stride;
  }

  PDM_MPI_Alltoallv(send_extents, send_count, send_shift, PDM_MPI_DOUBLE,
                _local_boxes->extents, recv_count, recv_shift, PDM_MPI_DOUBLE,
                boxes->comm);
  /*
  PDM_MPI_Alltoallv(send_extents, send_count, send_shift, PDM_MPI_DOUBLE,
                boxes->extents, recv_count, recv_shift, PDM_MPI_DOUBLE,
                boxes->comm);
  */

  for (rank_id = 0; rank_id < distrib->n_ranks; rank_id++) {
    send_count[rank_id] = send_count[rank_id]/stride * stride_origin;
    send_shift[rank_id] = send_shift[rank_id]/stride * stride_origin;
    recv_count[rank_id] = recv_count[rank_id]/stride * stride_origin;
    recv_shift[rank_id] = recv_shift[rank_id]/stride * stride_origin;
  }

  PDM_MPI_Alltoallv(send_origin, send_count, send_shift, PDM_MPI_INT,
                _local_boxes->origin, recv_count, recv_shift, PDM_MPI_INT,
                boxes->comm);
  /*
  PDM_MPI_Alltoallv(send_origin, send_count, send_shift, PDM_MPI_INT,
                boxes->origin, recv_count, recv_shift, PDM_MPI_INT,
                boxes->comm);
  */

  /* Free buffers */

  free(send_g_num);
  free(send_extents);
  free(send_origin);
  free(send_count);
  free(send_shift);
  free(recv_count);
  free(recv_shift);

  vb = 1;

  if (vb == 1) PDM_printf ("==== PDM_box_set_redistribute ==== terminated ===== \n");

}

/*----------------------------------------------------------------------------
 * Dump a PDM_box_set_t structure.
 *
 * parameters:
 *   boxes     <-- pointer to the PDM_box_t structure
 *   verbosity <-- verbosity level (0 or 1)
 *----------------------------------------------------------------------------*/

void
PDM_box_set_dump(const PDM_box_set_t  *boxes,
                 int                   verbosity)
{
  int   i;

  const char  XYZ[3] = "XYZ";

  if (boxes == NULL)
    return;

  /* Print basic information */

  if (boxes->dim == 3)
    PDM_printf("\nBox set (3D layout):\n\n"
               "global min/max on selected faces:\n"
               "  [%7.5e %7.5e %7.5e] --> [%7.5e %7.5e %7.5e]\n",
               boxes->gmin[0], boxes->gmin[1], boxes->gmin[2],
               boxes->gmax[0], boxes->gmax[1], boxes->gmax[2]);

  else if (boxes->dim == 2) {
    PDM_printf("\nBox set (2D layout, selected axes [%c, %c]\n\n",
               XYZ[boxes->dimensions[0]],
               XYZ[boxes->dimensions[1]]);
    PDM_printf("global min/max on selected faces:\n"
               "  [%7.5e %7.5e] --> [%7.5e %7.5e]\n",
               boxes->gmin[boxes->dimensions[0]],
               boxes->gmin[boxes->dimensions[1]],
               boxes->gmax[boxes->dimensions[0]],
               boxes->gmax[boxes->dimensions[1]]);
  }

  else if (boxes->dim == 1) {
    PDM_printf("\nBox set (1D layout, selected axis [%c]\n\n",
               XYZ[boxes->dimensions[0]]);
    PDM_printf("global min/max on selected faces:\n"
               "  [%7.5e %7.5e] --> [%7.5e %7.5e]\n",
               boxes->gmin[boxes->dimensions[0]],
               boxes->gmin[boxes->dimensions[1]],
               boxes->gmax[boxes->dimensions[0]],
               boxes->gmax[boxes->dimensions[1]]);
  }
  fflush(stdout);

  /* Print detailed box information */

  if (verbosity < 1)
    return;

  PDM_boxes_t *_local_boxes = boxes->local_boxes;
  if ( _local_boxes == NULL )
	return;

  if (boxes->dim == 3) {
    for (i = 0; i < _local_boxes->n_boxes; i++) {
      const double *bmin = _local_boxes->extents + i*6;
      const double *bmax = _local_boxes->extents + i*6 + 3;
      PDM_printf("  id %8d, num %9llu: "
                 "[%7.5e %7.5e %7.5e] --> [%7.5e %7.5e %7.5e]\n",
                 i, (unsigned long long)(_local_boxes->g_num[i]),
                 bmin[0], bmin[1], bmin[2],
                 bmax[0], bmax[1], bmax[2]);
    }
  }

  else if (boxes->dim == 2) {
    for (i = 0; i < _local_boxes->n_boxes; i++) {
      const double *bmin = _local_boxes->extents + i*4;
      const double *bmax = _local_boxes->extents + i*4 + 2;
      PDM_printf("  id %8d, num %9llu: "
                 "[%7.5e %7.5e] --> [%7.5e %7.5e]\n",
                 i, (unsigned long long)(_local_boxes->g_num[i]),
                 bmin[0], bmin[1], bmax[0], bmax[1]);
    }
  }

  else if (boxes->dim == 1) {
    for (i = 0; i < _local_boxes->n_boxes; i++) {
      const double *bmin = _local_boxes->extents + i*2;
      const double *bmax = _local_boxes->extents + i*2 + 1;
      PDM_printf("  id %8d, num %9llu: "
                 "[%7.5e] --> [%7.5e]\n",
                 i, (unsigned long long)(_local_boxes->g_num[i]),
                 bmin[0], bmax[0]);
    }
  }

  /* Sanity check */

  for (i = 0; i < _local_boxes->n_boxes; i++) {
    int j;
    const double *bmin = _local_boxes->extents + boxes->dim*2*i;
    const double *bmax = _local_boxes->extents + boxes->dim*(2*i + 1);
    for (j = 0; j < boxes->dim; j++) {
      if (bmin[j] > bmax[j]) {
        PDM_error(__FILE__, __LINE__, 0,
                  "PDM_box_set_dump error : Inconsistent box found (min > max):\n"
                    "  global number:  %llu\n"
                    "  min       :  %10.4g\n"
                    "  max       :  %10.4g\n",
                  (unsigned long long)(_local_boxes->g_num[i]), bmin[j], bmax[j]);
        abort();
      }
    }
  }

}


/*----------------------------------------------------------------------------
 * Receive data from origin for any box
 *
 * parameters:
 *   box_set                <-- pointer to the PDM_box_t structure
 *   t_stride               <-- Type of stride
 *   stride_cst             <-- Constant stride
 *   data_size              <-- Size of data
 *   origin_distrib_stride  <-- Origin stride distribution
 *   origin_distrib_data    <-- Origin data distribution
 *   current_distrib_stride <-> Current stride distribution (Allocate and compute if input is NULL,
 *                              otherwise nothing)
 *   current_distrib_data   --> Current data distribution
 *
 * return : size of current_distrib_data
 *----------------------------------------------------------------------------*/

void
PDM_box_set_recv_data_from_origin_distrib
(
 PDM_box_set_t  *boxes,
 PDM_stride_t   t_stride,
 int            stride_cst,
 size_t         data_size,
 int          **origin_distrib_stride,
 void         **origin_distrib_data,
 int          **current_distrib_stride,
 void         **current_distrib_data
)
{
  int vb = 1;
  if (vb >= 1) PDM_printf ("==== PDM_box_set_recv_data_from_origin_distrib ====\n");

  /*
   * If current_distrib_stride != NULL :
   * No allocation for current_distrib_stride
   */

  int alloc_distrib_stride = 1;
  if (*current_distrib_stride != NULL)
    alloc_distrib_stride = 0;

  *current_distrib_data = NULL;
  unsigned char **_origin_distrib_data = (unsigned char **) origin_distrib_data;

  long** l = (long**)origin_distrib_data;
  if (vb >= 3) {
	  PDM_printf ("origin_distrib_data : %d ==", origin_distrib_data);
 PDM_printf ("l : %d\n", l);
 PDM_printf ("l[0][0] : %ld, ", l[0][0]);
 PDM_printf ("l[0][1] : %ld\n", l[0][1]);
  }

  /* Send origin properties to the origin process :
   *   - Compute the number element to send for any process
   *   - Exchange -> origin these numbers all_to_all
   *   - Exchange -> origin origin properties (part, num loc) all_to_all_v */

  PDM_boxes_t *_local_boxes = boxes->local_boxes;

  int n_boxes = _local_boxes->n_boxes;
  int *origin = _local_boxes->origin;

  int s_comm;
  PDM_MPI_Comm_size (boxes->comm, &s_comm);
  if (vb >= 3) {
	  PDM_printf ("s_comm : %d\n", s_comm);
	  PDM_printf ("n_boxes : %d\n", n_boxes);
  }

  int *curr_count = (int *) malloc (sizeof(int) * s_comm);
  for (int i = 0; i < s_comm; i++) {
    curr_count[i] = 0;
  }

  for (int i = 0; i < n_boxes; i++) {
    curr_count[origin[3*i]] += 1;
  }

  int *orig_count = (int *) malloc (sizeof(int) * s_comm);
  PDM_MPI_Alltoall(curr_count, 1, PDM_MPI_INT,
               orig_count, 1, PDM_MPI_INT, boxes->comm);
  if (vb >=2) {
   for (int i = 0; i < s_comm; i++) {
   PDM_printf ("curr_count[%d]=%d  orig_count[%d]=%d  \n", i, curr_count[i], i, orig_count[i]);}
  }

  int *curr_shift = (int *) malloc (sizeof(int) * (s_comm + 1));
  int *orig_shift = (int *) malloc (sizeof(int) * (s_comm + 1));

  for (int i = 0; i < s_comm + 1; i++) {
    curr_shift[i] = 0;
    orig_shift[i] = 0;
  }

  for (int i = 0; i < s_comm; i++) {
    curr_shift[i+1] = curr_shift[i] + curr_count[i];
    orig_shift[i+1] = orig_shift[i] + orig_count[i];
  }

  for (int i = 0; i < s_comm + 1; i++) {
    curr_shift[i] *= 2;
    orig_shift[i] *= 2;
  }
  if (vb >= 2) {
   for (int i = 0; i < s_comm + 1; i++) {
    PDM_printf ("curr_shift[%d]=%d  orig_shift[%d]=%d  \n", i, curr_shift[i], i, orig_shift[i]);}
  }
  for (int i = 0; i < s_comm; i++) {
    orig_count[i] *= 2;
  }
  if (vb >= 2) {
	  for (int i = 0; i < s_comm; i++) {
   PDM_printf ("orig_count[%d]=%d  \n", i, orig_count[i]);}
  }

  int *curr_loc      = (int *) malloc (sizeof(int) * curr_shift[s_comm]);
  int *orig_loc      = (int *) malloc (sizeof(int) * orig_shift[s_comm]);
  int *idxCurrToBuff = (int *) malloc (sizeof(int) * n_boxes);

  for (int i = 0; i < s_comm; i++) {
    curr_count[i] = 0;
  }

  for (int i = 0; i < n_boxes; i++) {
    int iProc = origin[3*i    ];
    int i_part = origin[3*i + 1];
    int iElt  = origin[3*i + 2];
    int idx   = curr_shift[iProc] + curr_count[iProc];

    idxCurrToBuff[i] = idx/2;

<<<<<<< HEAD
//PDM_printf (" curr_loc[%d] : %d\n", idx, curr_loc[idx]);
    curr_loc[idx++] = iPart;
//PDM_printf (" curr_loc[%d] : %d\n", idx, curr_loc[idx]);
=======
    curr_loc[idx++] = i_part;
>>>>>>> 8c04571f
    curr_loc[idx++] = iElt;

//PDM_printf (" curr_count[%d] : %d\n", iProc, curr_count[iProc]);
    curr_count[iProc] += 2;
  }
  if (vb >= 2) {
   for (int i = 0; i < curr_shift[s_comm]; i++) {
   PDM_printf ("curr_loc[%d]=%d  ", i, curr_loc[i]);}
   PDM_printf ("\n");
   for (int i = 0; i < s_comm; i++) {
   PDM_printf ("curr_count[%d]=%d  ", i, curr_count[i]);}
   PDM_printf ("\n");
   for (int i = 0; i < s_comm+1; i++) {
   PDM_printf ("curr_shift[%d]=%d  ", i, curr_shift[i]);}
   PDM_printf ("\n");
  }

  PDM_MPI_Alltoallv(curr_loc, curr_count, curr_shift, PDM_MPI_INT,
                orig_loc, orig_count, orig_shift, PDM_MPI_INT,
                boxes->comm);
  if (vb >= 2) {
   for (int i = 0; i < orig_shift[s_comm]; i++) {
   PDM_printf ("orig_loc[%d]=%d  ", i, orig_loc[i]);}
   PDM_printf ("\n");
   for (int i = 0; i < s_comm; i++) {
   PDM_printf ("orig_count[%d]=%d  ", i, orig_count[i]);}
   PDM_printf ("\n");
   for (int i = 0; i < s_comm + 1; i++) {
    PDM_printf ("orig_shift[%d]=%d  ", i, orig_shift[i]);}
   PDM_printf ("\n");
  }
  free (curr_loc);

  for (int i = 0; i < s_comm+1; i++) {
    curr_shift[i] = curr_shift[i]/2;
    orig_shift[i] = orig_shift[i]/2;
  }

  for (int i = 0; i < s_comm; i++) {
    curr_count[i] = curr_count[i]/2;
    orig_count[i] = orig_count[i]/2;
  }

  /* Send variable stride to current distribution
   *   - Exchange <- origin : stride
   *   - Sort curr_stride to obtain current_distrib_stride */

  int *curr_stride = NULL;
  int *orig_stride = NULL;

  if (t_stride == PDM_STRIDE_VAR) {

//   PDM_printf ("curr_count[s_comm]=%d  orig_shift[s_comm]=%d  \n", curr_shift[s_comm], orig_shift[s_comm]);
    curr_stride = (int *) malloc (sizeof(int) * curr_shift[s_comm]);
    orig_stride = (int *) malloc (sizeof(int) * orig_shift[s_comm]);

    for (int i = 0; i < orig_shift[s_comm]; i++) {
      int i_part = orig_loc[2*i    ];
      int iElt  = orig_loc[2*i + 1];
      orig_stride[i] = origin_distrib_stride[i_part][iElt];
    }
  if (vb >= 2) {
   for (int i = 0; i < orig_shift[s_comm]; i++) {
   PDM_printf ("orig_stride[%d]=%d  ", i, orig_stride[i]);}
   PDM_printf ("\n");
   for (int i = 0; i < s_comm; i++) {
   PDM_printf ("orig_count[%d]=%d  ", i, orig_count[i]);}
   PDM_printf ("\n");
   for (int i = 0; i < s_comm + 1; i++) {
    PDM_printf ("orig_shift[%d]=%d  ", i, orig_shift[i]);}
   PDM_printf ("\n");
  }
    PDM_MPI_Alltoallv(orig_stride, orig_count, orig_shift, PDM_MPI_INT,
                  curr_stride, curr_count, curr_shift, PDM_MPI_INT,
                  boxes->comm);
  if (vb >= 2) {
   for (int i = 0; i < curr_shift[s_comm]; i++) {
   PDM_printf ("curr_stride[%d]=%d  ", i, curr_stride[i]);}
   PDM_printf ("\n");
   for (int i = 0; i < s_comm; i++) {
   PDM_printf ("curr_count[%d]=%d  ", i, curr_count[i]);}
   PDM_printf ("\n");
   for (int i = 0; i < s_comm+1; i++) {
   PDM_printf ("curr_shift[%d]=%d  ", i, curr_shift[i]);}
   PDM_printf ("\n");
  }

    if (alloc_distrib_stride) {
//EQU      int *_current_distrib_stride = (int *) malloc (sizeof(int) * orig_shift[s_comm]);
      int *_current_distrib_stride = (int *) malloc (sizeof(int) * curr_shift[s_comm]);
      *current_distrib_stride = _current_distrib_stride;

      for (int i = 0; i < curr_shift[s_comm]; i++) {
        _current_distrib_stride[i] = curr_stride[idxCurrToBuff[i]];
//   PDM_printf ("_current_distrib_stride[%d]=%d  idxCurrToBuff[%d]=%d\n", i, _current_distrib_stride[i], i, idxCurrToBuff[i]);
      }
    }

  }

  /* Send data to current distribution
   *   - Exhange <- origin : data
   *   - Sort curr_data to obtain current_distrib_data */

  if (t_stride == PDM_STRIDE_VAR) {

    for (int i = 0; i < s_comm; i++) {
      curr_count[i] = 0;
      orig_count[i] = 0;
    }

if (vb >=3) {
        PDM_printf ("curr_stride : \n");
   for (int i = 0; i < s_comm; i++) {
      for (int k = curr_shift[i]; k < curr_shift[i+1]; k++) {
      PDM_printf ("curr_stride i:%d j:%d  : %d\n", i,k,curr_stride[k]);
      }
	}
       PDM_printf ("orig_stride : \n");
   for (int i = 0; i < s_comm; i++) {
      for (int k = orig_shift[i]; k < orig_shift[i+1]; k++) {
       PDM_printf ("orig_stride i:%d j:%d  : %d\n", i,k,orig_stride[k]);
      }
    }
  }

    for (int i = 0; i < s_comm; i++) {
      //PDM_printf ("curr_count[%d] = ", i);
      for (int k = curr_shift[i]; k < curr_shift[i+1]; k++) {
      //PDM_printf (" + %d ", curr_stride[k]);
        curr_count[i] += curr_stride[k];
      }
      //PDM_printf (" = %d \n", curr_count[i]);
      //PDM_printf ("orig_count[%d] = ", i);
      for (int k = orig_shift[i]; k < orig_shift[i+1]; k++) {
      //PDM_printf (" + %d ", orig_stride[k]);
        orig_count[i] += orig_stride[k];
      }
      //PDM_printf (" = %d \n", orig_count[i]);
    }

    int n_origin = orig_shift[s_comm];
      //PDM_printf ("n_origin = %d \n", n_origin);
      //PDM_printf ("data_size = %d \n", (int)data_size);

    for (int i = 0; i < s_comm + 1; i++) {
      curr_shift[i] = 0;
      orig_shift[i] = 0;
      //PDM_printf ("curr_shift[%d] = %d \n", i, curr_shift[i]);
    }

    for (int i = 0; i < s_comm; i++) {
      curr_shift[i+1] = curr_shift[i] + curr_count[i];
      orig_shift[i+1] = orig_shift[i] + orig_count[i];
      //PDM_printf ("curr_shift[%d] = curr_shift[%d] + curr_count[%d] = %d + %d = %d \n", i+1, i, i, curr_shift[i],  curr_count[i], curr_shift[i+1]);
    }

    for (int i = 0; i < s_comm + 1; i++) {
      curr_shift[i] *= (int) data_size;
      orig_shift[i] *= (int) data_size;
      //PDM_printf ("curr_shift[%d] = %d \n", i, curr_shift[i]);
   }

    for (int i = 0; i < s_comm; i++) {
      curr_count[i] *= (int) data_size;
      orig_count[i] *= (int) data_size;
    }
  if (vb >= 2) {
   for (int i = 0; i < s_comm; i++) {
   PDM_printf ("curr_count[%d]=%d  orig_count[%d]=%d  \n", i, curr_count[i], i, orig_count[i]);}
   for (int i = 0; i < s_comm+1; i++) {
   PDM_printf ("curr_shift[%d]=%d  orig_shift[%d]=%d  \n", i, curr_shift[i], i, orig_shift[i]);}
  }


    unsigned char *orig_data = (unsigned char *) malloc (sizeof(unsigned char)
                                                         * orig_shift[s_comm]);

    unsigned char *curr_data = (unsigned char *) malloc (sizeof(unsigned char)
                                                         * curr_shift[s_comm]);

    int **_origin_distrib_idx = (int **) malloc (sizeof(int *) * _local_boxes->n_part_orig);
    for (int i = 0; i < _local_boxes->n_part_orig; i++) {
      _origin_distrib_idx[i] = (int *) malloc (sizeof(int) * (_local_boxes->n_boxes_orig[i] + 1));
      for (int k = 0; k < _local_boxes->n_boxes_orig[i] + 1; k++) {
        _origin_distrib_idx[i][k] = 0;
      }
      for (int k = 0; k < _local_boxes->n_boxes_orig[i]; k++) {
        _origin_distrib_idx[i][k+1] = _origin_distrib_idx[i][k] + origin_distrib_stride[i][k];
      }
    }

	int idx0 = 0;
//   PDM_printf ("n_origin=%d\n", n_origin);
    for (int i = 0; i < n_origin; i++) {
      int i_part = orig_loc[2*i    ];
      int iElt  = orig_loc[2*i + 1];

<<<<<<< HEAD
      int s_block = origin_distrib_stride[iPart][iElt] * (int) data_size;
      int idx1 = _origin_distrib_idx[iPart][iElt] * (int) data_size;
     for (int k = 0; k < s_block; k++) {
        orig_data[idx0++] = _origin_distrib_data[iPart][idx1++];
=======
      int s_block = origin_distrib_stride[i_part][iElt] * (int) data_size;
      int idx = orig_shift[i] + orig_count[i];
      int idx1 = _origin_distrib_idx[i_part][iElt];

      for (int k = 0; k < s_block; k++) {
        orig_data[idx++] = _origin_distrib_data[i_part][idx1++];
>>>>>>> 8c04571f
      }
	}

    for (int i = 0; i < _local_boxes->n_part_orig; i++) {
      free (_origin_distrib_idx[i]);
    }
    free (_origin_distrib_idx);

	if (vb >= 2){
		int nb = orig_count[s_comm-1];
		for (int ii=0; ii<nb; ii=ii+data_size){
			PDM_printf ("orig_data[%d] = %d ",  ii/data_size, orig_data[ii]);
		}
		PDM_printf ("\n");
		for (int ii=0; ii<s_comm+1; ii++){
			PDM_printf ("orig_shift[%d] = %d ",  ii, orig_shift[ii]);
		}
		PDM_printf ("\n");
		for (int ii=0; ii<s_comm; ii++){
			PDM_printf ("orig_count[%d] = %d ",  ii, orig_count[ii]);
		}
		PDM_printf ("\n");
	}

    PDM_MPI_Alltoallv(orig_data, orig_count, orig_shift, PDM_MPI_UNSIGNED_CHAR,
                  curr_data, curr_count, curr_shift, PDM_MPI_UNSIGNED_CHAR,
                  boxes->comm);
	if (vb >= 2){
		int nb = curr_count[s_comm-1];
		for (int ii=0; ii<nb; ii=ii+data_size){
			PDM_printf ("curr_data[%d] = %d ",  ii/data_size, curr_data[ii]);
		}
		PDM_printf ("\n");
		for (int ii=0; ii<s_comm+1; ii++){
			PDM_printf ("curr_shift[%d] = %d ",  ii, curr_shift[ii]);
		}
		PDM_printf ("\n");
		for (int ii=0; ii<s_comm; ii++){
			PDM_printf ("curr_count[%d] = %d ",  ii, curr_count[ii]);
		}
		PDM_printf ("\n");
	}


    unsigned char *_current_distrib_data = (unsigned char *) malloc (sizeof(unsigned char)
                                                                     * curr_shift[s_comm]);

    int *curr_data_idx       = (int *) malloc (sizeof(int) * (_local_boxes->n_boxes + 1));
    int *current_distrib_idx = (int *) malloc (sizeof(int) * (_local_boxes->n_boxes + 1));

    for (int i = 0; i < _local_boxes->n_boxes + 1; i++) {
      curr_data_idx[i]       = 0;
      current_distrib_idx[i] = 0;
    }

    for (int i = 0; i < _local_boxes->n_boxes; i++) {
      curr_data_idx[i+1]       = curr_data_idx[i] + curr_stride[i];
      current_distrib_idx[i+1] = current_distrib_idx[i] + (*current_distrib_stride)[i];
    }

    for (int i = 0; i < _local_boxes->n_boxes + 1; i++) {
      curr_data_idx[i]       *= (int) data_size;
      current_distrib_idx[i] *= (int) data_size;
      //PDM_printf ("curr_data_idx[%d]=%d    current_distrib_idx[%d]=%d\n", i, curr_data_idx[i], i, current_distrib_idx[i]);
  }

    for (int i = 0; i < _local_boxes->n_boxes; i++) {

      int s_block = (*current_distrib_stride)[i] * (int) data_size;
      int idx     = current_distrib_idx[i];
      int idx1    = curr_data_idx[idxCurrToBuff[i]];

      for (int k = 0; k < s_block; k++) {
     //PDM_printf ("_current_distrib_data[%d]=curr_data[%d]=%d\n", idx, idx1, curr_data[idx1]);
	 _current_distrib_data[idx++] = curr_data[idx1++];
      }
    }

    /* Clean up */

    free (orig_data);
    free (curr_data);
    free (orig_stride); orig_stride=NULL;
    free (curr_stride); curr_stride=NULL;
    free (curr_data_idx);
    free (current_distrib_idx);

	*current_distrib_data = (void *) _current_distrib_data;

  }

  else {

    int s_block = stride_cst * (int) data_size;

    unsigned char *orig_data = (unsigned char *) malloc (sizeof(unsigned char)
                                                         * orig_shift[s_comm]
                                                         * s_block);

    unsigned char *curr_data = (unsigned char *) malloc (sizeof(unsigned char)
                                                         * curr_shift[s_comm]
                                                         * s_block);

    for (int i = 0; i < s_comm+1; i++) {
      curr_shift[i] *= s_block;
      orig_shift[i] *= s_block;
    }

    for (int i = 0; i < s_comm; i++) {
      curr_count[i] *= s_block;
      orig_count[i] *= s_block;
    }

    for (int i = 0; i < orig_shift[s_comm]; i++) {
      int i_part = orig_loc[2*i    ];
      int iElt  = orig_loc[2*i + 1];
      for (int k = 0; k < s_block; k++) {
        orig_data[s_block * i + k] = _origin_distrib_data[i_part][s_block * iElt + k];
      }
    }

    PDM_MPI_Alltoallv(orig_data, orig_count, orig_shift, PDM_MPI_UNSIGNED_CHAR,
                  curr_data, curr_count, curr_shift, PDM_MPI_UNSIGNED_CHAR,
                  boxes->comm);

    unsigned char *_current_distrib_data = (unsigned char *) malloc (sizeof(unsigned char)
                                                                     * curr_shift[s_comm]
                                                                     * s_block);

    for (int i = 0; i < curr_shift[s_comm]; i++) {
      for (int k = 0; k < s_block; k++) {
        _current_distrib_data[s_block * i + k] = curr_data[s_block * idxCurrToBuff[i] + k];
      }
    }

    free (orig_data);
    free (curr_data);
    *current_distrib_data = (void *) _current_distrib_data;
  }

  /* Clean up */

  if (curr_stride != NULL)
    free (curr_stride);

  if (orig_stride != NULL)
    free (orig_stride);

  free (curr_count);
  free (curr_shift);
  free (orig_count);
  free (orig_shift);
  free (orig_loc);
  free (idxCurrToBuff);

  vb=1;
  if (vb == 1) PDM_printf ("==== PDM_box_set_recv_data_from_origin_distrib ==== terminated ====\n");

}


/*----------------------------------------------------------------------------
 * Send data to origin for any box
 *
 * parameters:
 *   box_set                <-- pointer to the PDM_box_t structure
 *   t_stride               <-- Type of stride
 *   stride_cst             <-- Constant stride
 *   data_size              <-- Size of data
 *   current_distrib_stride <-- Current stride distribution
 *   current_distrib_data   <-- Current data distribution
 *   origin_distrib         --> Origin distribution (i_part, num_loc) for any box
 *   origin_distrib_stride  --> Origin stride distribution
 *   origin_distrib_data    --> Origin data distribution
 *
 * return : size of origin_distrib_data
 *----------------------------------------------------------------------------*/

void
PDM_box_set_send_data_to_origin_distrib
(
 PDM_box_set_t  *boxes,
 PDM_stride_t   t_stride,
 int            stride_cst,
 size_t         data_size,
 int           *current_distrib_stride,
 void          *current_distrib_data,
 int          **origin_distrib_stride,
 void         **origin_distrib_data
)
{
  /*
   * Send origin properties to the origin process :
   *   - Compute the number element to send for any process
   *   - Exchange -> origin these numbers all_to_all
   *   - Exchange -> origin origin properties (part, num loc) all_to_all_v
   */
  PDM_boxes_t *_local_boxes = boxes->local_boxes;

  int n_boxes = _local_boxes->n_boxes;
  int *origin = _local_boxes->origin;

  int s_comm = PDM_MPI_Comm_rank (boxes->comm, &s_comm);

  int *curr_count = (int *) malloc (sizeof(int) * s_comm);
  for (int i = 0; i < s_comm; i++) {
    curr_count[i] = 0;
  }

  for (int i = 0; i < n_boxes; i++) {
    curr_count[origin[3*i]] += 1;
  }

  int *orig_count = (int *) malloc (sizeof(int) * s_comm);
  PDM_MPI_Alltoall(curr_count, 1, PDM_MPI_INT,
               orig_count, 1, PDM_MPI_INT, boxes->comm);

  int *curr_shift = (int *) malloc (sizeof(int) * (s_comm + 1));
  int *orig_shift = (int *) malloc (sizeof(int) * (s_comm + 1));

  for (int i = 0; i < s_comm + 1; i++) {
    curr_shift[i] = 0;
    orig_shift[i] = 0;
  }

  for (int i = 0; i < s_comm; i++) {
    curr_shift[i+1] = curr_shift[i] + curr_count[i];
    orig_shift[i+1] = orig_shift[i] + orig_count[i];
  }

  for (int i = 0; i < s_comm + 1; i++) {
    curr_shift[i] *= 2;
    orig_shift[i] *= 2;
  }

  for (int i = 0; i < s_comm; i++) {
    orig_count[i] *= 2;
  }

  int *curr_loc      = (int *) malloc (sizeof(int) * curr_shift[s_comm]);
  int *orig_loc      = (int *) malloc (sizeof(int) * orig_shift[s_comm]);

  for (int i = 0; i < s_comm; i++) {
    curr_count[i] = 0;
  }

  for (int i = 0; i < n_boxes; i++) {
    int iProc = origin[3*i    ];
    int i_part = origin[3*i + 1];
    int iElt  = origin[3*i + 2];
    int idx   = curr_shift[iProc] + curr_count[iProc];

    curr_loc[idx++] = i_part;
    curr_loc[idx++] = iElt;

    curr_count[iProc] += 2;
  }

  PDM_MPI_Alltoallv(curr_loc, curr_count, curr_shift, PDM_MPI_INT,
                orig_loc, orig_count, orig_shift, PDM_MPI_INT,
                boxes->comm);

  free (curr_loc);

  for (int i = 0; i < s_comm+1; i++) {
    curr_shift[i] = curr_shift[i]/2;
    orig_shift[i] = orig_shift[i]/2;
  }

  for (int i = 0; i < s_comm; i++) {
    curr_count[i] = curr_count[i]/2;
    orig_count[i] = orig_count[i]/2;
  }

  /*
   * Send variable stride to current distribution
   *   - Exchange -> origin : stride
   */

  int *curr_stride = NULL;
  int *orig_stride = NULL;

  if (t_stride == PDM_STRIDE_VAR) {

    orig_stride = (int *) malloc (sizeof(int) * orig_shift[s_comm]);
    curr_stride = (int *) malloc (sizeof(int) * curr_shift[s_comm]);

    for (int i = 0; i < s_comm; i++) {
      curr_count[i] = 0;
    }

    for (int i = 0; i < n_boxes; i++) {
      int iProc = origin[3*i    ];
      int idx   = curr_shift[iProc] + curr_count[iProc];

      curr_stride[idx++] = current_distrib_stride[i];
      curr_count[iProc] += 1;
    }

    PDM_MPI_Alltoallv(curr_stride, curr_count, curr_shift, PDM_MPI_INT,
                  orig_stride, orig_count, orig_shift, PDM_MPI_INT,
                  boxes->comm);

    for (int i = 0; i < orig_shift[s_comm]; i++) {
      int i_part = orig_loc[2*i];
      int iElt  = orig_loc[2*i+1];
      origin_distrib_stride[i_part][iElt] = orig_stride[i];
    }

    free (curr_stride);
  }

  /*
   * Send data to current distribution
   *   - Exhange -> origin : data
   */

  if (t_stride == PDM_STRIDE_VAR) {

    for (int i = 0; i < s_comm; i++) {
      curr_count[i] = 0;
      orig_count[i] = 0;
    }

    for (int i = 0; i < s_comm+1; i++) {
      for (int k = curr_shift[i]; k < curr_shift[i+1]; k++) {
        curr_count[i] += curr_stride[k];
      }
      for (int k = orig_shift[i]; k < orig_shift[i+1]; k++) {
        orig_count[i] += orig_stride[k];
      }
    }

    for (int i = 0; i < s_comm + 1; i++) {
      curr_shift[i] = 0;
      orig_shift[i] = 0;
    }

    for (int i = 0; i < s_comm; i++) {
      curr_shift[i+1] = curr_shift[i] + curr_count[i];
      orig_shift[i+1] = orig_shift[i] + orig_count[i];
    }

    for (int i = 0; i < s_comm + 1; i++) {
      curr_shift[i] *= (int) data_size;
      orig_shift[i] *= (int) data_size;
    }

    for (int i = 0; i < s_comm; i++) {
      orig_count[i] *= (int) data_size;
    }

    for (int i = 0; i < s_comm; i++) {
      curr_count[i] = 0;
    }

    unsigned char *curr_data = (unsigned char *) malloc (sizeof(unsigned char)
                                                         * curr_shift[s_comm]);

    unsigned char *orig_data = (unsigned char *) malloc (sizeof(unsigned char)
                                                         * orig_shift[s_comm]);

    int *current_distrib_idx = (int *) malloc (sizeof(int) * (_local_boxes->n_boxes + 1));
    for (int i = 0; i < _local_boxes->n_boxes + 1; i++) {
      current_distrib_idx[i] = 0;
    }

    for (int i = 0; i < _local_boxes->n_boxes; i++) {
      current_distrib_idx[i+1] = current_distrib_idx[i] + current_distrib_stride[i];
    }

    for (int i = 0; i < _local_boxes->n_boxes + 1; i++) {
      current_distrib_idx[i] *= (int) data_size;
    }

    unsigned char *_current_distrib_data = (unsigned char *) current_distrib_data;

    for (int i = 0; i < n_boxes; i++) {
      int iProc = origin[3*i    ];
      int idx   = curr_shift[iProc] + curr_count[iProc];
      int idx1  = current_distrib_idx[i];

      int s_block = current_distrib_stride[i] * (int) data_size;
      for (int k = 0; k < s_block; k++) {
        curr_data[idx++] = _current_distrib_data[idx1++];
      }
      curr_count[iProc] += s_block;
    }

    free (current_distrib_idx);

    PDM_MPI_Alltoallv(curr_data, curr_count, curr_shift, PDM_MPI_UNSIGNED_CHAR,
                  orig_data, orig_count, orig_shift, PDM_MPI_UNSIGNED_CHAR,
                  boxes->comm);

    int **_origin_distrib_idx = (int **) malloc (sizeof(int) * _local_boxes->n_part_orig);
    for (int i = 0; i < _local_boxes->n_part_orig; i++) {
      _origin_distrib_idx[i]   = (int *) malloc (sizeof(int) * (_local_boxes->n_boxes_orig[i] + 1));
      for (int k = 0; k < _local_boxes->n_boxes_orig[i] + 1; k++) {
        _origin_distrib_idx[i][k] = 0;
      }
      for (int k = 0; k < _local_boxes->n_boxes_orig[i]; k++) {
        _origin_distrib_idx[i][k+1] = _origin_distrib_idx[i][k] + origin_distrib_stride[i][k];
      }
    }

    for (int i = 0; i < _local_boxes->n_part_orig; i++) {
      unsigned char *_origin_distrib_data =
        (unsigned char *) malloc (sizeof(unsigned char)
                                  * _origin_distrib_idx[i][_local_boxes->n_boxes_orig[i]]);
      origin_distrib_data[i] = (void *) _origin_distrib_data;
    }

    int idx1  = 0;
    for (int i = 0; i < orig_shift[s_comm]; i++) {
      int i_part = orig_loc[2*i];
      int iElt  = orig_loc[2*i+1];

      int idx   = _origin_distrib_idx[i_part][iElt];

      int s_block = current_distrib_stride[i] * (int) data_size;
      unsigned char *_origin_distrib_data =  origin_distrib_data[i_part];
      for (int k = 0; k < s_block; k++) {
        _origin_distrib_data[idx++] = orig_data[idx1++];
      }
    }

    /* Clean up */

    for (int i = 0; i < _local_boxes->n_part_orig; i++) {
      free (_origin_distrib_idx[i]);
    }
    free (_origin_distrib_idx);

    free (orig_data);
    free (curr_data);
    free (orig_stride);
    free (current_distrib_idx);

  }

  else {

    int s_block = stride_cst * (int) data_size;

    for (int i = 0; i < s_comm + 1; i++) {
      curr_shift[i] *= s_block;
      orig_shift[i] *= s_block;
    }

    for (int i = 0; i < s_comm; i++) {
      orig_count[i] *= s_block;
    }

    unsigned char *orig_data = (unsigned char *) malloc (sizeof(unsigned char)
                                                         * orig_shift[s_comm]);
    unsigned char *curr_data = (unsigned char *) malloc (sizeof(unsigned char)
                                                         * curr_shift[s_comm]);

    for (int i = 0; i < s_comm; i++) {
      curr_count[i] = 0;
    }

    unsigned char *_current_distrib_data = (unsigned char *) current_distrib_data;

    int idx1 = 0;
    for (int i = 0; i < n_boxes; i++) {
      int iProc = origin[3*i    ];
      int idx   = curr_shift[iProc] + curr_count[iProc];

      for (int k = 0; k < s_block; k++) {
        curr_data[idx++] = _current_distrib_data[idx1++];
      }
      curr_count[iProc] += s_block;
    }

    PDM_MPI_Alltoallv(curr_data, curr_count, curr_shift, PDM_MPI_UNSIGNED_CHAR,
                  orig_data, orig_count, orig_shift, PDM_MPI_UNSIGNED_CHAR,
                  boxes->comm);


    for (int i = 0; i < _local_boxes->n_part_orig; i++) {
      unsigned char *_origin_distrib_data = (unsigned char *) malloc (sizeof(unsigned char)
                                                                      * s_block
                                                                      * _local_boxes->n_boxes_orig[i]);
      origin_distrib_data[i] = (void *) _origin_distrib_data;
    }

    idx1  = 0;
    for (int i = 0; i < orig_shift[s_comm]; i++) {
      int i_part = orig_loc[2*i];
      int iElt  = orig_loc[2*i+1];

      int idx   = iElt * s_block;

      unsigned char *_origin_distrib_data =  (unsigned char *) origin_distrib_data[i_part];
      for (int k = 0; k < s_block; k++) {
        _origin_distrib_data[idx++] = orig_data[idx1++];
      }
    }

    /*
     * Clean up
     */

    free (orig_data);
    free (curr_data);

  }

  /*
   * Clean up
   */

  free (orig_count);
  free (curr_count);
  free (orig_shift);
  free (curr_shift);
  free (curr_loc);
  free (orig_loc);

}


/*----------------------------------------------------------------------------
 * Send copies of boxes from selected ranks to all other ranks for better load balancing
 *
 * parameters:
 *   boxes     <-- pointer to the PDM_boxes_t structure
 *   n_ranks   <-- number of ranks
 *   ranks     <-- list of ranks
 *---------------------------------------------------------------------------*/

void
PDM_box_copy_boxes_to_ranks
(
 PDM_box_set_t  *boxes,
 const int       n_copied_ranks,
 int            *copied_ranks
)
{
  int myRank;
  PDM_MPI_Comm_rank(boxes->comm, &myRank);

  boxes->copied_ranks = (int *) malloc (sizeof(int) * n_copied_ranks);

  boxes->n_copied_ranks = 0;
  int i_rank = 0;
  int i = 0;
  for (i = 0; i < n_copied_ranks; i++) {
    i_rank = copied_ranks[i];
    if ( myRank != i_rank ) {
      boxes->copied_ranks[boxes->n_copied_ranks++] = copied_ranks[i];
    }
  }
  boxes->copied_ranks = (int *) realloc (boxes->copied_ranks, sizeof(int) * boxes->n_copied_ranks);

  boxes->rank_boxes = (PDM_boxes_t *) malloc (sizeof(PDM_boxes_t) * boxes->n_copied_ranks);

  int          n_boxes      = 0;
  int          n_part_orig  = 0;
  PDM_g_num_t *g_num        = NULL;
  double      *extents      = NULL;
  int         *n_boxes_orig = NULL;
  int         *origin       = NULL;

  int icopied = 0;

  for (i = 0; i < n_copied_ranks; i++) {
    i_rank = copied_ranks[i];

    if ( myRank == i_rank ) {
      n_boxes     = boxes->local_boxes->n_boxes;
      n_part_orig = boxes->local_boxes->n_part_orig;
    }

    PDM_MPI_Bcast(&n_boxes,     1, PDM_MPI_INT, i_rank, boxes->comm);
    PDM_MPI_Bcast(&n_part_orig, 1, PDM_MPI_INT, i_rank, boxes->comm);


    // prepare buffers
    g_num        = (PDM_g_num_t *) malloc (sizeof(PDM_g_num_t) * n_boxes);
    extents      = (double *)      malloc (sizeof(double)      * n_boxes*boxes->dim*2);
    n_boxes_orig = (int *)         malloc (sizeof(int)         * n_part_orig);
    origin       = (int *)         malloc (sizeof(int)         * n_part_orig*3);
    if ( myRank == i_rank ) {
      // set buffers
      memcpy(g_num,        boxes->local_boxes->g_num,        sizeof(PDM_g_num_t) * n_boxes);
      memcpy(extents,      boxes->local_boxes->extents,      sizeof(double)      * n_boxes*boxes->dim*2);
      memcpy(n_boxes_orig, boxes->local_boxes->n_boxes_orig, sizeof(int)         * n_part_orig);
      memcpy(origin,       boxes->local_boxes->origin,       sizeof(int)         * n_part_orig*3);
    }
    // broadcast buffers
    PDM_MPI_Bcast(g_num,        n_boxes,              PDM__PDM_MPI_G_NUM, i_rank, boxes->comm);
    PDM_MPI_Bcast(extents,      n_boxes*boxes->dim*2, PDM_MPI_DOUBLE,     i_rank, boxes->comm);
    PDM_MPI_Bcast(n_boxes_orig, n_part_orig,          PDM_MPI_INT,        i_rank, boxes->comm);
    PDM_MPI_Bcast(origin,       n_part_orig*3,        PDM_MPI_INT,        i_rank, boxes->comm);


    if  ( myRank != i_rank ) {
      boxes->rank_boxes[icopied].n_boxes     = n_boxes;
      boxes->rank_boxes[icopied].n_part_orig = n_part_orig;

      boxes->rank_boxes[icopied].g_num        = (PDM_g_num_t *) malloc (sizeof(PDM_g_num_t) * n_boxes);
      boxes->rank_boxes[icopied].extents      = (double *)      malloc (sizeof(double)      * n_boxes*boxes->dim*2);
      boxes->rank_boxes[icopied].n_boxes_orig = (int *)         malloc (sizeof(int)         * n_part_orig);
      boxes->rank_boxes[icopied].origin       = (int *)         malloc (sizeof(int)         * n_part_orig*3);

      memcpy(boxes->rank_boxes[icopied].g_num,        g_num,        sizeof(PDM_g_num_t) * n_boxes);
      memcpy(boxes->rank_boxes[icopied].extents,      extents,      sizeof(double)      * n_boxes*boxes->dim*2);
      memcpy(boxes->rank_boxes[icopied].n_boxes_orig, n_boxes_orig, sizeof(int)         * n_part_orig);
      memcpy(boxes->rank_boxes[icopied].origin,       origin,       sizeof(int)         * n_part_orig*3);

      icopied++;
    }

    free(g_num);
    free(extents);
    free(n_boxes_orig);
    free(origin);
  }



  // --->>>
  if ( 0 ) {
    char report[1000], line[100];
    sprintf(report, "\n_rank #%d: \n", myRank);
    for (i = 0; i < boxes->n_copied_ranks; i++) {
      sprintf(line, "\tcopy %d boxes from rank %d", boxes->rank_boxes[i].n_boxes, boxes->copied_ranks[i]);
      strcat(report, line);
      if ( 0 ) {
        for (int k = 0; k < 6; k++) {
          sprintf(line, " %f", boxes->rank_boxes[i].extents[k]);
          strcat(report, line);
        }
      }
      strcat(report, "\n");
    }
    printf("%s\n", report);
  }
  // ---<<<

}


/*----------------------------------------------------------------------------
 * Create a PDM_box_distrib_t structure.
 *
 * parameters:
 *   n_boxes   <-- number of boxes
 *   n_g_boxes <-- global number of boxes
 *   max_level <-- max level reached locally in the related tree
 *   comm      <-- MPI communicator. on which the distribution takes place
 *
 * returns:
 *   a pointer to a new allocated PDM_box_distrib_t structure.
 *---------------------------------------------------------------------------*/

PDM_box_distrib_t *
PDM_box_distrib_create(int  n_boxes,
                       PDM_g_num_t  n_g_boxes,
                       int        max_level,
                       PDM_MPI_Comm   comm)
{
  int  i, n_ranks, gmax_level;

  PDM_box_distrib_t  *new_distrib = NULL;

  if (n_g_boxes == 0)
    return NULL;

  new_distrib = (PDM_box_distrib_t *) malloc(sizeof(PDM_box_distrib_t));

  /* Parallel parameters */

  PDM_MPI_Comm_size(comm, &n_ranks);

  new_distrib->n_ranks = n_ranks;

  new_distrib->n_boxes = n_boxes;

  assert(n_ranks > 1);

  new_distrib->morton_index = (PDM_morton_code_t *) malloc((n_ranks + 1) * sizeof(PDM_morton_code_t));

  PDM_MPI_Allreduce(&max_level, &gmax_level, 1, PDM_MPI_INT, PDM_MPI_MAX, comm);

  new_distrib->max_level = gmax_level;
  new_distrib->fit = 999.0;

  new_distrib->index = (int *) malloc((n_ranks + 1) * sizeof(int));

  for (i = 0; i < n_ranks + 1; i++){
    new_distrib->index[i] = 0;
  }

  new_distrib->list = NULL;

  return  new_distrib;
}

/*----------------------------------------------------------------------------
 * Destroy a PDM_box_distrib_t structure.
 *
 * parameters:
 *   distrib <-> pointer to pointer to the structure to destroy
 *---------------------------------------------------------------------------*/

void
PDM_box_distrib_destroy(PDM_box_distrib_t  **distrib)
{
  if (distrib != NULL) {

    PDM_box_distrib_t  *d = *distrib;

    if (d == NULL)
      return;

    free(d->index);
    free(d->list);
    free(d->morton_index);

    free(d);
  }
}

/*----------------------------------------------------------------------------
 * Delete redundancies in box distribution
 *
 * parameters:
 *   distrib <->  pointer to the PDM_box_distrib_t structure
 *---------------------------------------------------------------------------*/

void
PDM_box_distrib_clean(PDM_box_distrib_t  *distrib)
{
  int  i, rank;

  int   *counter = NULL, *new_index = NULL;

  counter = (int *) malloc(distrib->n_boxes * sizeof(int));
  new_index = (int *) malloc((distrib->n_ranks + 1) * sizeof(int));

  for (i = 0; i < distrib->n_ranks + 1; i++)
    new_index[i] = 0;

  for (rank = 0; rank < distrib->n_ranks; rank++) {

    int   shift = new_index[rank];
    int   start = distrib->index[rank];
    int   end = distrib->index[rank + 1];

    if (end - start > 0) {

      for (i = 0; i < distrib->n_boxes; i++)
        counter[i] = 0;

      for (i = start; i < end; i++)
        counter[distrib->list[i]] += 1;

      for (i = 0; i < distrib->n_boxes; i++) {

        if (counter[i] > 0)
          distrib->list[shift++] = i;

      }

    } /* end if end - start > 0 */

    new_index[rank+1] = shift;

  } /* End of loop on ranks */

  /* Memory management */
  free(distrib->index);
  distrib->list = (int *) realloc(distrib->list, new_index[distrib->n_ranks] * sizeof(int));
  distrib->index = new_index;

  free(counter);
}

/*----------------------------------------------------------------------------
 * Display a histogram on leaves associated to the boxes and several
 * other pieces of information (min, max, ...)
 *
 * parameters:
 *   distrib <-- pointer to the PDM_box_distrib_t structure
 *   comm    <-- associated MPI communicator
 *---------------------------------------------------------------------------*/

void
PDM_box_distrib_dump_statistics(const PDM_box_distrib_t  *distrib,
                                PDM_MPI_Comm                   comm)
{
  int  i;

  int  n_ranks = 0;
  int  n_quantiles = 5;
  int  quantile_start[6];
  int  n_boxes[5];

  /* Sanity checks */

  assert(distrib != NULL);
  assert(distrib->index != NULL);

  _get_distrib_statistics(distrib,
                          &n_quantiles,
                          quantile_start,
                          n_boxes,
                          NULL,
                          &n_ranks,
                          comm);

  PDM_printf("\n"
             "- Box distribution statistics -\n\n");

  PDM_printf("   Distribution imbalance:              %10.4g\n",
             distrib->fit);
  PDM_printf("   Number of ranks in distribution:     %8d\n\n",
             n_ranks);

  /* Print histogram to show the distribution of boxes */

  if (n_quantiles > 0) {

    for (i = 0; i < n_quantiles - 1; i++)
      PDM_printf("    %3d : [ %10d ; %10d [ = %10d\n",
                 i+1, quantile_start[i], quantile_start[i+1], n_boxes[i]);

    i = n_quantiles -1;
    PDM_printf("    %3d : [ %10d ; %10d ] = %10d\n",
               i+1, quantile_start[i], quantile_start[i+1] - 1, n_boxes[i]);

  }
  fflush(stdout);
}

/*----------------------------------------------------------------------------
 * Display a histogram on leaves associated to the boxes and several
 * other pieces of information (min, max, ...)
 *
 * parameters:
 *   distrib <-- pointer to the PDM_box_distrib_t structure
 *   comm    <-- associated MPI communicator
 *---------------------------------------------------------------------------*/

void
PDM_box_distrib_dump(const PDM_box_distrib_t  *distrib)
{
  PDM_printf("====  PDM_box_distrib_dump ==== \n");
  PDM_printf("n_ranks : %d \n",distrib->n_ranks);
  PDM_printf("n_boxes : %d \n",distrib->n_boxes);
  PDM_printf("morton_index : %d \n", distrib->morton_index);
  for (int i=0; i<distrib->n_ranks+1; i++)
	  PDM_printf("%d ",distrib->morton_index[i]);
  PDM_printf("\n");
  PDM_printf("max_level : %d \n",distrib->max_level);
  PDM_printf("fit : %f \n",distrib->fit);

  PDM_printf("index : ");
  for (int i = 0; i < distrib->n_ranks + 1; i++)
    PDM_printf("%d ",distrib->index[i]);
  PDM_printf("\n");
  PDM_printf("list : %d \n",distrib->list);
  fflush(stdout);
  PDM_printf("====  PDM_box_distrib_dump ==== terminated ====\n");
}

/*---------------------------------------------------------------------------*/

#ifdef __cplusplus
}
#endif /* __cplusplus */<|MERGE_RESOLUTION|>--- conflicted
+++ resolved
@@ -1239,13 +1239,7 @@
 
     idxCurrToBuff[i] = idx/2;
 
-<<<<<<< HEAD
-//PDM_printf (" curr_loc[%d] : %d\n", idx, curr_loc[idx]);
-    curr_loc[idx++] = iPart;
-//PDM_printf (" curr_loc[%d] : %d\n", idx, curr_loc[idx]);
-=======
     curr_loc[idx++] = i_part;
->>>>>>> 8c04571f
     curr_loc[idx++] = iElt;
 
 //PDM_printf (" curr_count[%d] : %d\n", iProc, curr_count[iProc]);
@@ -1444,21 +1438,12 @@
       int i_part = orig_loc[2*i    ];
       int iElt  = orig_loc[2*i + 1];
 
-<<<<<<< HEAD
-      int s_block = origin_distrib_stride[iPart][iElt] * (int) data_size;
-      int idx1 = _origin_distrib_idx[iPart][iElt] * (int) data_size;
-     for (int k = 0; k < s_block; k++) {
-        orig_data[idx0++] = _origin_distrib_data[iPart][idx1++];
-=======
       int s_block = origin_distrib_stride[i_part][iElt] * (int) data_size;
-      int idx = orig_shift[i] + orig_count[i];
-      int idx1 = _origin_distrib_idx[i_part][iElt];
-
+      int idx1 = _origin_distrib_idx[i_part][iElt] * (int) data_size;
       for (int k = 0; k < s_block; k++) {
-        orig_data[idx++] = _origin_distrib_data[i_part][idx1++];
->>>>>>> 8c04571f
-      }
-	}
+        orig_data[idx0++] = _origin_distrib_data[i_part][idx1++];
+      }
+    }
 
     for (int i = 0; i < _local_boxes->n_part_orig; i++) {
       free (_origin_distrib_idx[i]);
