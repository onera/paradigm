/* 
 * File:   pdm_part_coarse_mesh_priv.h
 * Author: jmagnene
 *
 * Created on July 12, 2016, 10:54 AM
 */

#include "pdm_part_priv.h"
#include "pdm_timer.h"
#include "pdm_mpi.h"

#ifndef PDM_PART_COARSE_MESH_PRIV_H
#define	PDM_PART_COARSE_MESH_PRIV_H

#ifdef	__cplusplus
extern "C" {
#endif

/*============================================================================
 * Type definitions
 *============================================================================*/

    

/**
 * \struct _coarse_part_t
 * \brief  Coarse partition object
 * 
 * _part_t defines a coarse partition 
 *
 */

typedef struct  {
  
  _part_t      *part;        //Coarse mesh
  
  int           nCoarseCellWanted;    /*!< Number Cell wanted for agglomeration     */ 
  
  // int *cellWeight;    /*!< Integer weight for graoh partitionning  */ 
  // int *faceWeight;    /*!< Number Cell wanted for agglomeration     */ 
  
  int *coarseCellCellIdx;    //Array of indexes of the connected partitions (size : nCoarseCell + 1)
  
  int *coarseCellCell;       //Partitioning array (size : coarseCellCellIdx[nCoarseCell]) 
  
  int *coarseFaceGroupToFineFaceGroup; //Coarse face group - fine face group connectivity (size = faceGroupIdx[nFaceGroup])
  
  int *coarseFaceToFineFace; //Coarse face - fine face connectivity (size = nCoarseFace)

  int *coarseVtxToFineVtx;   //Coarse vertex - fine vertex connectivity (size = nCoarseVtx)

  /* Array specific to anisotropic agglomeration */
  int *agglomerationLines;      
  int *agglomerationLinesIdx;   
<<<<<<< HEAD
=======
  int   agglomerationLinesIdx_size;  
>>>>>>> f6b9d4be
  int *isOnFineBnd;  
  
  /* Array specific to anisotropic agglomeration if Initialise from a finer grid */
  int *agglomerationLinesInit;      
  int *agglomerationLinesInitIdx;   
<<<<<<< HEAD
=======
  int   agglomerationLinesInitIdx_size;  
>>>>>>> f6b9d4be
  int *isOnFineBndInit;  
  
  
} _coarse_part_t;


/**
 * \struct _coarse_part_t
 * \brief  Coarse partition object
 * 
 * _coarse_mesh_t defines a coarse mesh 
 *
 */

typedef struct  {

  /* Partitions */          
    
  int nPart;        /*!< Number of partitions to define
                                      on this process */ 
  
  int method;       /*!< Partitioning method */
  int nTPart;       /*!< Total number of partitions */
  int nFaceGroup;   /*!< Number of boundaries */
  
  int have_cellTag;
  int have_faceTag;
  int have_vtxTag;
  int have_cellWeight;
  int have_faceWeight;
  int have_faceGroup;
  
  int *anisotropicOption;   /* See nommage */
  
  //TIMER
  
  PDM_timer_t *timer;             /*!< Timer */ 

  double times_elapsed [18];          /*!< Elapsed times :
                                      - Total,
                                      - build dualgraph,
                                      - split graph
                                      - build meshes partition */

  double times_cpu[18];             /*!< CPU times :
                                      - Total,
                                      - build dualgraph,
                                      - split graph
                                      - build meshes partition */

  double times_cpu_u[18];           /*!< User CPU times :
                                      - Total,
                                      - build dualgraph,
                                      - split graph
                                      - build meshes partition */

  double times_cpu_s[18];          /*!< Systeme CPU times :
                                      - Total,
                                      - build dualgraph,
                                      - split graph
                                      - build meshes partition */

  
  /* Communicator */
  
  PDM_MPI_Comm  comm;   /*!< Communicator */
    
  _part_t        **part_ini;               /*!< Partition: fine mesh                            */
  
  _coarse_part_t **part_res;               //Coarse mesh
  
} _coarse_mesh_t;
    

/*============================================================================
 * Private function definitions
 *============================================================================*/


/**
 *
 * \brief Return an initialized coarse part object
 *
 */

static inline _coarse_part_t * 
_coarse_part_create
(
void
 )
{
  _coarse_part_t *cp = (_coarse_part_t *) malloc(sizeof(_coarse_part_t));
  cp->part = _part_create();
  
  cp->coarseCellCell = NULL;
  
  cp->coarseCellCellIdx = NULL;
  
  cp->coarseFaceGroupToFineFaceGroup = NULL;
  
  cp->coarseFaceToFineFace = NULL; 

  cp->coarseVtxToFineVtx = NULL;
  
  /* Anisotropic part */
  cp->agglomerationLines        = NULL;      
  cp->agglomerationLinesIdx     = NULL;   
  cp->isOnFineBnd               = NULL;
    
  cp->agglomerationLinesInit    = NULL;   
  cp->agglomerationLinesInitIdx = NULL;
  cp->isOnFineBndInit           = NULL;  
  
  return cp;
  
}

    
/**
 *
 * \brief Return an initialized coarse part object
 * 
 * \param [in]   pt_comm           Communicator
 * \param [in]   method            Choice between (1 for ParMETIS or 2 for PT-Scotch)
 * \param [in]   nPart             Number of partitions
 * \param [in]   nTPart            Total number of partitions
 * \param [in]   nFaceGroup        Number of boundaries
 * \param [in]   have_cellTag      Presence d'un tableau de tags pour les cellules
 * \param [in]   have_faceTag      Presence d'un tableau de tags pour les faces
 * \param [in]   have_vtxTag       Presence d'un tableau de tags pour les sommets
 * \param [in]   have_cellWeight   Presence d'un tableau de poids pour les cellules
 * \param [in]   have_faceWeight   Presence d'un tableau de poids pour les faces
 * \param [in]   have_faceGroup    Presence des tableaux de groupes de faces
 */

static inline _coarse_mesh_t * 
_coarse_mesh_create
(
 const PDM_MPI_Comm  comm,        
 const int           method,
 const int           nPart,
 const int           nTPart,
 const int           nFaceGroup,
 const int           have_cellTag,
 const int           have_faceTag,
 const int           have_vtxTag,
 const int           have_cellWeight,
 const int           have_faceWeight,
 const int           have_faceGroup

 )
{     
   _coarse_mesh_t *cm = (_coarse_mesh_t *) malloc(sizeof(_coarse_mesh_t));

   cm->nPart = nPart;
   cm->comm  = comm; 
   
   cm->method = method;
   cm->nTPart = nTPart;
   
   cm->nFaceGroup = nFaceGroup;

   cm->have_cellTag    = have_cellTag;
   cm->have_faceTag    = have_faceTag;
   cm->have_vtxTag     = have_vtxTag;
   cm->have_cellWeight = have_cellWeight;
   cm->have_faceWeight = have_faceWeight;
   cm->have_faceGroup  = have_faceGroup;
   
   cm->part_ini = malloc(sizeof(_part_t *) * nPart); //On déclare un tableau de partitions
   
   cm->part_res = malloc(sizeof(_coarse_part_t *) * nPart);
   
   for (int i = 0; i < nPart; i++) {
     cm->part_ini[i] = _part_create(); 
     
     cm->part_res[i] = _coarse_part_create();     
     
   }   
    
   return cm;
}

#ifdef	__cplusplus
}
#endif

#endif	/* PDM_PART_COARSE_MESH_PRIV_H */<|MERGE_RESOLUTION|>--- conflicted
+++ resolved
@@ -52,19 +52,13 @@
   /* Array specific to anisotropic agglomeration */
   int *agglomerationLines;      
   int *agglomerationLinesIdx;   
-<<<<<<< HEAD
-=======
   int   agglomerationLinesIdx_size;  
->>>>>>> f6b9d4be
   int *isOnFineBnd;  
   
   /* Array specific to anisotropic agglomeration if Initialise from a finer grid */
   int *agglomerationLinesInit;      
   int *agglomerationLinesInitIdx;   
-<<<<<<< HEAD
-=======
   int   agglomerationLinesInitIdx_size;  
->>>>>>> f6b9d4be
   int *isOnFineBndInit;  
   
   
