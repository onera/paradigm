/*
  This file is part of the ParaDiGM library.

  Copyright (C) 2017       ONERA

  This library is free software; you can redistribute it and/or
  modify it under the terms of the GNU Lesser General Public
  License as published by the Free Software Foundation; either
  version 2.1 of the License, or (at your option) any later version.

  This library is distributed in the hope that it will be useful,
  but WITHOUT ANY WARRANTY; without even the implied warranty of
  MERCHANTABILITY or FITNESS FOR A PARTICULAR PURPOSE.  See the GNU
  Lesser General Public License for more details.

  You should have received a copy of the GNU Lesser General Public
  License along with this library; if not, write to the Free Software
  Foundation, Inc., 51 Franklin St, Fifth Floor, Boston, MA  02110-1301  USA
*/

/*============================================================================
 * TODO : write module description here
 *============================================================================*/

/*----------------------------------------------------------------------------
 * Standard C library headers
 *----------------------------------------------------------------------------*/

#include <stdio.h>
#include <stdlib.h>
#include <assert.h>

/*----------------------------------------------------------------------------
 *  Local headers
 *----------------------------------------------------------------------------*/

#include "pdm.h"
#include "pdm_mpi.h"
#include "pdm_distrib.h"
#include "pdm_partitioning_algorithm.h"
#include "pdm_para_graph_dual.h"
#include "pdm_part_renum.h"
#include "pdm_handles.h"
#include "pdm_dmesh.h"
#include "pdm_dmesh_nodal.h"
#include "pdm_printf.h"
#include "pdm_error.h"
#include "pdm_binary_search.h"
#include "pdm_part_to_block.h"
#include "pdm_block_to_part.h"
#include "pdm_distrib.h"

/*----------------------------------------------------------------------------
 *  Header for the current file
 *----------------------------------------------------------------------------*/

#include "pdm_multipart_priv.h"

/*----------------------------------------------------------------------------*/

#ifdef __cplusplus
extern "C" {
#if 0
} /* Fake brace to force Emacs auto-indentation back to column 0 */
#endif
#endif /* __cplusplus */

/*============================================================================
 * Local structure definitions
 *============================================================================*/

/*============================================================================
 * Global variable
 *============================================================================*/

static PDM_Handles_t *_multiparts   = NULL;

/*=============================================================================
 * Private function definitions
 *============================================================================*/

/**
 *
 * \brief Return multipart object from it identifier
 *
 * \param [in]   multipartId    multipart identifier
 *
 */

static _pdm_multipart_t *
_get_from_id
(
 int  id
)
{

  _pdm_multipart_t *multipart = (_pdm_multipart_t *) PDM_Handles_get (_multiparts, id);

  if (multipart == NULL) {
    PDM_error(__FILE__, __LINE__, 0, "PDM_multipart error : Bad identifier\n");
  }

  return multipart;
}

/**
 *
 * \brief Map each pair of (join, opposite join) to a same global id and count
 *        the total number of faces in this unified join. Return a distribution.
 *        Arrays are allocated in this function.
 *
 * \param [in]   _multipart          multipart object
 * \param [out]  join_to_ref_join    Unique join id associated to each join
 *                                     (size = n_total_join)
 * \param [out]  face_in_join_distri Distribution of join faces over the ref
 *                                   join ids (size = n_unique_joins+1)
 */
static void
_build_join_uface_distribution
(
 _pdm_multipart_t  *_multipart,
 int              **join_to_ref_join,
 int              **face_in_join_distri
)
{

  int i_rank;
  int n_rank;
  PDM_MPI_Comm_rank(_multipart->comm, &i_rank);
  PDM_MPI_Comm_size(_multipart->comm, &n_rank);

  PDM_printf("pdm::_build_join_uface_distribution\n");
  int n_total_joins  = _multipart->n_total_joins;
  int n_unique_joins = n_total_joins/2;
  *join_to_ref_join    = (int *) malloc(n_total_joins  * sizeof(int));
  *face_in_join_distri = (int *) malloc((n_unique_joins+1) * sizeof(int));
  int* _face_in_join_distri = *face_in_join_distri;
  int* _join_to_ref_join    = *join_to_ref_join;

  //Build join_to_ref_join : we want the join and opposite join to have the same shift index,
  // so we take the smaller join global id as the reference
  int ref_join_gid = 0;
  for (int ijoin = 0; ijoin < n_total_joins; ijoin++)
  {
    int opp_join = _multipart->join_to_opposite[ijoin];
    if (ijoin < opp_join)
    {
      _join_to_ref_join[ijoin] = ref_join_gid;
      _join_to_ref_join[opp_join] = ref_join_gid;
      ref_join_gid ++;
    }
  }
  /*
  PDM_printf("Join to reference join :");
  for (int ijoin = 0; ijoin < n_total_joins; ijoin++)
   PDM_printf(" %d ", _join_to_ref_join[ijoin]);
  PDM_printf("\n");
  */

  //Count faces in joins
  int *nb_face_in_joins = (int *) malloc(n_unique_joins * sizeof(int));
  for (int i = 0; i < n_unique_joins; i++)
    nb_face_in_joins[i] = 0;

  for (int izone = 0; izone < _multipart->n_zone; izone++){
    for (int i_part = 0; i_part < _multipart->n_part[izone]; i_part++){
      int *pface_join_idx = _multipart->pmeshes[izone].parts[i_part]->face_join_idx;
      for (int ijoin=0; ijoin < _multipart->pmeshes[izone].n_joins; ijoin ++){
        int join_gid     = _multipart->pmeshes[izone].joins_ids[ijoin];
        int join_opp_gid = _multipart->join_to_opposite[join_gid];
        //Paired joins must be counted only once
        if (join_gid < join_opp_gid)
          nb_face_in_joins[_join_to_ref_join[join_gid]] += pface_join_idx[ijoin+1] - pface_join_idx[ijoin];
      }
    }
  }
  /*
  PDM_printf("[%d] nb_face_joins : ", i_rank);
  for (int i = 0; i < n_unique_joins ; i++)
    PDM_printf(" %d ", nb_face_in_joins[i]);
  PDM_printf("\n");
  */

  //Sum faces and build distribution
  PDM_MPI_Allreduce(nb_face_in_joins, &_face_in_join_distri[1], n_unique_joins,
                    PDM_MPI_INT, PDM_MPI_SUM, _multipart->comm);

  _face_in_join_distri[0] = 0;
  for (int i=0; i < n_unique_joins; i++) {
    _face_in_join_distri[i+1] = _face_in_join_distri[i+1] + _face_in_join_distri[i];
  }

  /*
  PDM_printf("[%d] _face_in_join_distri : ", i_rank);
  for (int i = 0; i < n_unique_joins + 1; i++)
    PDM_printf(" %d ", _face_in_join_distri[i]);
  PDM_printf("\n");
  */

  free(nb_face_in_joins);
  PDM_printf("pdm::_build_join_uface_distribution end \n");
}

/**
 *
 * \brief Complete join data, which originally only contains face local id,
 *        with the connecting data opp proc, opp part, opp face local id.
 *
 * \param [inout]   _multipart          multipart object
 */
static void
_search_matching_joins
(
 _pdm_multipart_t *_multipart
)
{
  int i_rank;
  int n_rank;
  PDM_MPI_Comm_rank(_multipart->comm, &i_rank);
  PDM_MPI_Comm_size(_multipart->comm, &n_rank);

  //Construction of (unique) join distribution
  int *join_to_ref_join;
  int *face_in_join_distri;
  _build_join_uface_distribution(_multipart, &join_to_ref_join, &face_in_join_distri);

  //Count total nb of join_faces
  int nb_of_joins = 0;
  for (int izone = 0 ; izone < _multipart->n_zone; izone ++) {
    nb_of_joins += _multipart->n_part[izone] * _multipart->pmeshes[izone].n_joins;
  }

  // Prepare lntogn numbering and partitioned data
  PDM_g_num_t **shifted_lntogn = (PDM_g_num_t **) malloc(nb_of_joins * sizeof(PDM_g_num_t*));
  int              **part_data = (int **)         malloc(nb_of_joins * sizeof(int *));
  int        *nb_face_per_join = (int *)          malloc(nb_of_joins * sizeof(int));

  int ijoin_pos  = 0;
  for (int izone = 0 ; izone < _multipart->n_zone; izone ++) {
    int n_join            = _multipart->pmeshes[izone].n_joins;
    _part_mesh_t _pmeshes = _multipart->pmeshes[izone];
    for (int i_part = 0; i_part < _multipart->n_part[izone]; i_part++) {
      int         *face_join_idx    = _pmeshes.parts[i_part]->face_join_idx;
      int         *face_join        = _pmeshes.parts[i_part]->face_join;
      PDM_g_num_t *face_join_lntogn = _pmeshes.parts[i_part]->face_join_ln_to_gn;
      for (int ijoin = 0; ijoin < n_join; ijoin++) {
        int join_size = face_join_idx[ijoin + 1] - face_join_idx[ijoin];
        nb_face_per_join[ijoin_pos] = join_size;
        PDM_g_num_t *shifted_lntogn_loc = (PDM_g_num_t *) malloc(join_size * sizeof(PDM_g_num_t));
        int         *part_data_loc      = (int *)         malloc(3 * join_size * sizeof(int));
        //Get shift value from join unique distribution
        int join_gid    = _multipart->pmeshes[izone].joins_ids[ijoin];
        int shift_value = face_in_join_distri[join_to_ref_join[join_gid]];
        int j = 0;
        //Prepare partitioned data : (PL, i_rank, i_part)
        for (int iface = face_join_idx[ijoin]; iface < face_join_idx[ijoin + 1]; iface ++) {
          shifted_lntogn_loc[j] = (PDM_g_num_t) shift_value + face_join_lntogn[iface];
          part_data_loc[3*j]    = face_join[4*iface];
          part_data_loc[3*j+1]  = i_rank;
          part_data_loc[3*j+2]  = i_part;
          j++;
        }
        shifted_lntogn[ijoin_pos] = shifted_lntogn_loc;
        part_data[ijoin_pos]      = part_data_loc;
        ijoin_pos += 1;
      }
    }
  }
  /*
  PDM_printf("[%d] nb_face_per_join : ", i_rank);
  for (int i = 0; i < nb_of_joins; i++)
    PDM_printf(" %d ", nb_face_per_join[i]);
  PDM_printf("\n");
  */

  //Now exchange join information using part_to_block / block_to_part
  PDM_part_to_block_t *ptb = PDM_part_to_block_create (PDM_PART_TO_BLOCK_DISTRIB_ALL_PROC,
                                                       PDM_PART_TO_BLOCK_POST_NOTHING,
                                                       1.,
                                                       shifted_lntogn,
                                                       NULL,
                                                       nb_face_per_join,
                                                       nb_of_joins,
                                                       _multipart->comm);

  PDM_g_num_t *distrib_index = PDM_part_to_block_distrib_index_get(ptb);

  /*
  PDM_printf("[%d] PTB distri : ", i_rank);
  for (int i=0; i < n_rank + 1; i++)
    PDM_printf(" %d ", distrib_index[i]);
  PDM_printf("\n");
  */

  int         *block_stride;
  int         *block_data;
  PDM_part_to_block_exch(ptb,
                         sizeof(int),
                         PDM_STRIDE_CST,
                         3,
                         NULL,
                         (void **) part_data,
                         &block_stride,
                         (void **) &block_data);

  /*
  int n_elt_block = PDM_part_to_block_n_elt_block_get(ptb);
  PDM_printf("[%d] PTB nb_elem : %d\n", i_rank, n_elt_block);
  if (i_rank == 1)
  {
    PDM_g_num_t *glob_num = PDM_part_to_block_block_gnum_get(ptb);
    PDM_printf("[%d] PTB globnum : ", i_rank);
    for (int i = 0; i < n_elt_block; i++)
      printf(" %d ", glob_num[i]);
    PDM_printf("\n");
    PDM_printf("[%d] PTB data : ", i_rank);
    for (int i = 0; i < n_elt_block; i++)
      printf(" (%d %d %d) ", block_data[3*i],
                             block_data[3*i+1],
                             block_data[3*i+2]);
    PDM_printf("\n");
  }
  */

  // Don't free ptb now since we need the distribution and the block_data

  PDM_block_to_part_t *btp = PDM_block_to_part_create(distrib_index,
                               (const PDM_g_num_t **) shifted_lntogn,
                                                      nb_face_per_join,
                                                      nb_of_joins,
                                                      _multipart->comm);

  int **new_part_data = (int **) malloc(nb_of_joins * sizeof(int *));
  for (int ijoin = 0; ijoin < nb_of_joins; ijoin ++){
    new_part_data[ijoin] = (int *) malloc(6*nb_face_per_join[ijoin]*sizeof(int));
  }
  int cst_stride = 6;

  PDM_block_to_part_exch(btp,
                         sizeof(int),
                         PDM_STRIDE_CST,
                         &cst_stride,
                         (void *) block_data,
                         NULL,
                         (void **) new_part_data);

  free(block_data);
  free(block_stride);
  PDM_part_to_block_free(ptb);
  PDM_block_to_part_free(btp);

  /*
  if (i_rank == 0)
  {
    PDM_printf("[%d] BTP data : \n",  i_rank);
    for (int ijoin = 0; ijoin < nb_of_joins; ijoin++)
    {
      PDM_printf("  ijoin %d(%d) :", ijoin, nb_face_per_join[ijoin]);
      for (int iface = 0; iface < nb_face_per_join[ijoin]; iface++)
        PDM_printf(" (%d %d %d %d %d %d) ", new_part_data[ijoin][6*iface],
                                            new_part_data[ijoin][6*iface+1],
                                            new_part_data[ijoin][6*iface+2],
                                            new_part_data[ijoin][6*iface+3],
                                            new_part_data[ijoin][6*iface+4],
                                            new_part_data[ijoin][6*iface+5]);
      PDM_printf("\n");
    }
  }
  */


  //Process received data
  ijoin_pos = 0;
  for (int izone = 0 ; izone < _multipart->n_zone; izone ++) {
    int n_join = _multipart->pmeshes[izone].n_joins;
    _part_mesh_t _pmeshes = _multipart->pmeshes[izone];
    for (int i_part = 0; i_part < _multipart->n_part[izone]; i_part++) {
      int *face_join_idx = _pmeshes.parts[i_part]->face_join_idx;
      int *face_join     = _pmeshes.parts[i_part]->face_join;
      for (int ijoin = 0; ijoin < n_join; ijoin++) {
        int join_size = face_join_idx[ijoin + 1] - face_join_idx[ijoin];
        int *part_data_loc = new_part_data[ijoin_pos];
        for (int i = 0; i < join_size; i++) {
          int opp_proc = -1;
          int opp_part = -1;
          int opp_pl   = -1;
          if (part_data_loc[6*i + 1] != i_rank)
          {
            opp_proc = part_data_loc[6*i + 1];
            opp_part = part_data_loc[6*i + 2];
            opp_pl   = part_data_loc[6*i + 0];
          }
          else if (part_data_loc[6*i + 4] != i_rank)
          {
            opp_proc = part_data_loc[6*i + 4];
            opp_part = part_data_loc[6*i + 5];
            opp_pl   = part_data_loc[6*i + 3];
          }
          // The two joins are on the same proc, look at the parts
          else
          {
            opp_proc = i_rank;
            if (part_data_loc[6*i + 2] != i_part)
            {
              opp_part = part_data_loc[6*i + 2];
              opp_pl   = part_data_loc[6*i + 0];
            }
            else if (part_data_loc[6*i + 5] != i_part)
            {
              opp_part = part_data_loc[6*i + 5];
              opp_pl   = part_data_loc[6*i + 3];
            }
            // The two joins have the same proc id / part id, we need to check original pl
            else
            {
              opp_part = i_part;
              int original_pl = face_join[4*(face_join_idx[ijoin] + i)];
              if (part_data_loc[6*i] != original_pl)
                opp_pl = part_data_loc[6*i];
              else
                opp_pl = part_data_loc[6*i+3];
            }
          }
          //Fill values opp_proc, opp_part, opp_plvalue
          face_join[4*(face_join_idx[ijoin] + i) + 1] = opp_proc;
          face_join[4*(face_join_idx[ijoin] + i) + 2] = opp_part;
          face_join[4*(face_join_idx[ijoin] + i) + 3] = opp_pl;
        }
        ijoin_pos += 1;
      }
    }
  }

  //Deallocate
  for (int i = 0; i < nb_of_joins; i++) {
    free(shifted_lntogn[i]);
    free(part_data[i]);
    free(new_part_data[i]);
  }
  free(shifted_lntogn);
  free(part_data);
  free(new_part_data);
  free(join_to_ref_join);
  free(face_in_join_distri);
  free(nb_face_per_join);
}

/**
 *
 * \brief Free the memory occuped by a partition structure
 *
 * \param [inout]   part          _part_t object
 */
static void
_part_free
(
 _part_t         *part,
 PDM_ownership_t  owner
)
{
  if(owner == PDM_OWNERSHIP_KEEP){
    if (part->vtx != NULL)
      free(part->vtx);
    part->vtx = NULL;

    if (part->face_vtx_idx != NULL)
      free(part->face_vtx_idx);
    part->face_vtx_idx = NULL;

    if (part->face_vtx != NULL)
      free(part->face_vtx);
    part->face_vtx = NULL;

    if (part->gface_vtx != NULL)
      free(part->gface_vtx);
    part->gface_vtx = NULL;

    if (part->cell_face_idx != NULL)
      free(part->cell_face_idx);
    part->cell_face_idx = NULL;

    if (part->cell_face != NULL)
      free(part->cell_face);
    part->cell_face = NULL;

    if (part->gcell_face != NULL)
      free(part->gcell_face);
    part->gcell_face = NULL;

    if (part->face_cell != NULL)
      free(part->face_cell);
    part->face_cell = NULL;

    if (part->face_group_idx != NULL)
      free(part->face_group_idx);
    part->face_group_idx = NULL;

    if (part->face_group != NULL)
      free(part->face_group);
    part->face_group = NULL;

    if (part->face_part_bound_proc_idx != NULL)
      free(part->face_part_bound_proc_idx);
    part->face_part_bound_proc_idx = NULL;

    if (part->face_part_bound_part_idx != NULL)
      free(part->face_part_bound_part_idx);
    part->face_part_bound_part_idx = NULL;

    if (part->face_part_bound != NULL)
      free(part->face_part_bound);
    part->face_part_bound = NULL;

    if (part->vtx_part_bound_proc_idx != NULL)
      free(part->vtx_part_bound_proc_idx);
    part->vtx_part_bound_proc_idx = NULL;

    if (part->vtx_part_bound_part_idx != NULL)
      free(part->vtx_part_bound_part_idx);
    part->vtx_part_bound_part_idx = NULL;

    if (part->vtx_part_bound != NULL)
      free(part->vtx_part_bound);
    part->vtx_part_bound = NULL;

    if(part->vtx_ghost_information != NULL)
      free(part->vtx_ghost_information);
    part->vtx_ghost_information = NULL;

    if (part->face_bound_idx != NULL)
      free(part->face_bound_idx);
    part->face_bound_idx = NULL;

    if (part->face_bound != NULL)
      free(part->face_bound);
    part->face_bound = NULL;

    if (part->face_join_idx != NULL)
      free(part->face_join_idx);
    part->face_join_idx = NULL;

    if (part->face_join != NULL)
      free(part->face_join);
    part->face_join = NULL;

    if (part->vtx_ln_to_gn != NULL)
      free(part->vtx_ln_to_gn);
    part->vtx_ln_to_gn = NULL;

    if (part->face_ln_to_gn != NULL)
      free(part->face_ln_to_gn);
    part->face_ln_to_gn = NULL;

    if (part->cell_ln_to_gn != NULL)
      free(part->cell_ln_to_gn);
    part->cell_ln_to_gn = NULL;

    if (part->face_group_ln_to_gn != NULL)
      free(part->face_group_ln_to_gn);
    part->face_group_ln_to_gn = NULL;

    if (part->face_bound_ln_to_gn != NULL)
      free(part->face_bound_ln_to_gn);
    part->face_bound_ln_to_gn = NULL;

    if (part->face_join_ln_to_gn != NULL)
      free(part->face_join_ln_to_gn);
    part->face_join_ln_to_gn = NULL;

    if (part->cell_tag != NULL)
      free(part->cell_tag);
    part->cell_tag = NULL;

    if (part->face_tag != NULL)
    free(part->face_tag);
    part->face_tag = NULL;

    if (part->vtx_tag != NULL)
      free(part->vtx_tag);
    part->vtx_tag = NULL;

    if (part->cell_color != NULL)
      free(part->cell_color);
    part->cell_color = NULL;

    if (part->face_color != NULL)
      free(part->face_color);
    part->face_color = NULL;

    if (part->thread_color != NULL)
      free(part->thread_color);
    part->thread_color = NULL;

    if (part->hyperplane_color != NULL)
      free(part->hyperplane_color);
    part->hyperplane_color = NULL;

  } /* End owner */

  /* Following is not results but internal array */
  if (part->new_to_old_order_cell != NULL)
    free(part->new_to_old_order_cell);
  part->new_to_old_order_cell = NULL;

  if (part->new_to_old_order_face != NULL)
    free(part->new_to_old_order_face);
  part->new_to_old_order_face = NULL;

  if (part->new_to_old_order_vtx != NULL)
    free(part->new_to_old_order_vtx);
  part->new_to_old_order_vtx = NULL;

  if(part->subpartlayout != NULL){
    if(part->subpartlayout->cell_tile_idx!= NULL)
      free(part->subpartlayout->cell_tile_idx);
    if(part->subpartlayout->face_tile_idx!= NULL)
      free(part->subpartlayout->face_tile_idx);
    if(part->subpartlayout->face_bnd_tile_idx!= NULL)
      free(part->subpartlayout->face_bnd_tile_idx);
    if(part->subpartlayout->mask_tile_idx!= NULL)
      free(part->subpartlayout->mask_tile_idx);
    if(part->subpartlayout->cell_vect_tile_idx!= NULL)
      free(part->subpartlayout->cell_vect_tile_idx);
    if(part->subpartlayout->mask_tile_n!= NULL)
      free(part->subpartlayout->mask_tile_n);
    if(part->subpartlayout->cell_vect_tile_n!= NULL)
      free(part->subpartlayout->cell_vect_tile_n);
    if(part->subpartlayout->mask_tile!= NULL)
      free(part->subpartlayout->mask_tile);
    free(part->subpartlayout);
  }


  free(part);
}


static void
_setup_ghost_information
(
const int   i_rank,
const int   n_part,
const int  *pn_vtx,
      int **pinternal_vtx_priority
)
{
  /* 0 : Interior / 1 : owner join (at least one) / 2 : not owner */
  for (int ipart = 0; ipart < n_part; ipart++) {
    for(int ivtx = 0; ivtx < pn_vtx[ipart]; ++ivtx) {
      if(pinternal_vtx_priority[ipart][ivtx] == i_rank){
        pinternal_vtx_priority[ipart][ivtx] = 1;
      } else if(pinternal_vtx_priority[ipart][ivtx] == -1) {
        pinternal_vtx_priority[ipart][ivtx] = 0;
      } else { /* Pas owner / pas interieur donc sur 1 autre proc */
         pinternal_vtx_priority[ipart][ivtx] = 2;
      }
    }
  }
}


/*=============================================================================
 * Public function definitions
 *============================================================================*/

/**
 *
 * \brief Build a multipart structure
 *
 * \param [in]   n_zone       Number of zones in the original mesh
 * \param [in]   n_part       Number of partition per proc in each zone
 * \param [in]   merge_blocks Merge or not the zones before splitting
 * \param [in]   split_method Choice of library used to split the mesh
 * \param [in]   part_size_method Choice of homogeneous or heterogeneous partitions
 * \param [in]   part_weight  Weight (in %) of each partition in heterogeneous case
 * \param [in]   comm         PDM_MPI communicator
 *
 * \return     Identifier
 */

int
PDM_multipart_create
(
 const int              n_zone,
 const int             *n_part,
 const PDM_bool_t       merge_blocks,
 const PDM_split_dual_t split_method,
 const PDM_part_size_t  part_size_method,
 const double          *part_fraction,
 const PDM_MPI_Comm     comm,
 const PDM_ownership_t  owner
)
{
  printf("PDM_multipart_create::n_zone:: %d \n", n_zone);
  printf("PDM_multipart_create::n_part:: %d \n", n_part[0]);
  printf("PDM_multipart_create::split_method:: %d \n", split_method);

  /*
   * Search a ppart free id
   */

  if (_multiparts == NULL) {
    _multiparts = PDM_Handles_create (4);
  }

  _pdm_multipart_t *_multipart = (_pdm_multipart_t *) malloc(sizeof(_pdm_multipart_t));
  int id = PDM_Handles_store (_multiparts, _multipart);

  _multipart->n_zone           = n_zone;
  _multipart->n_part           = n_part;
  _multipart->merge_blocks     = merge_blocks;
  _multipart->split_method     = split_method;
  _multipart->part_size_method = part_size_method;
  _multipart->part_fraction    = part_fraction;
  _multipart->comm             = comm;
  _multipart->owner            = owner;

  _multipart->n_total_joins    = 0;
  _multipart->join_to_opposite = NULL;

  // _multipart->dmeshes_ids = (int *) malloc(_multipart->n_zone * sizeof(int));

  _multipart->dmeshes       = (PDM_dmesh_t       **) malloc(_multipart->n_zone * sizeof(PDM_dmesh_t       *));
  _multipart->dmeshes_nodal = (PDM_dmesh_nodal_t **) malloc(_multipart->n_zone * sizeof(PDM_dmesh_nodal_t *));
  for (int i=0; i<_multipart->n_zone; ++i) {
    _multipart->dmeshes_nodal[i] = NULL;
  }

  _multipart->pmeshes       = (_part_mesh_t *) malloc(_multipart->n_zone * sizeof(_part_mesh_t ));

  int _renum_cell_method = PDM_part_renum_method_cell_idx_get("PDM_PART_RENUM_CELL_NONE");
  int _renum_face_method = PDM_part_renum_method_face_idx_get("PDM_PART_RENUM_FACE_NONE");
  for (int izone = 0; izone < _multipart->n_zone; izone++) {
    // _multipart->dmeshes_ids[izone] = -1;
    _multipart->dmeshes[izone] = NULL;
    _multipart->pmeshes[izone].renum_cell_method = _renum_cell_method;
    _multipart->pmeshes[izone].renum_face_method = _renum_face_method;
    _multipart->pmeshes[izone].renum_cell_properties = NULL;
  }

  return id;
}

/**
 *
 * \brief Set distributed mesh data for the input zone
 *
 * \param [in]   mpart_id       Multipart structure id
 * \param [in]   zone_id        Global zone id
 * \param [in]   dmesh_id       Id of the distributed mesh structure to use
 */
void PDM_multipart_register_block
(
 const int          mpart_id,
 const int          zone_id,
       PDM_dmesh_t *dmesh
)
{
  _pdm_multipart_t *_multipart = _get_from_id (mpart_id);
  assert(zone_id < _multipart->n_zone);
  _multipart->dmeshes[zone_id] = dmesh;
}

/**
 *
 * \brief Set distributed mesh data for the input zone
 *
 * \param [in]   mpart_id       Multipart structure id
 * \param [in]   zone_id        Global zone id
 * \param [in]   dmesh_id       Id of the distributed mesh structure to use
 */
void PDM_multipart_register_dmesh_nodal
(
 const int                mpart_id,
 const int                zone_id,
       PDM_dmesh_nodal_t *dmesh_nodal
)
{
  _pdm_multipart_t *_multipart = _get_from_id (mpart_id);
  assert(zone_id < _multipart->n_zone);
  assert(_multipart->dmeshes_nodal[zone_id] == NULL);
  _multipart->dmeshes_nodal[zone_id] = dmesh_nodal;
}

/**
 *
 * \brief Set connecting data between all the zones
 *
 * \param [in]   mpart_id          Multipart structure id
 * \param [in]   n_total_joins     Total number of interfaces
 * \param [in]   join_to_opposite  For each global join id, give the global id
 *                                   of the opposite join (size = n_total_joins)
 *
 * \note Join global id numbering must start at 0 and be continuous.
 */
void PDM_multipart_register_joins
(
 const int        mpart_id,
 const int        n_total_joins,
 const int       *join_to_opposite
)
{
  _pdm_multipart_t *_multipart = _get_from_id (mpart_id);

  _multipart->n_total_joins    = n_total_joins;
  _multipart->join_to_opposite = join_to_opposite;
}

/**
 *
 * \brief Set the reordering methods to be used after partitioning
 *
 * \param [in]   mpart_id           Multipart structure id
 * \param [in]   i_zone             Id of zone which parameters apply (or -1 for all zones)
 * \param [in]   renum_cell_method  Choice of renumbering method for cells
 * \param [in]   renum_cell_properties Parameters used by cacheblocking method :
 *                                     [n_cell_per_cache_wanted, is_asynchrone, is_vectorisation,
                                        n_vect_face, split_method]
 * \param [in]   renum_face_method  Choice of renumbering method for faces
 *
 */
void PDM_multipart_set_reordering_options
(
 const int        mpart_id,
 const int        i_zone,
 const char      *renum_cell_method,
 const int       *renum_cell_properties,
 const char      *renum_face_method
)
{
  _pdm_multipart_t *_multipart = _get_from_id (mpart_id);

  int _renum_cell_method = PDM_part_renum_method_cell_idx_get(renum_cell_method);
  int _renum_face_method = PDM_part_renum_method_face_idx_get(renum_face_method);
  if (_renum_cell_method == -1) {
    PDM_error (__FILE__, __LINE__, 0, "'%s' is an unknown renumbering cell method\n", renum_cell_method);
  }
  if (_renum_face_method == -1) {
    PDM_error (__FILE__, __LINE__, 0, "'%s' is an unknown renumbering face method\n", renum_face_method);
  }

  if(i_zone < 0) {
    for (int izone = 0; izone < _multipart->n_zone; izone++) {
      _multipart->pmeshes[izone].renum_cell_method = _renum_cell_method;
      _multipart->pmeshes[izone].renum_face_method = _renum_face_method;
      _multipart->pmeshes[izone].renum_cell_properties = renum_cell_properties;
    }
  }
  else {
    assert(i_zone < _multipart->n_zone);
    _multipart->pmeshes[i_zone].renum_cell_method = _renum_cell_method;
    _multipart->pmeshes[i_zone].renum_face_method = _renum_face_method;
    _multipart->pmeshes[i_zone].renum_cell_properties = renum_cell_properties;
  }
}

static
void
_run_ppart_zone
(
PDM_dmesh_t      *dmesh,
_part_mesh_t     *pmeshes,
int               n_part,
PDM_split_dual_t  split_method,
PDM_part_size_t   part_size_method,
const double*     part_fraction,
PDM_MPI_Comm      comm
)
{
  int i_rank;
  int n_rank;
  PDM_MPI_Comm_rank(comm, &i_rank);
  PDM_MPI_Comm_size(comm, &n_rank);

  // Get distributed mesh data for this zone
  int dn_cell, dn_face, dn_vtx, dn_edge, n_bnd, n_join;
  const double       *dvtx_coord;
  const int          *dface_vtx_idx;
  const PDM_g_num_t  *dface_vtx;
  const PDM_g_num_t  *dface_cell;
  const int          *dface_bound_idx;
  const PDM_g_num_t  *dface_bound;
  const int          *joins_ids;
  const int          *dface_join_idx;
  const PDM_g_num_t  *dface_join;
  PDM_dmesh_dims_get(dmesh, &dn_cell, &dn_face, &dn_edge, &dn_vtx, &n_bnd, &n_join);
  PDM_dmesh_data_get(dmesh, &dvtx_coord, &dface_vtx_idx, &dface_vtx, &dface_cell,
                     &dface_bound_idx, &dface_bound, &joins_ids, &dface_join_idx, &dface_join);

  // This will store all the partitions created by this proc on this zone
  // Copy number of bounds and joins (global data) in the part structure
  pmeshes->n_bounds  = n_bnd;
  pmeshes->n_joins   = n_join;
  pmeshes->joins_ids = (int *) malloc(n_join * sizeof(int));
  for (int i_join = 0; i_join < n_join; i_join++){
    pmeshes->joins_ids[i_join] = joins_ids[i_join];
  }

  // Compute total number of partitions for this zone
  int tn_part;
  PDM_MPI_Allreduce(&n_part, &tn_part, 1, PDM_MPI_INT, PDM_MPI_SUM, comm);
  pmeshes->tn_part = tn_part;

  //Construct graph and split -- no interface for now, do it by hand
  PDM_g_num_t *cell_distri = PDM_compute_entity_distribution(comm, dn_cell);
  PDM_g_num_t *face_distri = PDM_compute_entity_distribution(comm, dn_face);
  PDM_g_num_t *vtx_distri  = PDM_compute_entity_distribution(comm, dn_vtx );
  PDM_g_num_t *part_distri = PDM_compute_entity_distribution(comm, n_part );

  PDM_g_num_t *dual_graph_idx;
  int         *dcell_face_idx;
  PDM_g_num_t *dual_graph, *dcell_face;

  PDM_para_graph_dual_from_arc2node(comm,
                                    cell_distri,
                                    face_distri,
                                    dface_cell,
                                   &dual_graph_idx,
                                   &dual_graph,
                                    1,
                                   &dcell_face_idx,
                                   &dcell_face);

  // free(dual_graph_idx);
  // free(dual_graph);
  // PDM_para_graph_dual_from_combine_connectivity(comm,
  //                                               cell_distri,
  //                                               face_distri,
  //                                               vtx_distri,
  //                                               dcell_face_idx,
  //                                               dcell_face,
  //                                               dface_vtx_idx,
  //                                               dface_vtx,
  //                              (PDM_g_num_t**) &dual_graph_idx,
  //                              (PDM_g_num_t**) &dual_graph);

  double *part_fractions = NULL;
  if (part_size_method == PDM_PART_SIZE_HETEROGENEOUS){
    int *n_part_per_rank = (int    *) malloc( n_rank * sizeof(int   ));
    int *displ           = (int    *) malloc( n_rank * sizeof(int   ));
    part_fractions       = (double *) malloc(tn_part * sizeof(double));
    for (int i =0; i < n_rank; i++){
      n_part_per_rank[i] = part_distri[i+1] - part_distri[i];
      displ[i] = part_distri[i];
    }

    PDM_MPI_Allgatherv((void*) part_fraction,
                       n_part,
                       PDM_MPI_DOUBLE,
                       part_fractions,
                       n_part_per_rank,
                       displ,
                       PDM_MPI_DOUBLE,
                       comm);
    free(n_part_per_rank);
    free(displ);
  }
  int *cell_part = (int *) malloc(dn_cell * sizeof(int));
  PDM_para_graph_split (split_method,
                        cell_distri,
                        dual_graph_idx,
                        dual_graph,
                        NULL, NULL,
                        tn_part,
                        part_fractions,
                        cell_part,
                        comm);

  free(dual_graph_idx);
  free(dual_graph);
  if (part_size_method == PDM_PART_SIZE_HETEROGENEOUS)
    free(part_fractions);

  // Partitioning algorithm except to work on 2d arrays (external size = n_part) whereas
  // _part_t struture stores n_part * 1d arrays so we have to use tmp pointers
  int          *pn_vtx                        = NULL;
  int          *pn_cell                       = NULL;
  int          *pn_face                       = NULL;
  double      **pvtx_coord                    = NULL;
  int         **pface_vtx_idx                 = NULL;
  int         **pface_vtx                     = NULL;
  int         **pcell_face_idx                = NULL;
  int         **pcell_face                    = NULL;
  int         **pface_cell                    = NULL;
  int         **pface_bound_idx               = NULL;
  int         **pface_bound                   = NULL;
  int         **pface_join_idx                = NULL;
  int         **pinternal_face_bound_proc_idx = NULL;
  int         **pinternal_face_bound_part_idx = NULL;
  int         **pinternal_face_bound          = NULL;
  int         **pinternal_vtx_bound_proc_idx  = NULL;
  int         **pinternal_vtx_bound_part_idx  = NULL;
  int         **pinternal_vtx_bound           = NULL;
  int         **pinternal_vtx_priority        = NULL;
  PDM_g_num_t **pcell_ln_to_gn                = NULL;
  PDM_g_num_t **pface_ln_to_gn                = NULL;
  PDM_g_num_t **pvtx_ln_to_gn                 = NULL;
  PDM_g_num_t **pface_bound_ln_to_gn          = NULL;
  PDM_g_num_t **pface_join_ln_to_gn           = NULL;

  PDM_part_assemble_partitions(comm,
                               part_distri,
                               cell_distri,
                               cell_part,
                              &pn_cell,
                              &pcell_ln_to_gn);
  free(cell_part);
  PDM_part_dconnectivity_to_pconnectivity_sort(comm,
                                               cell_distri,
                                               dcell_face_idx,
                                               dcell_face,
                                               n_part,
                                               pn_cell,
                        (const PDM_g_num_t **) pcell_ln_to_gn,
                                              &pn_face,
                                              &pface_ln_to_gn,
                                              &pcell_face_idx,
                                              &pcell_face);

  PDM_part_dconnectivity_to_pconnectivity_sort(comm,
                                               face_distri,
                                               dface_vtx_idx,
                                               dface_vtx,
                                               n_part,
                                               pn_face,
                        (const PDM_g_num_t **) pface_ln_to_gn,
                                              &pn_vtx,
                                              &pvtx_ln_to_gn,
                                              &pface_vtx_idx,
                                              &pface_vtx);
  free(dcell_face_idx);
  free(dcell_face);

  PDM_part_reverse_pcellface(n_part, pn_cell, pn_face,
                             (const int **) pcell_face_idx, (const int **) pcell_face,
                            &pface_cell);

  PDM_part_reorient_bound_faces(n_part, pn_face, pface_cell,
                                (const int **) pcell_face_idx, pcell_face,
                                (const int **) pface_vtx_idx, pface_vtx);

  PDM_part_dcoordinates_to_pcoordinates(comm,
                                        n_part,
                                        vtx_distri,
                                        dvtx_coord,
                                        pn_vtx,
                 (const PDM_g_num_t **) pvtx_ln_to_gn,
                                       &pvtx_coord);

  // Fill _part_t structures with temporary arrays
  pmeshes->parts = (_part_t **) malloc(pmeshes->tn_part*sizeof(_part_t*));
  for (int ipart = 0; ipart < n_part; ipart++) {
    pmeshes->parts[ipart] = _part_create();

    pmeshes->parts[ipart]->n_cell = pn_cell[ipart];
    pmeshes->parts[ipart]->n_face = pn_face[ipart];
    pmeshes->parts[ipart]->n_vtx  = pn_vtx[ipart];

    pmeshes->parts[ipart]->vtx           = pvtx_coord[ipart];
    pmeshes->parts[ipart]->face_vtx_idx  = pface_vtx_idx[ipart];
    pmeshes->parts[ipart]->face_vtx      = pface_vtx[ipart];
    pmeshes->parts[ipart]->cell_face_idx = pcell_face_idx[ipart];
    pmeshes->parts[ipart]->cell_face     = pcell_face[ipart];
    pmeshes->parts[ipart]->face_cell     = pface_cell[ipart];

    pmeshes->parts[ipart]->cell_ln_to_gn = pcell_ln_to_gn[ipart];
    pmeshes->parts[ipart]->face_ln_to_gn = pface_ln_to_gn[ipart];
    pmeshes->parts[ipart]->vtx_ln_to_gn  = pvtx_ln_to_gn[ipart];
  }

  // Use the structure to call renumbering procedures
  PDM_part_renum_cell(pmeshes->parts, n_part, pmeshes->renum_cell_method,
                      (void *) pmeshes->renum_cell_properties);
  PDM_part_renum_face(pmeshes->parts, n_part, pmeshes->renum_face_method, NULL);

  /* Let's call graph communication to do the reordering - Temporary  */
  PDM_part_generate_entity_graph_comm(comm,
                                      part_distri,
                                      vtx_distri,
                                      n_part,
                                      pn_vtx,
               (const PDM_g_num_t **) pvtx_ln_to_gn,
                                      NULL,
                                     &pinternal_vtx_bound_proc_idx,
                                     &pinternal_vtx_bound_part_idx,
                                     &pinternal_vtx_bound,
                                     &pinternal_vtx_priority);

  _setup_ghost_information(i_rank, n_part, pn_vtx, pinternal_vtx_priority);
  PDM_part_renum_vtx(pmeshes->parts, n_part, 1, (void *) pinternal_vtx_priority);

  /* Free in order to be correclty */
  for (int ipart = 0; ipart < n_part; ipart++) {
    free(pinternal_vtx_bound_proc_idx[ipart]);
    free(pinternal_vtx_bound_part_idx[ipart]);
    free(pinternal_vtx_bound[ipart]);
    free(pinternal_vtx_priority[ipart]);
  }
  free(pinternal_vtx_bound_proc_idx);
  free(pinternal_vtx_bound_part_idx);
  free(pinternal_vtx_bound);
  free(pinternal_vtx_priority);


  // Now genererate bounds and comm data -- we need update pface_ln_to_gn which has been modified
  for (int ipart = 0; ipart < n_part; ipart++) {
    pface_ln_to_gn[ipart] = pmeshes->parts[ipart]->face_ln_to_gn;
  }

  PDM_part_distgroup_to_partgroup(comm,
                                  face_distri,
                                  n_bnd,
                                  dface_bound_idx,
                                  dface_bound,
                                  n_part,
                                  pn_face,
           (const PDM_g_num_t **) pface_ln_to_gn,
                                 &pface_bound_idx,
                                 &pface_bound,
                                 &pface_bound_ln_to_gn);
  int **pface_join_tmp = NULL;
  PDM_part_distgroup_to_partgroup(comm,
                                  face_distri,
                                  n_join,
                                  dface_join_idx,
                                  dface_join,
                                  n_part,
                                  pn_face,
           (const PDM_g_num_t **) pface_ln_to_gn,
                                 &pface_join_idx,
                                 &pface_join_tmp,
                                 &pface_join_ln_to_gn);

  PDM_part_generate_entity_graph_comm(comm,
                                      part_distri,
                                      face_distri,
                                      n_part,
                                      pn_face,
               (const PDM_g_num_t **) pface_ln_to_gn,
                                      NULL,
                                     &pinternal_face_bound_proc_idx,
                                     &pinternal_face_bound_part_idx,
                                     &pinternal_face_bound,
                                      NULL);

  PDM_part_generate_entity_graph_comm(comm,
                                      part_distri,
                                      vtx_distri,
                                      n_part,
                                      pn_vtx,
               (const PDM_g_num_t **) pvtx_ln_to_gn,
                                      NULL,
                                     &pinternal_vtx_bound_proc_idx,
                                     &pinternal_vtx_bound_part_idx,
                                     &pinternal_vtx_bound,
                                     &pinternal_vtx_priority); // Egalemet possible de permeuter dans PMD_part_renum

  // Re setup the array properlly to have the good output
  _setup_ghost_information(i_rank, n_part, pn_vtx, pinternal_vtx_priority);

  // Finally complete parts structure with internal join data and bounds
  for (int ipart = 0; ipart < n_part; ipart++) {
    pmeshes->parts[ipart]->face_bound_idx      = pface_bound_idx[ipart];
    pmeshes->parts[ipart]->face_bound          = pface_bound[ipart];
    pmeshes->parts[ipart]->face_bound_ln_to_gn = pface_bound_ln_to_gn[ipart];

    /* For face_join, the function only returns local id of face in join, we have to
       allocate to set up expected size (4*nb_face_join) */
    pmeshes->parts[ipart]->face_join_idx = pface_join_idx[ipart];
    int s_face_join = pmeshes->parts[ipart]->face_join_idx[n_join];
    pmeshes->parts[ipart]->face_join = (int *) malloc( 4 * s_face_join * sizeof(int));
    for (int i_face = 0; i_face < s_face_join; i_face++){
      pmeshes->parts[ipart]->face_join[4*i_face] = pface_join_tmp[ipart][i_face];
    }
    pmeshes->parts[ipart]->face_join_ln_to_gn = pface_join_ln_to_gn[ipart];
    free(pface_join_tmp[ipart]);

    pmeshes->parts[ipart]->face_part_bound_proc_idx = pinternal_face_bound_proc_idx[ipart];
    pmeshes->parts[ipart]->face_part_bound_part_idx = pinternal_face_bound_part_idx[ipart];
    pmeshes->parts[ipart]->face_part_bound          = pinternal_face_bound[ipart];

    pmeshes->parts[ipart]->vtx_part_bound_proc_idx = pinternal_vtx_bound_proc_idx[ipart];
    pmeshes->parts[ipart]->vtx_part_bound_part_idx = pinternal_vtx_bound_part_idx[ipart];
    pmeshes->parts[ipart]->vtx_part_bound          = pinternal_vtx_bound[ipart];

    pmeshes->parts[ipart]->vtx_ghost_information   = pinternal_vtx_priority[ipart];
  }

  // Free temporary arrays (top-level)
  free(pn_vtx);
  free(pn_cell);
  free(pn_face);
  free(pvtx_coord);
  free(pface_vtx_idx);
  free(pface_vtx);
  free(pcell_face_idx);
  free(pcell_face);
  free(pface_cell);
  free(pface_bound_idx);
  free(pface_bound);
  free(pface_join_idx);
  free(pinternal_face_bound_proc_idx);
  free(pinternal_face_bound_part_idx);
  free(pinternal_face_bound);
  free(pinternal_vtx_bound_proc_idx);
  free(pinternal_vtx_bound_part_idx);
  free(pinternal_vtx_bound);
  free(pcell_ln_to_gn);
  free(pface_ln_to_gn);
  free(pvtx_ln_to_gn);
  free(pface_bound_ln_to_gn);
  free(pface_join_ln_to_gn);
  free(pinternal_vtx_priority);
  free(pface_join_tmp);
  free(cell_distri);
  free(face_distri);
  free(vtx_distri);
  free(part_distri);
}

int vtx_in_connectivity(
  PDM_g_num_t  vtx,
  PDM_g_num_t *first_vtx,
  int          n_vtx
)
{
  for (int i=0; i<n_vtx; ++i) {
    if (first_vtx[i]==vtx) return 1;
  }
  return 0;
}

int is_parent(
  PDM_g_num_t *first_vtx,
  int          n_vtx,
  PDM_g_num_t *first_face_vtx,
  int          n_face_vtx
)
{
  // WARNING: quadratic but n_face_vtx should be 3 or 4
  for (int i=0; i<n_face_vtx; ++i) {
    if (!(vtx_in_connectivity(first_face_vtx[i],first_vtx,n_vtx)))
      return 0;
  }
  return 1;
}
/*
 * \brief give the elt_part of a 2d element as the one of its parent
 *
 * \param [in]  n_elt    number of elements
 * \param [in]  elt_part partition number for each element
 * \param [out] elt_part partition number for face of the section
 */
static
void
face_part_from_parent(
  int           n_elt,
  int           dn_elt,
  int           section_idx,
  PDM_g_num_t  *elt_dist,
  int          *elt_part,
  int          *delt_vtx_idx,
  int          *delt_vtx,
  int          *elt_elt_idx,
  int          *elt_elt,
  int          *elt2d_part,
  PDM_MPI_Comm  comm
)
{
  int i_rank;
  int n_rank;
  PDM_MPI_Comm_rank(comm, &i_rank);
  PDM_MPI_Comm_size(comm, &n_rank);

  //printf("n_elt =%i\n",n_elt);
  //printf("section_idx =%i\n",section_idx);
  PDM_g_num_t* face_neighbors_idx = (PDM_g_num_t*) malloc ((n_elt+1) * sizeof(PDM_g_num_t));
  int pos = 0;
  for (int i=0; i<n_elt; ++i) {
    int elt_idx = section_idx + i;
    int n_neighbor = elt_elt_idx[elt_idx+1]-elt_elt_idx[elt_idx];
    face_neighbors_idx[i] = pos;
    pos += n_neighbor;
  }
  face_neighbors_idx[n_elt] = pos;
  //printf("face_neighbors_idx:");
  //for (int i = 0; i < n_elt+1; ++i)
  //  printf(" %d ", face_neighbors_idx[i]);
  //printf("\n");

  int n_face_neighbor = face_neighbors_idx[n_elt];
  PDM_g_num_t* face_neighbors = (PDM_g_num_t*) malloc (n_face_neighbor * sizeof(PDM_g_num_t));
  for (int i=0; i<n_elt; ++i) {
    int elt_idx = section_idx + i;
    int n_neighbor = elt_elt_idx[elt_idx+1]-elt_elt_idx[elt_idx];
    for (int j=0; j<n_neighbor; ++j) {
      face_neighbors[face_neighbors_idx[i]+j] = elt_elt[elt_elt_idx[elt_idx]+j]+1; // +1 because block_to_part uses 1-indexed ln_to_gn
    }
  }
  //printf("n_face_neighbor =%i\n",n_face_neighbor);
  //printf("face_neighbors: ");
  //for (int i = 0; i < n_face_neighbor; ++i)
  //  printf("%i, ",face_neighbors[i]);
  //printf("\n");

  PDM_g_num_t* elt_dist_0 = (PDM_g_num_t*) malloc ((n_rank+1)* sizeof(PDM_g_num_t));
  for (int i=0; i<n_rank+1; ++i) {
    elt_dist_0[i] = elt_dist[i]-1;
  }
  PDM_block_to_part_t* btp = PDM_block_to_part_create(elt_dist_0,(const PDM_g_num_t**)&face_neighbors,&n_face_neighbor,1,comm);

  //printf("lilili01\n");
  int stride_one = 1;
  int* block_data1 = elt_part;
  int** neighbor_part;
  PDM_block_to_part_exch2(btp,sizeof(int),PDM_STRIDE_CST,&stride_one,block_data1,NULL,(void***)&neighbor_part);

  //printf("lilili02\n");
  int* block_idx2 = malloc(dn_elt * sizeof(int));
  for (int i=0; i<dn_elt; ++i) {
    block_idx2[i] = delt_vtx_idx[i+1] - delt_vtx_idx[i];
  }
  int* block_data2 = delt_vtx;
  int** neighbor_vtx_stri;
  int** neighbor_vtx;
  PDM_block_to_part_exch2(btp,sizeof(int),PDM_STRIDE_VAR,block_idx2,block_data2,&neighbor_vtx_stri,(void***)&neighbor_vtx);

  //PDM_g_num_t* parent = (PDM_g_num_t*) malloc (n_elt * sizeof(PDM_g_num_t));
  //printf("neighbor_part:");
  //for (int i = 0; i < n_face_neighbor; ++i)
  //  printf(" %d ", neighbor_part[0][i]);
  //printf("\n");
  //printf("neighbor_vtx_stri:");
  //for (int i = 0; i < n_face_neighbor; ++i)
  //  printf(" %d ", neighbor_vtx_stri[0][i]);
  //printf("\n");
  //printf("neighbor_vtx:");
  //for (int i = 0; i < 8+8+4+6; ++i)
  //  printf(" %d ", neighbor_vtx[0][i]);
  //printf("\n");
  //printf("lilili03\n");
  int pos2 = 0;
  int neighbor_vtx_cur_idx = 0;
  for (int i=0; i<n_elt; ++i) {
    //printf("lilili04\n");
    int face_vtx_idx = delt_vtx_idx[section_idx+i];
    //printf("lilili05\n");
    int n_face_vtx = delt_vtx_idx[section_idx+i+1] - delt_vtx_idx[section_idx+i];
    //printf("lilili06\n");
    int* first_face_vtx = delt_vtx+face_vtx_idx;
    //printf("lilili07\n");

    //printf("i=%i\n",i);
    int n_neighbor = face_neighbors_idx[i+1] - face_neighbors_idx[i];
    int parent_found = 0;
    for (int j=0; j<n_neighbor; ++j) {
      //printf("tata01\n");
      int n_vtx = neighbor_vtx_stri[0][pos2];
      int* first_vtx = neighbor_vtx[0] + neighbor_vtx_cur_idx;
      neighbor_vtx_cur_idx += n_vtx;
      //printf("tata02\n");
      //printf("n_vtx= %i\n",n_vtx);
      //printf("n_face_vtx= %i\n",n_face_vtx);
      //printf("first_vtx:");
      //for (int k = 0; k < n_vtx; ++k)
      //  printf(" %d ", first_vtx[k]);
      //printf("\n");
      //printf("first_face_vtx:");
      //for (int k = 0; k < n_face_vtx; ++k)
      //  printf(" %d ", first_face_vtx[k]);
      //printf("\n");
      if (is_parent(first_vtx,n_vtx,first_face_vtx,n_face_vtx)) {
        elt2d_part[i] = neighbor_part[0][pos2];
        parent_found = 1;
      }
      ++pos2;
    }
    assert(parent_found);
  }

  free(face_neighbors);

  //printf("elt2d_part:");
  //for (int i = 0; i < n_elt; ++i)
  //  printf(" %d ", elt2d_part[i]);
  //printf("\n");
  printf("end elt_part 2D\n");
}

void
_run_ppart_zone_nodal
(
  PDM_dmesh_nodal_t *dmesh_nodal,
  _part_mesh_t      *pmesh,
  PDM_split_dual_t   split_method,
  int                dn_part, 
  PDM_MPI_Comm       comm
) {
  printf("run_ppart_zone_nodal\n");
  int i_rank;
  int n_rank;
  PDM_MPI_Comm_rank(comm, &i_rank);
  PDM_MPI_Comm_size(comm, &n_rank);

  // -1. misc
  int n_bnd = 0; // TODO
  int n_join = 0; // TODO
  int* joins_ids = NULL; // TODO
  pmesh->n_bounds  = n_bnd;
  pmesh->n_joins   = n_join;
  pmesh->joins_ids = (int *) malloc(n_join * sizeof(int));
  for (int i_join = 0; i_join < n_join; i_join++){
    pmesh->joins_ids[i_join] = joins_ids[i_join];
  }
  int tn_part;
  PDM_MPI_Allreduce(&dn_part, &tn_part, 1, PDM_MPI_INT, PDM_MPI_SUM, comm);
  pmesh->tn_part = tn_part;

  // 0. concat sections
  printf("lala0\n");
  int* section_idx;
  int* delt_vtx_idx;
  PDM_g_num_t* delt_vtx;
  int n_section = PDM_concat_elt_sections(dmesh_nodal,&section_idx,&delt_vtx_idx,&delt_vtx);

  // 1. distributions
  printf("lala1\n");
  //PDM_g_num_t* mesh_vtx_dist = PDM_dmesh_nodal_vtx_distrib_get(dmesh_nodal);
  //PDM_g_num_t* vtx_dist = (PDM_g_num_t*) malloc(n_rank+1 * sizeof(PDM_g_num_t));
  //vtx_dist[0] = 0;
  //for (int i=0; i<n_rank+1; ++i) {
  //  vtx_dist[i] = mesh_vtx_dist[i]+1;
  //}
  int dn_vtx = dmesh_nodal->vtx->n_vtx;
  //printf("dn_vtx= %i\n",dn_vtx);
  PDM_g_num_t* vtx_dist = PDM_compute_entity_distribution(comm, dn_vtx);

  //printf("section_idx: ");
  //for (int i = 0; i < n_section; ++i)
  //  printf("%i, ", section_idx[i]);
  //printf("\n");
  int dn_elt = section_idx[n_section];
  //printf("dn_elt= %i\n",dn_elt);
  PDM_g_num_t* elt_dist = PDM_compute_entity_distribution(comm, dn_elt);

  // 2. elt_elt graph
  printf("lala2\n");
  PDM_g_num_t* elt_elt_idx;
  PDM_g_num_t* elt_elt;
  PDM_dmesh_nodal_dual_graph(vtx_dist,elt_dist,delt_vtx_idx,delt_vtx,&elt_elt_idx,&elt_elt,comm);

  // 3. partitioning
  printf("lala3\n");
  double* part_fractions = NULL; // TODO gen
  int* elt_part = (int*) malloc(dn_elt * sizeof(int));
  for (int i=0; i<elt_elt_idx[dn_elt]; ++i) {
    elt_elt[i]--;
  }
  PDM_para_graph_split(split_method,
                       elt_dist,
                       elt_elt_idx,
                       elt_elt,
                       NULL, NULL,
                       tn_part,
                       part_fractions,
                       elt_part,
                       comm);
  //printf("irank: %i | elt_part:",i_rank);
  //for (int i = 0; i < dn_elt; ++i)
  //  printf(" %d ", elt_part[i]);
  //printf("\n");
 
  printf("lala3.1\n");
  // OK
  // 2D elements must go to the partition of their 3D parent
  for (int i_section=0; i_section<n_section; ++i_section) {
    int* elt_section_part = elt_part + section_idx[i_section];

    //printf("i_section= %i\t",i_section);
    PDM_Mesh_nodal_elt_t type = PDM_DMesh_nodal_section_elt_type_get(dmesh_nodal,i_section);
    if (type==PDM_MESH_NODAL_TRIA3 || type==PDM_MESH_NODAL_QUAD4) {
      int n_elt = section_idx[i_section+1] - section_idx[i_section];
      //printf("n_elt = %i\t",n_elt);
      face_part_from_parent(
        n_elt,
        dn_elt,
        section_idx[i_section],
        elt_dist,
        elt_part,
        delt_vtx_idx,
        delt_vtx,
        elt_elt_idx,
        elt_elt,
        elt_section_part,
        comm
      );
    }
    //printf("\n");
  }

  // 4. ln_to_gn for elt sections and cells
  printf("lala4\n");
  PDM_g_num_t* part_distri = PDM_compute_entity_distribution(comm, dn_part );
  // 
  int** pn_elt_section = (int**)malloc(n_section * sizeof(int*));
  PDM_g_num_t*** pelt_section_ln_to_gn = (PDM_g_num_t***)malloc(n_section * sizeof(PDM_g_num_t**));
  PDM_g_num_t** elt_section_distri = (PDM_g_num_t**)malloc(n_section * sizeof(PDM_g_num_t*));
  for (int i_section=0; i_section<n_section; ++i_section) {
    elt_section_distri[i_section] = PDM_DMesh_nodal_section_distri_std_get(dmesh_nodal,i_section);
  }
  // 4.0 ln_to_gn for elt sections
  printf("lala4.0\n");
  for (int i_section=0; i_section<n_section; ++i_section) {
    int* elt_section_part = elt_part + section_idx[i_section];
    //printf("lala4.0.0\n");
    PDM_part_assemble_partitions(comm,
                                 part_distri,
                                 elt_section_distri[i_section],
                                 elt_section_part,
                                &pn_elt_section[i_section],
                                &pelt_section_ln_to_gn[i_section]);
    //printf("lala4.0.1\n");
    for (int i_part=0; i_part<dn_part; ++i_part) {
      for (int i=0; i < pn_elt_section[i_section][i_part]; ++i) {
        pelt_section_ln_to_gn[i_section][i_part][i]++;
      }
    }
    //printf("lala4.0.2\n");
    //printf("\n");
    //printf("pelt_section_ln_to_gn:");
    //for (int i = 0; i < pn_elt_section[i_section][0]; i++)
    //  printf(" %d ", pelt_section_ln_to_gn[i_section][0][i]);
    //printf("\n");
  }

  // 4.1 ln_to_gn for cells
  printf("lala4.1\n");
  int* pn_cell = (int*)malloc(dn_part * sizeof(int));
  for (int i_part=0; i_part<dn_part; ++i_part) {
    pn_cell[i_part] = 0;
    for (int i_section=0; i_section<n_section; ++i_section) {
      PDM_Mesh_nodal_elt_t type = PDM_DMesh_nodal_section_elt_type_get(dmesh_nodal,i_section);
      if (type!=PDM_MESH_NODAL_TRIA3 && type!=PDM_MESH_NODAL_QUAD4) { // only counting cells
        pn_cell[i_part] += pn_elt_section[i_section][i_part];
      }
    }
  }
  PDM_g_num_t** pcell_ln_to_gn = (PDM_g_num_t**)malloc(dn_part * sizeof(PDM_g_num_t*));
  for (int i_part=0; i_part<dn_part; ++i_part) {
    pcell_ln_to_gn[i_part] = (PDM_g_num_t*)malloc(pn_cell[i_part]* sizeof(PDM_g_num_t));
  }
  for (int i_part=0; i_part<dn_part; ++i_part) {
    int pos = 0;
    int offset = 0;
    for (int i_section=0; i_section<n_section; ++i_section) {
      PDM_Mesh_nodal_elt_t type = PDM_DMesh_nodal_section_elt_type_get(dmesh_nodal,i_section);
      if (type!=PDM_MESH_NODAL_TRIA3 && type!=PDM_MESH_NODAL_QUAD4) { // only counting cells
        int pn_elt = pn_elt_section[i_section][i_part];
        for (int i=0; i<pn_elt; ++i) {
          pcell_ln_to_gn[i_part][pos] = pelt_section_ln_to_gn[i_section][i_part][i] + offset;
          ++pos;
        }
        int n_elt_section = elt_section_distri[i_section][n_rank];
        offset += n_elt_section;
      }
    }
  }

  // 5. reconstruct elts on partitions
  printf("lala5\n");
  int* pn_vtx;
  int** pvtx_ln_to_gn;
  int*** pelt_vtx_idx;
  int*** pelt_vtx;
  PDM_part_multi_dconnectivity_to_pconnectivity_sort(comm,
                                                     dn_part,
                                                     n_section,
                                                     section_idx,
                                                     elt_section_distri,
                                                     delt_vtx_idx,
                                                     delt_vtx,
                                                     pn_elt_section,
                                                     pelt_section_ln_to_gn,
                                                    &pn_vtx,
                                                    &pvtx_ln_to_gn,
                                                    &pelt_vtx_idx,
                                                    &pelt_vtx);
  free(elt_part);

  printf("lala6\n");
  // 6. coordinates
  const double* dvtx_coord = dmesh_nodal->vtx->_coords;
  double** pvtx_coord = NULL;
  PDM_part_dcoordinates_to_pcoordinates(comm,
                                        dn_part,
                                        vtx_dist,
                                        dvtx_coord,
                                        pn_vtx,
                 (const PDM_g_num_t **) pvtx_ln_to_gn,
                                       &pvtx_coord);

  // 7. Fill _part_t structures
  printf("lala7\n");
  pmesh->parts = (_part_t **) malloc(dn_part*sizeof(_part_t*));
  for (int i_part = 0; i_part < dn_part; ++i_part) {
    pmesh->parts[i_part] = _part_create();

    pmesh->parts[i_part]->n_cell = pn_cell[i_part];
    pmesh->parts[i_part]->n_vtx  = pn_vtx[i_part];

    pmesh->parts[i_part]->vtx = pvtx_coord[i_part];

    pmesh->parts[i_part]->cell_ln_to_gn = pcell_ln_to_gn[i_part];
    pmesh->parts[i_part]->vtx_ln_to_gn  = pvtx_ln_to_gn[i_part];

    pmesh->parts[i_part]->n_section = n_section;
    pmesh->parts[i_part]->n_elt = (int*)malloc(n_section * sizeof(int));
    pmesh->parts[i_part]->elt_vtx_idx = (int**)malloc(n_section * sizeof(int*));
    pmesh->parts[i_part]->elt_vtx = (int**)malloc(n_section * sizeof(int*));
    for (int i_section=0; i_section<n_section; ++i_section) {
      pmesh->parts[i_part]->n_elt[i_section] = pn_elt_section[i_section][i_part];
      pmesh->parts[i_part]->elt_vtx_idx[i_section] = pelt_vtx_idx[i_section][i_part];
      pmesh->parts[i_part]->elt_vtx[i_section] = pelt_vtx[i_section][i_part];
    }
  }

  printf("lala8\n");
 
  // 3. calculer tous les ln_to_gn, graphes de comm, conditions au limites
  // elements (2D, 3D), vtx       |      vtx       |     elements 2D
  // PDM_multipart_part_graph_comm_vtx_data_get

  /* Let's call graph communication to do the reordering - Temporary  */
  int** pinternal_vtx_bound_proc_idx  = NULL;
  int** pinternal_vtx_bound_part_idx  = NULL;
  int** pinternal_vtx_bound           = NULL;
  int** pinternal_vtx_priority        = NULL;
  PDM_part_generate_entity_graph_comm(comm,
                                      part_distri,
                                      vtx_dist,
                                      dn_part,
                                      pn_vtx,
               (const PDM_g_num_t **) pvtx_ln_to_gn,
                                      NULL,
                                     &pinternal_vtx_bound_proc_idx,
                                     &pinternal_vtx_bound_part_idx,
                                     &pinternal_vtx_bound,
                                     &pinternal_vtx_priority);

  _setup_ghost_information(i_rank, dn_part, pn_vtx, pinternal_vtx_priority);
  PDM_part_renum_vtx(pmesh->parts, dn_part, 1, (void *) pinternal_vtx_priority);

  /* Free in order to be correct */
  for (int ipart = 0; ipart < dn_part; ipart++) {
    free(pinternal_vtx_bound_proc_idx[ipart]);
    free(pinternal_vtx_bound_part_idx[ipart]);
    free(pinternal_vtx_bound[ipart]);
    free(pinternal_vtx_priority[ipart]);
  }
  free(pinternal_vtx_bound_proc_idx);
  free(pinternal_vtx_bound_part_idx);
  free(pinternal_vtx_bound);
  free(pinternal_vtx_priority);


  //// Now genererate bounds and comm data -- we need update pface_ln_to_gn which has been modified
  //for (int ipart = 0; ipart < n_part; ipart++) {
  //  pface_ln_to_gn[ipart] = pmeshes->parts[ipart]->face_ln_to_gn;
  //}

  int          n_group_elmt    = dmesh_nodal->n_group_elmt;
  int        * dgroup_elmt_idx = dmesh_nodal->dgroup_elmt_idx;
  PDM_g_num_t* dgroup_elmt     = dmesh_nodal->dgroup_elmt;
  int         **pface_cell           = NULL;
  int         **pface_bound_idx      = NULL;
  PDM_g_num_t **pface_bound_ln_to_gn = NULL;
  PDM_part_distgroup_to_partgroup(comm,
                                  elt_distri,
                                  n_group_elmt,
                                  dgroup_elmt_idx,
                                  dgroup_elmt,
                                  dn_part,
                                  pn_elt,
           (const PDM_g_num_t **) pelt_ln_to_gn,
                                 &pface_bound_idx,
                                 &pface_bound,
                                 &pface_bound_ln_to_gn);
  int **pface_join_tmp = NULL;
  //PDM_part_distgroup_to_partgroup(comm,
  //                                face_distri,
  //                                n_join,
  //                                dface_join_idx,
  //                                dface_join,
  //                                n_part,
  //                                pn_face,
  //         (const PDM_g_num_t **) pface_ln_to_gn,
  //                               &pface_join_idx,
  //                               &pface_join_tmp,
  //                               &pface_join_ln_to_gn);

  //PDM_part_generate_entity_graph_comm(comm,
  //                                    part_distri,
  //                                    face_distri,
  //                                    n_part,
  //                                    pn_face,
  //             (const PDM_g_num_t **) pface_ln_to_gn,
  //                                    NULL,
  //                                   &pinternal_face_bound_proc_idx,
  //                                   &pinternal_face_bound_part_idx,
  //                                   &pinternal_face_bound,
  //                                    NULL);
  PDM_part_generate_entity_graph_comm(comm,
                                      part_distri,
                                      vtx_dist,
                                      dn_part,
                                      pn_vtx,
               (const PDM_g_num_t **) pvtx_ln_to_gn,
                                      NULL,
                                     &pinternal_vtx_bound_proc_idx,
                                     &pinternal_vtx_bound_part_idx,
                                     &pinternal_vtx_bound,
                                     &pinternal_vtx_priority);

  // Re setup the array properly to have the good output
  _setup_ghost_information(i_rank, dn_part, pn_vtx, pinternal_vtx_priority);

  // Finally complete parts structure with internal join data and bounds
  for (int ipart = 0; ipart < dn_part; ipart++) {
    pmesh->parts[ipart]->face_bound_idx      = pface_bound_idx[ipart];
    pmesh->parts[ipart]->face_bound          = pface_bound[ipart];
    pmesh->parts[ipart]->face_bound_ln_to_gn = pface_bound_ln_to_gn[ipart];

    ///* For face_join, the function only returns local id of face in join, we have to
    //   allocate to set up expected size (4*nb_face_join) */
    //pmesh->parts[ipart]->face_join_idx = pface_join_idx[ipart];
    //int s_face_join   pmesh->parts[ipart]->face_join_idx[n_join];
    //pmesh->parts[ipart]->face_join = (int *) malloc( 4 * s_face_join * sizeof(int));
    //for (int i_face = 0; i_face < s_face_join; i_face++){
    //  pmesh->parts[ipart]->face_join[4*i_face] = pface_join_tmp[ipart][i_face];
    //}
    //pmesh->parts[ipart]->face_join_ln_to_gn = pface_join_ln_to_gn[ipart];
    //free(pface_join_tmp[ipart]);

    //pmesh->parts[ipart]->face_part_bound_proc_idx = pinternal_face_bound_proc_idx[ipart];
    //pmesh->parts[ipart]->face_part_bound_part_idx = pinternal_face_bound_part_idx[ipart];
    //pmesh->parts[ipart]->face_part_bound          = pinternal_face_bound[ipart];

    pmesh->parts[ipart]->vtx_part_bound_proc_idx = pinternal_vtx_bound_proc_idx[ipart];
    pmesh->parts[ipart]->vtx_part_bound_part_idx = pinternal_vtx_bound_part_idx[ipart];
    pmesh->parts[ipart]->vtx_part_bound          = pinternal_vtx_bound[ipart];

    pmesh->parts[ipart]->vtx_ghost_information   = pinternal_vtx_priority[ipart];
  }

  free(section_idx);
  free(delt_vtx_idx);
  free(delt_vtx);

  free(elt_dist);
  free(vtx_dist);
  free(elt_elt_idx);
  free(elt_elt);
}

/**
 
 * \brief Construct the partitioned meshes on every zones
 *
 * \param [in]   mpart_id          Multipart structure id
 */
void
PDM_multipart_run_ppart
(
 const int id
)
{
  _pdm_multipart_t *_multipart = _get_from_id (id);
  int i_rank;
  int n_rank;
  PDM_MPI_Comm_rank(_multipart->comm, &i_rank);
  PDM_MPI_Comm_size(_multipart->comm, &n_rank);

  if (_multipart->merge_blocks)
  {
    // 1. Generate global numerotation using all blocks
    // 2. Call the partitionner once on the global numbering
  } else {
    int n_zone = _multipart->n_zone;
    int* starting_part_idx = (int *) malloc( (n_zone+1) * sizeof(int));
    starting_part_idx[0] = 0;
    for (int i = 0; i < n_zone; ++i) {
      starting_part_idx[i+1] = starting_part_idx[i] + _multipart->n_part[i];
    }

    int is_by_elt = 0;
    for (int i_zone = 0; i_zone < _multipart->n_zone; ++i_zone) {
      PDM_dmesh_nodal_t* dmesh_nodal = _multipart->dmeshes_nodal[i_zone];
      if (dmesh_nodal != NULL) { // element representation
        is_by_elt = 1;
        PDM_printf("Partitionning elt zone %d/%d \n", i_zone+1, _multipart->n_zone);
        PDM_MPI_Comm comm = _multipart->comm;
        PDM_split_dual_t split_method = _multipart->split_method;
        int n_part = _multipart->n_part[i_zone];
        _part_mesh_t* pmesh = &(_multipart->pmeshes[i_zone]);

        _run_ppart_zone_nodal(dmesh_nodal,pmesh,split_method,n_part,comm);
      } else { // face representation
        PDM_printf("Partitionning face zone %d/%d \n", i_zone+1, _multipart->n_zone);

        PDM_MPI_Comm comm = _multipart->comm;

        PDM_split_dual_t split_method    = _multipart->split_method;
        PDM_part_size_t part_size_method = _multipart->part_size_method;

        const double* part_fraction = &_multipart->part_fraction[starting_part_idx[i_zone]];

        PDM_dmesh_t  *_dmeshes = _multipart->dmeshes[i_zone];
        _part_mesh_t *_pmeshes = &(_multipart->pmeshes[i_zone]);

        int n_part = _multipart->n_part[i_zone];

        _run_ppart_zone(_dmeshes, _pmeshes, n_part, split_method, part_size_method, part_fraction, comm);
      }
    }

    free(starting_part_idx);
    // Now rebuild joins over the zones
<<<<<<< HEAD
    if (!is_by_elt) {
      _search_matching_joins(_multipart); // WARNING only implemented for face representation
    }
=======
    _search_matching_joins(_multipart);
    printf(" end ... \n");
>>>>>>> 0276647a
  }
}

/**
 *
 * \brief Returns the dimensions of a given partition
 */
void
PDM_multipart_part_dim_get
(
const int   mpart_id,
const int   i_zone,
const int   i_part,
      int  *n_section,
      int **n_elt,
      int  *n_cell,
      int  *n_face,
      int  *n_face_part_bound,
      int  *n_vtx,
      int  *n_proc,
      int  *n_total_part,
      int  *s_cell_face,
      int  *s_face_vtx,
      int  *s_face_bound,
      int  *n_bound_groups,
      int  *s_face_join,
      int  *n_join_groups
)
{
  _pdm_multipart_t *_multipart = _get_from_id (mpart_id);

  assert(i_zone < _multipart->n_zone && i_part < _multipart->n_part[i_zone]);
  _part_mesh_t _pmeshes = _multipart->pmeshes[i_zone];

  *n_cell = _pmeshes.parts[i_part]->n_cell;
  *n_face = _pmeshes.parts[i_part]->n_face;
  *n_vtx  = _pmeshes.parts[i_part]->n_vtx;

  PDM_MPI_Comm_size(_multipart->comm, n_proc);
  *n_total_part = _pmeshes.tn_part;

  *n_section = _pmeshes.parts[i_part]->n_section;
  *n_elt = _pmeshes.parts[i_part]->n_elt;
  if (*n_section>0) {
    *s_cell_face = -1;
    *s_face_vtx  = -1;

    *n_face_part_bound = -1;

    *n_bound_groups = -1;
    *n_join_groups  = -1;
    *s_face_bound   = -1;
    *s_face_join    = -1;
  } else {
    *s_cell_face = _pmeshes.parts[i_part]->cell_face_idx[*n_cell];
    *s_face_vtx  = _pmeshes.parts[i_part]->face_vtx_idx[*n_face];

    *n_face_part_bound = _pmeshes.parts[i_part]->face_part_bound_part_idx[*n_total_part];

    *n_bound_groups = _pmeshes.n_bounds;
    *n_join_groups  = _pmeshes.n_joins;
    *s_face_bound   = _pmeshes.parts[i_part]->face_bound_idx[*n_bound_groups];
    *s_face_join    = _pmeshes.parts[i_part]->face_join_idx[*n_join_groups];
  }
}


void
PDM_multipart_part_graph_comm_vtx_dim_get
(
 const int   mpart_id,
 const int   i_zone,
 const int   i_part,
       int  *n_vtx_part_bound
)
{
  _pdm_multipart_t *_multipart = _get_from_id (mpart_id);

  assert(i_zone < _multipart->n_zone && i_part < _multipart->n_part[i_zone]);
  _part_mesh_t _pmeshes = _multipart->pmeshes[i_zone];

  printf(" n_vtx_part_bound = %i \n", _pmeshes.parts[i_part]->vtx_part_bound_part_idx[_pmeshes.tn_part]);
  printf(" _pmeshes.tn_part = %i \n", _pmeshes.tn_part);

  *n_vtx_part_bound = _pmeshes.parts[i_part]->vtx_part_bound_part_idx[_pmeshes.tn_part];
}

/**
 *
 * \brief Returns the data arrays of a given partition
 */
void
PDM_multipart_part_val_get
(
const int            mpart_id,
const int            i_zone,
const int            i_part,
      int         ***elt_vtx_idx,
      int         ***elt_vtx,
      int          **cell_tag,
      int          **cell_face_idx,
      int          **cell_face,
      PDM_g_num_t  **cell_ln_to_gn,
      int          **face_tag,
      int          **face_cell,
      int          **face_vtx_idx,
      int          **face_vtx,
      PDM_g_num_t  **face_ln_to_gn,
      int          **face_part_bound_proc_idx,
      int          **face_part_bound_part_idx,
      int          **face_part_bound,
      int          **vtx_tag,
      double       **vtx,
      PDM_g_num_t  **vtx_ln_to_gn,
      int          **face_bound_idx,
      int          **face_bound,
      PDM_g_num_t  **face_bound_ln_to_gn,
      int          **face_join_idx,
      int          **face_join,
      PDM_g_num_t  **face_join_ln_to_gn
)
{
   _pdm_multipart_t *_multipart = _get_from_id (mpart_id);

  assert(i_zone < _multipart->n_zone && i_part < _multipart->n_part[i_zone]);
  _part_mesh_t _pmeshes = _multipart->pmeshes[i_zone];

  *cell_tag = NULL;
  *face_tag = NULL;
  *vtx_tag  = NULL;

  *cell_ln_to_gn = _pmeshes.parts[i_part]->cell_ln_to_gn;
  *face_ln_to_gn = _pmeshes.parts[i_part]->face_ln_to_gn;
  *vtx_ln_to_gn  = _pmeshes.parts[i_part]->vtx_ln_to_gn;

  *cell_face_idx = _pmeshes.parts[i_part]->cell_face_idx;
  *cell_face     = _pmeshes.parts[i_part]->cell_face;
  *face_cell     = _pmeshes.parts[i_part]->face_cell;
  *face_vtx_idx  = _pmeshes.parts[i_part]->face_vtx_idx;
  *face_vtx      = _pmeshes.parts[i_part]->face_vtx;

  *vtx           = _pmeshes.parts[i_part]->vtx;

  *face_part_bound_proc_idx = _pmeshes.parts[i_part]->face_part_bound_proc_idx;
  *face_part_bound_part_idx = _pmeshes.parts[i_part]->face_part_bound_part_idx;
  *face_part_bound          = _pmeshes.parts[i_part]->face_part_bound;

  *face_bound_idx       = _pmeshes.parts[i_part]->face_bound_idx;
  *face_bound           = _pmeshes.parts[i_part]->face_bound;
  *face_bound_ln_to_gn  = _pmeshes.parts[i_part]->face_bound_ln_to_gn;
  *face_join_idx        = _pmeshes.parts[i_part]->face_join_idx;
  *face_join            = _pmeshes.parts[i_part]->face_join;
  *face_join_ln_to_gn   = _pmeshes.parts[i_part]->face_join_ln_to_gn;

  *elt_vtx_idx = _pmeshes.parts[i_part]->elt_vtx_idx;
  *elt_vtx     = _pmeshes.parts[i_part]->elt_vtx;
}


// void PDM_multipart_part_get
// (
//  const int            mpart_id,
//  const int            i_zone,
//  const int            i_part,
//  const result_type    res,
//                    **vtx_part_bound
// )
// {
//   if(res == VTX_COMM_GRAPH)
//   {
//     *vtx_part_bound_proc_idx = _pmeshes.parts[i_part]->vtx_part_bound_proc_idx;
//     *vtx_part_bound_part_idx = _pmeshes.parts[i_part]->vtx_part_bound_part_idx;
//     *vtx_part_bound          = _pmeshes.parts[i_part]->vtx_part_bound;
//   }
// }

void
PDM_multipart_part_graph_comm_vtx_data_get
(
const int            mpart_id,
const int            i_zone,
const int            i_part,
      int          **vtx_part_bound_proc_idx,
      int          **vtx_part_bound_part_idx,
      int          **vtx_part_bound
)
{
   _pdm_multipart_t *_multipart = _get_from_id (mpart_id);

   // table_res[] = is_getted;

  assert(i_zone < _multipart->n_zone && i_part < _multipart->n_part[i_zone]);
  _part_mesh_t _pmeshes = _multipart->pmeshes[i_zone];

  *vtx_part_bound_proc_idx = _pmeshes.parts[i_part]->vtx_part_bound_proc_idx;
  *vtx_part_bound_part_idx = _pmeshes.parts[i_part]->vtx_part_bound_part_idx;
  *vtx_part_bound          = _pmeshes.parts[i_part]->vtx_part_bound;
  int n_rank = 2;
}


void
PDM_multipart_part_color_get
(
const int            mpart_id,
const int            i_zone,
const int            i_part,
      int          **cell_color,
      int          **face_color,
      int          **thread_color,
      int          **hyperplane_color
)
{
  _pdm_multipart_t *_multipart = _get_from_id (mpart_id);

  assert(i_zone < _multipart->n_zone && i_part < _multipart->n_part[i_zone]);

  PDM_printf("PDM_multipart_part_color_get: Not implemented\n");
  *cell_color       = NULL;
  *face_color       = NULL;
  *thread_color     = NULL;
  *hyperplane_color = NULL;

}

void
PDM_multipart_part_ghost_infomation_get
(
const int            mpart_id,
const int            i_zone,
const int            i_part,
      int          **vtx_ghost_information
)
{
  _pdm_multipart_t *_multipart = _get_from_id (mpart_id);

  assert(i_zone < _multipart->n_zone && i_part < _multipart->n_part[i_zone]);
  _part_mesh_t _pmeshes = _multipart->pmeshes[i_zone];

  *vtx_ghost_information = _pmeshes.parts[i_part]->vtx_ghost_information;
}

void
PDM_multipart_time_get
(
const int       mpart_id,
const int       i_zone,
      double  **elapsed,
      double  **cpu,
      double  **cpu_user,
      double  **cpu_sys
)
{
  _pdm_multipart_t *_multipart = _get_from_id (mpart_id);
  assert(i_zone < _multipart->n_zone);

  PDM_printf("PDM_multipart_time_get: Not implemented\n");
  *elapsed  = NULL;
  *cpu      = NULL;
  *cpu_user = NULL;
  *cpu_sys  = NULL;

}

/**
 *
 * \brief Free the structure
 *
 * \param [in]   mpart_id  Multipart structure id
 */

void
PDM_multipart_free
(
 const int mpart_id
)
{
  _pdm_multipart_t *_multipart = _get_from_id (mpart_id);

  // free(_multipart->dmeshes_ids);
  for (int izone = 0; izone < _multipart->n_zone; izone++) {
    free(_multipart->pmeshes[izone].joins_ids);
    for (int ipart = 0; ipart < _multipart->n_part[izone]; ipart++)
      _part_free(_multipart->pmeshes[izone].parts[ipart], _multipart->owner);
    free(_multipart->pmeshes[izone].parts);
  }
  free(_multipart->pmeshes);
  free(_multipart->dmeshes);
  free(_multipart->dmeshes_nodal);

  //PDM_part_renum_method_purge();
  free (_multipart);

  PDM_Handles_handle_free (_multiparts, mpart_id, PDM_FALSE);

  const int n_multipart = PDM_Handles_n_get (_multiparts);

  if (n_multipart == 0) {
    _multiparts = PDM_Handles_free (_multiparts);
  }
  PDM_printf("Cleaned from PDM_multipart_free\n");
}


/*----------------------------------------------------------------------------*/

#ifdef __cplusplus
}
#endif /* __cplusplus */<|MERGE_RESOLUTION|>--- conflicted
+++ resolved
@@ -867,6 +867,7 @@
 PDM_MPI_Comm      comm
 )
 {
+  printf("_run_ppart_zone 01\n");
   int i_rank;
   int n_rank;
   PDM_MPI_Comm_rank(comm, &i_rank);
@@ -886,6 +887,7 @@
   PDM_dmesh_dims_get(dmesh, &dn_cell, &dn_face, &dn_edge, &dn_vtx, &n_bnd, &n_join);
   PDM_dmesh_data_get(dmesh, &dvtx_coord, &dface_vtx_idx, &dface_vtx, &dface_cell,
                      &dface_bound_idx, &dface_bound, &joins_ids, &dface_join_idx, &dface_join);
+  printf("_run_ppart_zone 02\n");
 
   // This will store all the partitions created by this proc on this zone
   // Copy number of bounds and joins (global data) in the part structure
@@ -900,6 +902,7 @@
   int tn_part;
   PDM_MPI_Allreduce(&n_part, &tn_part, 1, PDM_MPI_INT, PDM_MPI_SUM, comm);
   pmeshes->tn_part = tn_part;
+  printf("_run_ppart_zone 03\n");
 
   //Construct graph and split -- no interface for now, do it by hand
   PDM_g_num_t *cell_distri = PDM_compute_entity_distribution(comm, dn_cell);
@@ -920,6 +923,7 @@
                                     1,
                                    &dcell_face_idx,
                                    &dcell_face);
+  printf("_run_ppart_zone 04\n");
 
   // free(dual_graph_idx);
   // free(dual_graph);
@@ -934,6 +938,7 @@
   //                              (PDM_g_num_t**) &dual_graph_idx,
   //                              (PDM_g_num_t**) &dual_graph);
 
+  printf("_run_ppart_zone 05\n");
   double *part_fractions = NULL;
   if (part_size_method == PDM_PART_SIZE_HETEROGENEOUS){
     int *n_part_per_rank = (int    *) malloc( n_rank * sizeof(int   ));
@@ -1247,9 +1252,10 @@
 /*
  * \brief give the elt_part of a 2d element as the one of its parent
  *
- * \param [in]  n_elt    number of elements
+ * \param [in]  n_elt    number of elements of the searched 2d element section
+ * \param [in]  dn_elt   number of elements in all sections
  * \param [in]  elt_part partition number for each element
- * \param [out] elt_part partition number for face of the section
+ * \param [out] elt2d_part partition number for face of the section
  */
 static
 void
@@ -1272,8 +1278,34 @@
   PDM_MPI_Comm_rank(comm, &i_rank);
   PDM_MPI_Comm_size(comm, &n_rank);
 
-  //printf("n_elt =%i\n",n_elt);
-  //printf("section_idx =%i\n",section_idx);
+  printf("n_elt =%i\n",n_elt);
+  printf("dn_elt =%i\n",dn_elt);
+  printf("section_idx =%i\n",section_idx);
+  printf("elt_dist:");
+  for (int i = 0; i < n_rank+1; ++i)
+    printf(" %d ", elt_dist[i]);
+  printf("\n");
+  printf("elt_part:");
+  for (int i = 0; i < dn_elt; ++i)
+    printf(" %d ", elt_part[i]);
+  printf("\n");
+  printf("delt_vtx_idx:");
+  for (int i = 0; i < dn_elt+1; ++i)
+    printf(" %d ", delt_vtx_idx[i]);
+  printf("\n");
+  printf("elt_elt_idx:");
+  for (int i = 0; i < dn_elt+1; ++i)
+    printf(" %d ", elt_elt_idx[i]);
+  printf("\n");
+  printf("delt_vtx:");
+  for (int i = 0; i < delt_vtx_idx[dn_elt]; ++i)
+    printf(" %d ", delt_vtx[i]);
+  printf("\n");
+  printf("elt_elt:");
+  for (int i = 0; i < elt_elt_idx[dn_elt]; ++i)
+    printf(" %d ", elt_elt[i]);
+  printf("\n");
+
   PDM_g_num_t* face_neighbors_idx = (PDM_g_num_t*) malloc ((n_elt+1) * sizeof(PDM_g_num_t));
   int pos = 0;
   for (int i=0; i<n_elt; ++i) {
@@ -1303,11 +1335,7 @@
   //  printf("%i, ",face_neighbors[i]);
   //printf("\n");
 
-  PDM_g_num_t* elt_dist_0 = (PDM_g_num_t*) malloc ((n_rank+1)* sizeof(PDM_g_num_t));
-  for (int i=0; i<n_rank+1; ++i) {
-    elt_dist_0[i] = elt_dist[i]-1;
-  }
-  PDM_block_to_part_t* btp = PDM_block_to_part_create(elt_dist_0,(const PDM_g_num_t**)&face_neighbors,&n_face_neighbor,1,comm);
+  PDM_block_to_part_t* btp = PDM_block_to_part_create(elt_dist,(const PDM_g_num_t**)&face_neighbors,&n_face_neighbor,1,comm);
 
   //printf("lilili01\n");
   int stride_one = 1;
@@ -1476,11 +1504,11 @@
   for (int i_section=0; i_section<n_section; ++i_section) {
     int* elt_section_part = elt_part + section_idx[i_section];
 
-    //printf("i_section= %i\t",i_section);
+    printf("i_section= %i\t",i_section);
     PDM_Mesh_nodal_elt_t type = PDM_DMesh_nodal_section_elt_type_get(dmesh_nodal,i_section);
     if (type==PDM_MESH_NODAL_TRIA3 || type==PDM_MESH_NODAL_QUAD4) {
       int n_elt = section_idx[i_section+1] - section_idx[i_section];
-      //printf("n_elt = %i\t",n_elt);
+      printf("n_elt = %i\t",n_elt);
       face_part_from_parent(
         n_elt,
         dn_elt,
@@ -1495,7 +1523,7 @@
         comm
       );
     }
-    //printf("\n");
+    printf("\n");
   }
 
   // 4. ln_to_gn for elt sections and cells
@@ -1507,6 +1535,10 @@
   PDM_g_num_t** elt_section_distri = (PDM_g_num_t**)malloc(n_section * sizeof(PDM_g_num_t*));
   for (int i_section=0; i_section<n_section; ++i_section) {
     elt_section_distri[i_section] = PDM_DMesh_nodal_section_distri_std_get(dmesh_nodal,i_section);
+    printf("elt_section_distri %i:",i_section);
+    for (int i = 0; i < 2; ++i)
+      printf(" %d ", elt_section_distri[i_section][i]);
+    printf("\n");
   }
   // 4.0 ln_to_gn for elt sections
   printf("lala4.0\n");
@@ -1520,17 +1552,10 @@
                                 &pn_elt_section[i_section],
                                 &pelt_section_ln_to_gn[i_section]);
     //printf("lala4.0.1\n");
-    for (int i_part=0; i_part<dn_part; ++i_part) {
-      for (int i=0; i < pn_elt_section[i_section][i_part]; ++i) {
-        pelt_section_ln_to_gn[i_section][i_part][i]++;
-      }
-    }
-    //printf("lala4.0.2\n");
-    //printf("\n");
-    //printf("pelt_section_ln_to_gn:");
-    //for (int i = 0; i < pn_elt_section[i_section][0]; i++)
-    //  printf(" %d ", pelt_section_ln_to_gn[i_section][0][i]);
-    //printf("\n");
+    printf("pelt_section_ln_to_gn:");
+    for (int i = 0; i < pn_elt_section[i_section][0]; i++)
+      printf(" %d ", pelt_section_ln_to_gn[i_section][0][i]);
+    printf("\n");
   }
 
   // 4.1 ln_to_gn for cells
@@ -1671,21 +1696,21 @@
   int          n_group_elmt    = dmesh_nodal->n_group_elmt;
   int        * dgroup_elmt_idx = dmesh_nodal->dgroup_elmt_idx;
   PDM_g_num_t* dgroup_elmt     = dmesh_nodal->dgroup_elmt;
-  int         **pface_cell           = NULL;
   int         **pface_bound_idx      = NULL;
+  int         **pface_bound          = NULL;
   PDM_g_num_t **pface_bound_ln_to_gn = NULL;
-  PDM_part_distgroup_to_partgroup(comm,
-                                  elt_distri,
-                                  n_group_elmt,
-                                  dgroup_elmt_idx,
-                                  dgroup_elmt,
-                                  dn_part,
-                                  pn_elt,
-           (const PDM_g_num_t **) pelt_ln_to_gn,
-                                 &pface_bound_idx,
-                                 &pface_bound,
-                                 &pface_bound_ln_to_gn);
-  int **pface_join_tmp = NULL;
+  //PDM_part_distgroup_to_partgroup(comm,
+  //                                elt_dist,
+  //                                n_group_elmt,
+  //                                dgroup_elmt_idx,
+  //                                dgroup_elmt,
+  //                                dn_part,
+  //                                pn_elt,
+  //         (const PDM_g_num_t **) pelt_ln_to_gn,
+  //                               &pface_bound_idx,
+  //                               &pface_bound,
+  //                               &pface_bound_ln_to_gn);
+  //int **pface_join_tmp = NULL;
   //PDM_part_distgroup_to_partgroup(comm,
   //                                face_distri,
   //                                n_join,
@@ -1726,9 +1751,9 @@
 
   // Finally complete parts structure with internal join data and bounds
   for (int ipart = 0; ipart < dn_part; ipart++) {
-    pmesh->parts[ipart]->face_bound_idx      = pface_bound_idx[ipart];
-    pmesh->parts[ipart]->face_bound          = pface_bound[ipart];
-    pmesh->parts[ipart]->face_bound_ln_to_gn = pface_bound_ln_to_gn[ipart];
+    //pmesh->parts[ipart]->face_bound_idx      = pface_bound_idx[ipart];
+    //pmesh->parts[ipart]->face_bound          = pface_bound[ipart];
+    //pmesh->parts[ipart]->face_bound_ln_to_gn = pface_bound_ln_to_gn[ipart];
 
     ///* For face_join, the function only returns local id of face in join, we have to
     //   allocate to set up expected size (4*nb_face_join) */
@@ -1825,14 +1850,9 @@
 
     free(starting_part_idx);
     // Now rebuild joins over the zones
-<<<<<<< HEAD
     if (!is_by_elt) {
       _search_matching_joins(_multipart); // WARNING only implemented for face representation
     }
-=======
-    _search_matching_joins(_multipart);
-    printf(" end ... \n");
->>>>>>> 0276647a
   }
 }
 
