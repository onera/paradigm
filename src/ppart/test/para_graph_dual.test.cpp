--- conflicted
+++ resolved
@@ -5,452 +5,6 @@
 
 
 
-<<<<<<< HEAD
-//MPI_TEST_CASE("[1p] dual from arc2node", 1) {
-//
-//  PDM_MPI_Comm pdm_comm = PDM_MPI_mpi_2_pdm_mpi_comm(&test_comm);
-//  PDM_g_num_t* dual_graph_idx;
-//  PDM_g_num_t* dual_graph;
-//  int*         dcell_face_idx = NULL;
-//  PDM_g_num_t* dcell_face = NULL;
-//
-//  SUBCASE("Simple graph") {
-//
-//    /* Simple graph with 5 vertices connected by 6 edges (no vtx to nothing edge) */
-//    static const int dNnode = 5;
-//    static const int dNarc  = 6;
-//    static PDM_g_num_t node_distribution[2] = {1, dNnode+1};
-//    static PDM_g_num_t arc_distribution[2]  = {1, dNarc+1};
-//    static PDM_g_num_t darc2node[2*6] = {
-//      1, 2, 2, 5, 5, 4, 4, 3, 4, 2, 3, 1};
-//
-//    PDM_para_graph_dual_from_arc2node(pdm_comm,
-//                                      node_distribution,
-//                                      arc_distribution,
-//                                      darc2node,
-//                      (PDM_g_num_t**) &dual_graph_idx,
-//                      (PDM_g_num_t**) &dual_graph,
-//                                      0,
-//                      (int        **) &dcell_face_idx,
-//                      (PDM_g_num_t**) &dcell_face);
-//
-//    // Check
-//    static PDM_g_num_t expc_graph_idx[dNnode+1] = {0, 2, 5, 7, 10, 12};
-//    CHECK_EQ_C_ARRAY(dual_graph_idx, expc_graph_idx, dNnode+1);
-//    // Nb graph starts at 0
-//    static PDM_g_num_t expc_graph[12] = {1, 2, 0, 3, 4, 0, 3, 1, 2, 4, 1, 3};
-//    CHECK_EQ_C_ARRAY(dual_graph, expc_graph, 12);
-//    CHECK(dcell_face_idx == nullptr);
-//    CHECK(dcell_face == nullptr);
-//  }
-//
-//  SUBCASE("Hexa mesh 8 cells") {
-//
-//    /* Comes from 8 hexa cells connected by faces. Note that face_cell connect
-//    some cells to the boundary (0) */
-//    static const int dcell_size = 8;
-//    static const int dface_size = 36;
-//
-//    static PDM_g_num_t cell_distribution[2] = {1, dcell_size+1};
-//    static PDM_g_num_t face_distribution[2] = {1, dface_size+1};
-//    static PDM_g_num_t dface_cell[2*dface_size] = {
-//      1, 0, 2, 0, 3, 0, 4, 0, 1, 5, 2, 6, 3, 7, 4, 8, 5, 0, 6, 0, 7, 0, 8, 0,
-//      1, 0, 3, 0, 5, 0, 7, 0, 1, 2, 3, 4, 5, 6, 7, 8, 2, 0, 4, 0, 6, 0, 8, 0,
-//      1, 0, 5, 0, 2, 0, 6, 0, 1, 3, 5, 7, 2, 4, 6, 8, 3, 0, 7, 0, 4, 0, 8, 0};
-//
-//    PDM_para_graph_dual_from_arc2node(pdm_comm,
-//                                      cell_distribution,
-//                                      face_distribution,
-//                                      dface_cell,
-//                      (PDM_g_num_t**) &dual_graph_idx,
-//                      (PDM_g_num_t**) &dual_graph,
-//                                      1,
-//                      (int        **) &dcell_face_idx,
-//                      (PDM_g_num_t**) &dcell_face);
-//
-//    // Check
-//    static PDM_g_num_t expc_graph_idx[dcell_size+1] = {0, 3, 6, 9, 12, 15, 18, 21, 24};
-//    CHECK_EQ_C_ARRAY(dual_graph_idx, expc_graph_idx, dcell_size+1);
-//    // Nb graph starts at 0
-//    static PDM_g_num_t expc_graph[24] = {
-//     1, 2, 4, 0, 3, 5, 0, 3, 6, 1, 2, 7, 0, 5, 6, 1, 4, 7, 2, 4, 7, 3, 5, 6};
-//    CHECK_EQ_C_ARRAY(dual_graph, expc_graph, 24);
-//
-//    static int expc_cell_face_idx[dcell_size+1] = {0, 6, 12, 18, 24, 30, 36, 42, 48};
-//    CHECK_EQ_C_ARRAY(dcell_face_idx, expc_cell_face_idx, dcell_size+1);
-//    static PDM_g_num_t expc_cell_face[48] = {
-//     1, 5, 13, 17, 25, 29, 2, 6,-17, 21, 27, 31, 3, 7, 14, 18,
-//     -29, 33, 4, 8,-18, 22,-31, 35,-5, 9, 15, 19, 26, 30,-6,
-//     10,-19, 23, 28, 32,-7, 11, 16, 20,-30, 34,-8, 12,-20, 24,-32, 36};
-//    CHECK_EQ_C_ARRAY(dcell_face, expc_cell_face, 48);
-//   }
-//
-//  free(dual_graph_idx);
-//  free(dual_graph);
-//  if (dcell_face_idx != NULL)
-//    free(dcell_face_idx);
-//  if (dcell_face != NULL)
-//    free(dcell_face);
-//}
-//
-//MPI_TEST_CASE("[3p] dual from arc2node", 3) {
-//
-//  PDM_MPI_Comm pdm_comm = PDM_MPI_mpi_2_pdm_mpi_comm(&test_comm);
-//  PDM_g_num_t* dual_graph_idx = NULL;
-//  PDM_g_num_t* dual_graph = NULL;
-//  int*         dcell_face_idx = NULL;
-//  PDM_g_num_t* dcell_face = NULL;
-//
-//  SUBCASE("Hexa mesh 8 cells") {
-//
-//    /* Comes from 8 hexa cells connected by faces. Note that face_cell connect
-//    some cells to the boundary (0) */
-//
-//    static PDM_g_num_t cell_distribution[4] = {1, 4, 7, 9};
-//    static PDM_g_num_t face_distribution[4] = {1, 13, 25, 37};
-//
-//    static PDM_g_num_t dface_cell_p0[2*12] = {
-//        1, 0, 2, 0, 3, 0, 4, 0, 1, 5, 2, 6, 3, 7, 4, 8, 5, 0, 6, 0, 7, 0, 8, 0};
-//    static PDM_g_num_t dface_cell_p1[2*12] = {
-//        1, 0, 3, 0, 5, 0, 7, 0, 1, 2, 3, 4, 5, 6, 7, 8, 2, 0, 4, 0, 6, 0, 8, 0};
-//    static PDM_g_num_t dface_cell_p2[2*12] = {
-//        1, 0, 5, 0, 2, 0, 6, 0, 1, 3, 5, 7, 2, 4, 6, 8, 3, 0, 7, 0, 4, 0, 8, 0};
-//    PDM_g_num_t* dface_cell;
-//    // static PDM_g_num_t dface_cell[2*12]
-//    if (test_rank == 0) {
-//        dface_cell = dface_cell_p0;
-//    }
-//    else if (test_rank == 1) {
-//        dface_cell = dface_cell_p1;
-//    }
-//    else if (test_rank == 2) {
-//        dface_cell = dface_cell_p2;
-//    }
-//
-//    PDM_para_graph_dual_from_arc2node(pdm_comm,
-//                                      cell_distribution,
-//                                      face_distribution,
-//                                      dface_cell,
-//                      (PDM_g_num_t**) &dual_graph_idx,
-//                      (PDM_g_num_t**) &dual_graph,
-//                                      1,
-//                      (int        **) &dcell_face_idx,
-//                      (PDM_g_num_t**) &dcell_face);
-//
-//    // Check
-//    if (test_rank == 0) {
-//      static PDM_g_num_t expc_graph_idx[3+1] = {0, 3, 6, 9};
-//      static PDM_g_num_t expc_graph[9] = {1, 2, 4, 0, 3, 5, 0, 3, 6};
-//      CHECK_EQ_C_ARRAY(dual_graph_idx, expc_graph_idx, 3+1);
-//      CHECK_EQ_C_ARRAY(dual_graph, expc_graph, 9);
-//      static int expc_dcellface_idx[3+1] = {0, 6, 12, 18};
-//      static PDM_g_num_t expc_dcellface[18] = {
-//        1, 5, 13, 17, 25, 29, 2, 6, -17, 21, 27, 31, 3, 7, 14, 18, -29, 33};
-//      CHECK_EQ_C_ARRAY(dcell_face_idx, expc_dcellface_idx, 3+1);
-//      CHECK_EQ_C_ARRAY(dcell_face, expc_dcellface, 18);
-//    }
-//    else if (test_rank == 1){
-//      static PDM_g_num_t expc_graph_idx[3+1] = {0, 3, 6, 9};
-//      static PDM_g_num_t expc_graph[9] = {1, 2, 7, 0, 5, 6, 1, 4, 7};
-//      MPI_CHECK_EQ_C_ARRAY(1, dual_graph_idx, expc_graph_idx, 3+1);
-//      CHECK_EQ_C_ARRAY(dual_graph, expc_graph, 9);
-//      static int expc_dcellface_idx[3+1] = {0, 6, 12, 18};
-//      static PDM_g_num_t expc_dcellface[18] = {
-//        4, 8, -18, 22, -31, 35, -5, 9, 15, 19, 26, 30, -6, 10, -19, 23, 28, 32};
-//      CHECK_EQ_C_ARRAY(dcell_face_idx, expc_dcellface_idx, 3+1);
-//      CHECK_EQ_C_ARRAY(dcell_face, expc_dcellface, 18);
-//    }
-//    else if (test_rank ==2){
-//      static PDM_g_num_t expc_graph_idx[2+1] = {0, 3, 6};
-//      static PDM_g_num_t expc_graph[6] = {2, 4, 7, 3, 5, 6};
-//      MPI_CHECK_EQ_C_ARRAY(2, dual_graph_idx, expc_graph_idx, 2+1);
-//      CHECK_EQ_C_ARRAY(dual_graph, expc_graph, 6);
-//      static int expc_dcellface_idx[2+1] = {0, 6, 12};
-//      static PDM_g_num_t expc_dcellface[12] = {
-//        -7, 11, 16, 20, -30, 34, -8, 12, -20, 24, -32, 36};
-//      CHECK_EQ_C_ARRAY(dcell_face_idx, expc_dcellface_idx, 2+1);
-//      CHECK_EQ_C_ARRAY(dcell_face, expc_dcellface, 12);
-//    }
-//   }
-//
-//  if(dual_graph_idx != NULL) free(dual_graph_idx);
-//  if(dual_graph     != NULL) free(dual_graph    );
-//  if(dcell_face_idx != NULL) free(dcell_face_idx);
-//  if(dcell_face     != NULL) free(dcell_face    );
-//}
-//
-//
-//
-//MPI_TEST_CASE("[1p] dual from node2arc", 1) {
-//
-//  PDM_MPI_Comm pdm_comm = PDM_MPI_mpi_2_pdm_mpi_comm(&test_comm);
-//  PDM_g_num_t* dual_graph_idx = NULL;
-//  PDM_g_num_t* dual_graph = NULL;
-//
-//  SUBCASE("Simple graph") {
-//
-//    /* Simple graph with 5 vertices connected by 6 edges (no vtx to nothing edge) */
-//    static const int dNnode = 5;
-//    static const int dNarc  = 6;
-//    static PDM_g_num_t node_distribution[2] = {1, dNnode+1};
-//    static PDM_g_num_t arc_distribution[2]  = {1, dNarc+1};
-//    static int         dnode2arc_idx[dNnode+1] = {0, 2, 5, 7, 10, 12};
-//    static PDM_g_num_t dnode2arc[12] = {1, -6, -1, 2, -5, -4, 6, -3, 4, 5, -2, 3};
-//
-//    PDM_para_graph_dual_from_node2arc(pdm_comm,
-//                                      node_distribution,
-//                                      arc_distribution,
-//                                      dnode2arc_idx,
-//                                      dnode2arc,
-//                      (PDM_g_num_t**) &dual_graph_idx,
-//                      (PDM_g_num_t**) &dual_graph);
-//
-//    // Check
-//    static PDM_g_num_t expc_graph_idx[dNnode+1] = {0, 2, 5, 7, 10, 12};
-//    CHECK_EQ_C_ARRAY(dual_graph_idx, expc_graph_idx, dNnode+1);
-//    // Nb graph starts at 0
-//    static PDM_g_num_t expc_graph[12] = {1, 2, 0, 3, 4, 0, 3, 1, 2, 4, 1, 3};
-//    CHECK_EQ_C_ARRAY(dual_graph, expc_graph, 12);
-//  }
-//
-//  SUBCASE("Hexa mesh 8 cells") {
-//
-//    /* Comes from 8 hexa cells connected by faces. Note that face_cell connect
-//    some cells to the boundary (0) */
-//    static const int dcell_size = 8;
-//    static const int dface_size = 36;
-//
-//    static PDM_g_num_t cell_distribution[2] = {1, dcell_size+1};
-//    static PDM_g_num_t face_distribution[2] = {1, dface_size+1};
-//    static int         dnode2arc_idx[dcell_size+1] = {0, 6, 12, 18, 24, 30, 36, 42, 48};
-//    static PDM_g_num_t dnode2arc[48] = {
-//     1, 5, 13, 17, 25, 29, 2, 6,-17, 21, 27, 31, 3, 7, 14, 18,
-//     -29, 33, 4, 8,-18, 22,-31, 35,-5, 9, 15, 19, 26, 30,-6,
-//     10,-19, 23, 28, 32,-7, 11, 16, 20, -30, 34,-8, 12,-20, 24,-32, 36};
-//
-//    PDM_para_graph_dual_from_node2arc(pdm_comm,
-//                                      cell_distribution,
-//                                      face_distribution,
-//                                      dnode2arc_idx,
-//                                      dnode2arc,
-//                      (PDM_g_num_t**) &dual_graph_idx,
-//                      (PDM_g_num_t**) &dual_graph);
-//
-//
-//    // Check
-//    static PDM_g_num_t expc_graph_idx[dcell_size+1] = {0, 3, 6, 9, 12, 15, 18, 21, 24};
-//    CHECK_EQ_C_ARRAY(dual_graph_idx, expc_graph_idx, dcell_size+1);
-//    // Nb graph starts at 0
-//    static PDM_g_num_t expc_graph[24] = {
-//     1, 2, 4, 0, 3, 5, 0, 3, 6, 1, 2, 7, 0, 5, 6, 1, 4, 7, 2, 4, 7, 3, 5, 6};
-//    CHECK_EQ_C_ARRAY(dual_graph, expc_graph, 24);
-//   }
-//
-//  free(dual_graph_idx);
-//  free(dual_graph);
-//}
-//
-//MPI_TEST_CASE("[3p] dual from node2arc", 3) {
-//
-//  PDM_MPI_Comm pdm_comm = PDM_MPI_mpi_2_pdm_mpi_comm(&test_comm);
-//  PDM_g_num_t* dual_graph_idx = NULL;
-//  PDM_g_num_t* dual_graph = NULL;
-//
-//  SUBCASE("Hexa mesh 8 cells") {
-//
-//    /* Comes from 8 hexa cells connected by faces. Note that face_cell connect
-//    some cells to the boundary (0) */
-//    //static const int dcell_size = 8;
-//    //static const int dface_size = 36;
-//
-//    static PDM_g_num_t cell_distribution[4] = {1, 4, 7, 9};
-//    static PDM_g_num_t face_distribution[4] = {1, 13, 25, 37};
-//
-//    static int dcellface_idx_p0[3+1] = {0, 6, 12, 18};
-//    static PDM_g_num_t dcellface_p0[18] = {
-//     1, 5, 13, 17, 25, 29, 2, 6, -17, 21, 27, 31, 3, 7, 14, 18, -29, 33};
-//
-//    static int dcellface_idx_p1[3+1] = {0, 6, 12, 18};
-//    static PDM_g_num_t dcellface_p1[18] = {
-//      4, 8, -18, 22, -31, 35, -5, 9, 15, 19, 26, 30, -6, 10, -19, 23, 28, 32};
-//
-//    static int dcellface_idx_p2[2+1] = {0, 6, 12};
-//    static PDM_g_num_t dcellface_p2[12] = {
-//      -7, 11, 16, 20, -30, 34, -8, 12, -20, 24, -32, 36};
-//
-//    int         *dcellface_idx = NULL;
-//    PDM_g_num_t *dcellface = NULL;
-//
-//    if (test_rank == 0){
-//      dcellface_idx = dcellface_idx_p0;
-//      dcellface     = dcellface_p0;
-//    }
-//    else if(test_rank == 1){
-//      dcellface_idx = dcellface_idx_p1;
-//      dcellface     = dcellface_p1;
-//    }
-//    else if(test_rank == 2){
-//      dcellface_idx = dcellface_idx_p2;
-//      dcellface     = dcellface_p2;
-//    }
-//
-//    PDM_para_graph_dual_from_node2arc(pdm_comm,
-//                                      cell_distribution,
-//                                      face_distribution,
-//                                      dcellface_idx,
-//                                      dcellface,
-//                      (PDM_g_num_t**) &dual_graph_idx,
-//                      (PDM_g_num_t**) &dual_graph);
-//
-//
-//    // Check
-//    if (test_rank == 0) {
-//      static PDM_g_num_t expc_graph_idx[3+1] = {0, 3, 6, 9};
-//      static PDM_g_num_t expc_graph[9] = {1, 2, 4, 0, 3, 5, 0, 3, 6};
-//      CHECK_EQ_C_ARRAY(dual_graph_idx, expc_graph_idx, 3+1);
-//      CHECK_EQ_C_ARRAY(dual_graph, expc_graph, 9);
-//    }
-//    else if (test_rank == 1){
-//      static PDM_g_num_t expc_graph_idx[3+1] = {0, 3, 6, 9};
-//      static PDM_g_num_t expc_graph[9] = {1, 2, 7, 0, 5, 6, 1, 4, 7};
-//      MPI_CHECK_EQ_C_ARRAY(1, dual_graph_idx, expc_graph_idx, 3+1);
-//      CHECK_EQ_C_ARRAY(dual_graph, expc_graph, 9);
-//    }
-//    else if (test_rank ==2){
-//      static PDM_g_num_t expc_graph_idx[2+1] = {0, 3, 6};
-//      static PDM_g_num_t expc_graph[6] = {2, 4, 7, 3, 5, 6};
-//      MPI_CHECK_EQ_C_ARRAY(2, dual_graph_idx, expc_graph_idx, 2+1);
-//      CHECK_EQ_C_ARRAY(dual_graph, expc_graph, 6);
-//    }
-//  }
-//  free(dual_graph_idx);
-//  free(dual_graph);
-//}
-//
-//MPI_TEST_CASE("[3p] Split graph with PARMetis", 3) {
-//
-//  PDM_MPI_Comm pdm_comm = PDM_MPI_mpi_2_pdm_mpi_comm(&test_comm);
-//
-//  SUBCASE("Hexa mesh 8 cells") {
-//
-//    /* Comes from 8 hexa cells connected by faces. Note that face_cell connect
-//    some cells to the boundary (0) */
-//
-//    static PDM_g_num_t cell_distribution[4] = {1, 4, 7, 9};
-//
-//    static PDM_g_num_t graph_idx_p0[3+1] = {0, 3, 6, 9};
-//    static PDM_g_num_t graph_p0[9] = {1, 2, 4, 0, 3, 5, 0, 3, 6};
-//    static PDM_g_num_t graph_idx_p1[3+1] = {0, 3, 6, 9};
-//    static PDM_g_num_t graph_p1[9] = {1, 2, 7, 0, 5, 6, 1, 4, 7};
-//    static PDM_g_num_t graph_idx_p2[2+1] = {0, 3, 6};
-//    static PDM_g_num_t graph_p2[6] = {2, 4, 7, 3, 5, 6};
-//
-//    int dn_cell;
-//    PDM_g_num_t *graph_idx = NULL;
-//    PDM_g_num_t *graph     = NULL;
-//
-//    if (test_rank == 0){
-//      graph_idx = graph_idx_p0;
-//      graph     = graph_p0;
-//      dn_cell = 3;
-//    }
-//    else if(test_rank == 1){
-//      graph_idx = graph_idx_p1;
-//      graph     = graph_p1;
-//      dn_cell = 3;
-//    }
-//    else if(test_rank == 2){
-//      graph_idx = graph_idx_p2;
-//      graph     = graph_p2;
-//      dn_cell = 2;
-//    }
-//    int *cell_part = (int *) malloc(dn_cell * sizeof(int));
-//
-//    SUBCASE("n_part == n_proc") {
-//      int n_part = 3;
-//      PDM_para_graph_split (PDM_SPLIT_DUAL_WITH_PARMETIS,
-//                            cell_distribution,
-//                            graph_idx,
-//                            graph,
-//                            NULL,
-//                            NULL,
-//                            n_part,
-//                            NULL,
-//                            cell_part,
-//                            pdm_comm);
-//
-//      // Check
-//      if (test_rank == 0) {
-//        static PDM_g_num_t expc_cell_part[3] = {0, 0, 0};
-//        CHECK_EQ_C_ARRAY(cell_part, expc_cell_part, dn_cell);
-//      }
-//      else if (test_rank == 1){
-//        static PDM_g_num_t expc_cell_part[3] = {2, 1, 1};
-//        CHECK_EQ_C_ARRAY(cell_part, expc_cell_part, dn_cell);
-//      }
-//      else if (test_rank ==2){
-//        static PDM_g_num_t expc_cell_part[2] = {1, 2};
-//        CHECK_EQ_C_ARRAY(cell_part, expc_cell_part, dn_cell);
-//      }
-//    }
-//    SUBCASE("n_part < n_proc") {
-//      int n_part = 2;
-//      PDM_para_graph_split (PDM_SPLIT_DUAL_WITH_PARMETIS,
-//                            cell_distribution,
-//                            graph_idx,
-//                            graph,
-//                            NULL,
-//                            NULL,
-//                            n_part,
-//                            NULL,
-//                            cell_part,
-//                            pdm_comm);
-//
-//      // Check
-//      if (test_rank == 0) {
-//        static PDM_g_num_t expc_cell_part[3] = {1, 1, 1};
-//        CHECK_EQ_C_ARRAY(cell_part, expc_cell_part, dn_cell);
-//      }
-//      else if (test_rank == 1){
-//        static PDM_g_num_t expc_cell_part[3] = {1, 0, 0};
-//        CHECK_EQ_C_ARRAY(cell_part, expc_cell_part, dn_cell);
-//      }
-//      else if (test_rank ==2){
-//        static PDM_g_num_t expc_cell_part[2] = {0, 0};
-//        CHECK_EQ_C_ARRAY(cell_part, expc_cell_part, dn_cell);
-//      }
-//    }
-//    SUBCASE("n_part > n_proc") {
-//      int n_part = 4;
-//      PDM_para_graph_split (PDM_SPLIT_DUAL_WITH_PARMETIS,
-//                            cell_distribution,
-//                            graph_idx,
-//                            graph,
-//                            NULL,
-//                            NULL,
-//                            n_part,
-//                            NULL,
-//                            cell_part,
-//                            pdm_comm);
-//
-//      // Check
-//      if (test_rank == 0) {
-//        static PDM_g_num_t expc_cell_part[3] = {2, 2, 3};
-//        CHECK_EQ_C_ARRAY(cell_part, expc_cell_part, dn_cell);
-//      }
-//      else if (test_rank == 1){
-//        static PDM_g_num_t expc_cell_part[3] = {3, 0, 1};
-//        CHECK_EQ_C_ARRAY(cell_part, expc_cell_part, dn_cell);
-//      }
-//      else if (test_rank ==2){
-//        static PDM_g_num_t expc_cell_part[2] = {0, 1};
-//        CHECK_EQ_C_ARRAY(cell_part, expc_cell_part, dn_cell);
-//      }
-//    }
-//    free(cell_part);
-//  }
-//}
-=======
 MPI_TEST_CASE("[1p] dual from arc2node", 1) {
 
   PDM_MPI_Comm pdm_comm = PDM_MPI_mpi_2_pdm_mpi_comm(&test_comm);
@@ -894,5 +448,4 @@
     }
     free(cell_part);
   }
-}
->>>>>>> 0276647a
+}