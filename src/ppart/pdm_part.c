--- conflicted
+++ resolved
@@ -3333,13 +3333,9 @@
  int        *n_face_group
 )
 {
-<<<<<<< HEAD
 int vb = 1;
 if (vb == 1)   PDM_printf ("==== PDM_part_part_dim_get ==== \n");
-  _PDM_part_t *ppart = _get_from_id(ppartId);
-=======
   _PDM_part_t *ppart = _get_from_id(ppart_id);
->>>>>>> 8c04571f
   int numProcs;
   PDM_MPI_Comm_size(ppart->comm, &numProcs);
 
@@ -3352,21 +3348,6 @@
     exit(1);
   }
 
-<<<<<<< HEAD
-  *nCell           = meshPart->nCell;
-  *nFace           = meshPart->nFace;
-  *nFacePartBound  = meshPart->nFacePartBound;
-  *nProc           = numProcs;
-  *nTPart          = ppart->tNPart;
-  *nVtx            = meshPart->nVtx;
-  *sCellFace       = meshPart->cellFaceIdx[*nCell];
-  *sFaceVtx        = meshPart->faceVtxIdx[*nFace];
-  *sFaceGroup      = 0;
-  if (ppart->nFaceGroup > 0)
-    *sFaceGroup    = meshPart->faceGroupIdx[ppart->nFaceGroup];
-    *nFaceGroup    = ppart->nFaceGroup;
-if (vb == 1)   PDM_printf ("==== PDM_part_part_dim_get ==== terminated ====\n");
-=======
   *n_cell           = mesh_part->n_cell;
   *n_face           = mesh_part->n_face;
   *n_face_part_bound  = mesh_part->n_face_part_bound;
@@ -3379,7 +3360,7 @@
   if (ppart->n_face_group > 0)
     *sface_group    = mesh_part->face_group_idx[ppart->n_face_group];
     *n_face_group    = ppart->n_face_group;
->>>>>>> 8c04571f
+if (vb == 1)   PDM_printf ("==== PDM_part_part_dim_get ==== terminated ====\n");
 }
 
 void
