!-----------------------------------------------------------------------------
! This file is part of the ParaDiGM library.
!
! Copyright (C) 2020  ONERA
!
! This library is free software; you can redistribute it and/or
! modify it under the terms of the GNU Lesser General Public
! License as published by the Free Software Foundation; either
! version 3 of the License, or (at your option) any later version.
!
! This library is distributed in the hope that it will be useful,
! but WITHOUT ANY WARRANTY; without even the implied warranty of
! MERCHANTABILITY or FITNESS FOR A PARTICULAR PURPOSE.  See the GNU
! Lesser General Public License for more details.
!
! You should have received a copy of the GNU Lesser General Public
! License along with this library. If not, see <http://www.gnu.org/licenses/>.
!-----------------------------------------------------------------------------

#include "pdm_configf.h"

module pdm_part_extension

  use pdm
  use pdm_pointer_array

  implicit none

  integer, parameter :: PDM_EXTEND_FROM_FACE = 0
  integer, parameter :: PDM_EXTEND_FROM_EDGE = 1
  integer, parameter :: PDM_EXTEND_FROM_VTX  = 2

interface

!>
!!
!! \brief Compute a part extension structure
!!
!! \param [in]   part_ext          PDM_part_extension_t
!!
!!

subroutine PDM_part_extension_compute (part_ext) &
bind (c, name='PDM_part_extension_compute')
  use iso_c_binding
  implicit none

  type(c_ptr), value :: part_ext

end subroutine PDM_part_extension_compute



!>
!!
!! \brief Free a part extension structure
!!
!! \param [in]   part_ext          PDM_part_extension_t
!!
!!

subroutine PDM_part_extension_free (part_ext) &
bind (c, name='PDM_part_extension_free')
  use iso_c_binding
  implicit none

  type(c_ptr), value :: part_ext

end subroutine PDM_part_extension_free

end interface


contains


!>
!!
!! \brief Initialize a part extension structure
!!
!! \param [out]   part_ext          Pointer to a new \ref PDM_part_extension_t object
!! \param [in]    n_part            Number of partitions
!! \param [in]    extend_type       Type of extension
!! \param [in]    depth             Depth of extension
!! \param [in]    comm              MPI communicator
!! \param [in]    owner             Ownership
!!
!!

subroutine PDM_part_extension_create (part_ext,    &
                                      n_domain,    &
                                      n_part,      &
                                      extend_type, &
                                      depth,       &
                                      comm,        &
                                      owner)
  use iso_c_binding
  implicit none

  type(c_ptr)                   :: part_ext
  integer, intent(in)           :: n_domain
  integer(pdm_l_num_s), pointer :: n_part(:)
  integer, intent(in)           :: extend_type
  integer, intent(in)           :: depth
  integer, intent(in)           :: comm
  integer, intent(in)           :: owner

  integer(c_int)                :: c_comm

  interface
    function PDM_part_extension_create_c (n_domain,    &
                                          n_part,      &
                                          extend_type, &
                                          depth,       &
                                          comm,        &
                                          owner)       &
    result (part_ext)                                  &
    bind (c, name='PDM_part_extension_create')
      use iso_c_binding
      implicit none

      integer(c_int), value :: n_domain
      type(c_ptr),    value :: n_part
      integer(c_int), value :: extend_type
      integer(c_int), value :: depth
      integer(c_int), value :: comm
      integer(c_int), value :: owner
      type(c_ptr)           :: part_ext

    end function PDM_part_extension_create_c
  end interface

  c_comm = PDM_MPI_Comm_f2c(comm)

  part_ext = PDM_part_extension_create_c (n_domain,      &
                                          c_loc(n_part), &
                                          extend_type,   &
                                          depth,         &
                                          c_comm,        &
                                          owner)

end subroutine PDM_part_extension_create


!>
!! \brief Set
!!
!! \param [in]  part_ext                  Pointer to \ref PDM_part_extension_t object
!! \param [in]  i_domain                  Id of the domain
!! \param [in]  i_part                    Id of the partition
!! \param [in]  n_cell                    Number of cells
!! \param [in]  n_face                    Number of faces
!! \param [in]  n_face_part_bound         Number of partition boundary faces
!! \param [in]  n_face_group              Number of face groups
!! \param [in]  n_edge                    Number of edges
!! \param [in]  n_vtx                     Number of vertices
!! \param [in]  cell_face_idx             Cell-face connectivity index (size = \ref n_cell + 1)
!! \param [in]  cell_face                 Cell-face connectivity (size = \ref cell_face_idx(\ref n_cell + 1))
!! \param [in]  face_cell                 Face-cell connectivity (size = 2 * \ref n_face)
!! \param [in]  face_edge_idx             Face-edge connectivity index (size = \ref n_face + 1)
!! \param [in]  face_edge                 Face-edge connectivity (size = \ref face_edge_idx(\ref n_face + 1))
!! \param [in]  face_vtx_idx              Face-vertex connectivity index (size = \ref n_face + 1)
!! \param [in]  face_vtx                  Face-vertex connectivity (size = \ref face_vtx_idx(\ref n_face + 1))
!! \param [in]  edge_vtx                  Edge-vertex connectivity (size = 2 * \ref n_edge)
!! \param [in]  face_bound_idx
!! \param [in]  face_bound
!! \param [in]  face_join_idx
!! \param [in]  face_join
!! \param [in]  face_part_bound_proc_idx
!! \param [in]  face_part_bound_part_idx
!! \param [in]  face_part_bound
!! \param [in]  vtx_part_bound_proc_idx
!! \param [in]  vtx_part_bound_part_idx
!! \param [in]  vtx_part_bound
!! \param [in]  cell_ln_to_gn             Cell global ids (size = \ref n_cell)
!! \param [in]  face_ln_to_gn             Face global ids (size = \ref n_face)
!! \param [in]  edge_ln_to_gn             Edge global ids (size = \ref n_edge)
!! \param [in]  vtx_ln_to_gn              Vertex global ids (size = \ref n_vtx)
!! \param [in]  face_group_ln_to_gn
!! \param [in]  vtx_coord                 Vertex coordinates (size = 3 * \ref n_vtx)
!!

subroutine PDM_part_extension_set_part (part_ext,                 &
                                        i_domain,                 &
                                        i_part,                   &
                                        n_cell,                   &
                                        n_face,                   &
                                        n_face_part_bound,        &
                                        n_face_group,             &
                                        n_edge,                   &
                                        n_vtx,                    &
                                        cell_face_idx,            &
                                        cell_face,                &
                                        face_cell,                &
                                        face_edge_idx,            &
                                        face_edge,                &
                                        face_vtx_idx,             &
                                        face_vtx,                 &
                                        edge_vtx,                 &
                                        face_bound_idx,           &
                                        face_bound,               &
                                        face_join_idx,            &
                                        face_join,                &
                                        face_part_bound_proc_idx, &
                                        face_part_bound_part_idx, &
                                        face_part_bound,          &
                                        vtx_part_bound_proc_idx,  &
                                        vtx_part_bound_part_idx,  &
                                        vtx_part_bound,           &
                                        cell_ln_to_gn,            &
                                        face_ln_to_gn,            &
                                        edge_ln_to_gn,            &
                                        vtx_ln_to_gn,             &
                                        face_group_ln_to_gn,      &
                                        vtx_coord)
  use iso_c_binding
  implicit none

  type(c_ptr), value            :: part_ext
  integer, intent(in)           :: i_domain
  integer, intent(in)           :: i_part
  integer, intent(in)           :: n_cell
  integer, intent(in)           :: n_face
  integer, intent(in)           :: n_face_part_bound
  integer, intent(in)           :: n_face_group
  integer, intent(in)           :: n_edge
  integer, intent(in)           :: n_vtx
  integer(pdm_l_num_s), pointer :: cell_face_idx(:)
  integer(pdm_l_num_s), pointer :: cell_face(:)
  integer(pdm_l_num_s), pointer :: face_cell(:)
  integer(pdm_l_num_s), pointer :: face_edge_idx(:)
  integer(pdm_l_num_s), pointer :: face_edge(:)
  integer(pdm_l_num_s), pointer :: face_vtx_idx(:)
  integer(pdm_l_num_s), pointer :: face_vtx(:)
  integer(pdm_l_num_s), pointer :: edge_vtx(:)
  integer(pdm_l_num_s), pointer :: face_bound_idx(:)
  integer(pdm_l_num_s), pointer :: face_bound(:)
  integer(pdm_l_num_s), pointer :: face_join_idx(:)
  integer(pdm_l_num_s), pointer :: face_join(:)
  integer(pdm_l_num_s), pointer :: face_part_bound_proc_idx(:)
  integer(pdm_l_num_s), pointer :: face_part_bound_part_idx(:)
  integer(pdm_l_num_s), pointer :: face_part_bound(:)
  integer(pdm_l_num_s), pointer :: vtx_part_bound_proc_idx(:)
  integer(pdm_l_num_s), pointer :: vtx_part_bound_part_idx(:)
  integer(pdm_l_num_s), pointer :: vtx_part_bound(:)
  integer(pdm_g_num_s), pointer :: cell_ln_to_gn(:)
  integer(pdm_g_num_s), pointer :: face_ln_to_gn(:)
  integer(pdm_g_num_s), pointer :: edge_ln_to_gn(:)
  integer(pdm_g_num_s), pointer :: vtx_ln_to_gn(:)
  integer(pdm_g_num_s), pointer :: face_group_ln_to_gn(:)
  double precision,     pointer :: vtx_coord(:,:)

  interface
    subroutine PDM_part_extension_set_part_c (part_ext,                 &
                                              i_domain,                 &
                                              i_part,                   &
                                              n_cell,                   &
                                              n_face,                   &
                                              n_face_part_bound,        &
                                              n_face_group,             &
                                              n_edge,                   &
                                              n_vtx,                    &
                                              cell_face_idx,            &
                                              cell_face,                &
                                              face_cell,                &
                                              face_edge_idx,            &
                                              face_edge,                &
                                              face_vtx_idx,             &
                                              face_vtx,                 &
                                              edge_vtx,                 &
                                              face_bound_idx,           &
                                              face_bound,               &
                                              face_join_idx,            &
                                              face_join,                &
                                              face_part_bound_proc_idx, &
                                              face_part_bound_part_idx, &
                                              face_part_bound,          &
                                              vtx_part_bound_proc_idx,  &
                                              vtx_part_bound_part_idx,  &
                                              vtx_part_bound,           &
                                              cell_ln_to_gn,            &
                                              face_ln_to_gn,            &
                                              edge_ln_to_gn,            &
                                              vtx_ln_to_gn,             &
                                              face_group_ln_to_gn,      &
                                              vtx_coord)                &
    bind (c, name='PDM_part_extension_set_part')
      use iso_c_binding
      implicit none

      type(c_ptr),    value :: part_ext
      integer(c_int), value :: i_domain
      integer(c_int), value :: i_part
      integer(c_int), value :: n_cell
      integer(c_int), value :: n_face
      integer(c_int), value :: n_face_part_bound
      integer(c_int), value :: n_face_group
      integer(c_int), value :: n_edge
      integer(c_int), value :: n_vtx
      type(c_ptr),    value :: cell_face_idx
      type(c_ptr),    value :: cell_face
      type(c_ptr),    value :: face_cell
      type(c_ptr),    value :: face_edge_idx
      type(c_ptr),    value :: face_edge
      type(c_ptr),    value :: face_vtx_idx
      type(c_ptr),    value :: face_vtx
      type(c_ptr),    value :: edge_vtx
      type(c_ptr),    value :: face_bound_idx
      type(c_ptr),    value :: face_bound
      type(c_ptr),    value :: face_join_idx
      type(c_ptr),    value :: face_join
      type(c_ptr),    value :: face_part_bound_proc_idx
      type(c_ptr),    value :: face_part_bound_part_idx
      type(c_ptr),    value :: face_part_bound
      type(c_ptr),    value :: vtx_part_bound_proc_idx
      type(c_ptr),    value :: vtx_part_bound_part_idx
      type(c_ptr),    value :: vtx_part_bound
      type(c_ptr),    value :: cell_ln_to_gn
      type(c_ptr),    value :: face_ln_to_gn
      type(c_ptr),    value :: edge_ln_to_gn
      type(c_ptr),    value :: vtx_ln_to_gn
      type(c_ptr),    value :: face_group_ln_to_gn
      type(c_ptr),    value :: vtx_coord

    end subroutine PDM_part_extension_set_part_c
  end interface

  call PDM_part_extension_set_part_c (part_ext,                        &
                                      i_domain,                        &
                                      i_part,                          &
                                      n_cell,                          &
                                      n_face,                          &
                                      n_face_part_bound,               &
                                      n_face_group,                    &
                                      n_edge,                          &
                                      n_vtx,                           &
                                      c_loc(cell_face_idx),            &
                                      c_loc(cell_face),                &
                                      c_loc(face_cell),                &
                                      c_loc(face_edge_idx),            &
                                      c_loc(face_edge),                &
                                      c_loc(face_vtx_idx),             &
                                      c_loc(face_vtx),                 &
                                      c_loc(edge_vtx),                 &
                                      c_loc(face_bound_idx),           &
                                      c_loc(face_bound),               &
                                      c_loc(face_join_idx),            &
                                      c_loc(face_join),                &
                                      c_loc(face_part_bound_proc_idx), &
                                      c_loc(face_part_bound_part_idx), &
                                      c_loc(face_part_bound),          &
                                      c_loc(vtx_part_bound_proc_idx),  &
                                      c_loc(vtx_part_bound_part_idx),  &
                                      c_loc(vtx_part_bound),           &
                                      c_loc(cell_ln_to_gn),            &
                                      c_loc(face_ln_to_gn),            &
                                      c_loc(edge_ln_to_gn),            &
                                      c_loc(vtx_ln_to_gn),             &
                                      c_loc(face_group_ln_to_gn),      &
                                      c_loc(vtx_coord))

end subroutine PDM_part_extension_set_part


!>
!!
!! \brief Get connectivity
!!
!! \param [in]  part_ext     Pointer to \ref PDM_part_extension_t object
!! \param [in]  i_domain     Id of current domain
!! \param [in]  i_part       Id of current partition
!! \param [in]  mesh_entity  Type of mesh entity
!! \param [out] n_elt         Number of elements
!! \param [out] connect      Entity->group graph (size = \ref connect_idx[\ref n_elt])
!! \param [out] connect_idx  Index for entity->group graph (size = \ref n_elt + 1)
!!
!!

subroutine PDM_part_extension_connectivity_get (part_ext,          &
                                                i_domain,          &
                                                i_part,            &
                                                connectivity_type, &
                                                n_elt,             &
                                                connect,           &
                                                connect_idx)
  use iso_c_binding
  implicit none

  type(c_ptr), value            :: part_ext
  integer, intent(in)           :: i_domain
  integer, intent(in)           :: i_part
  integer, intent(in)           :: connectivity_type
  integer, intent(out)          :: n_elt
  integer(pdm_l_num_s), pointer :: connect(:)
  integer(pdm_l_num_s), pointer :: connect_idx(:)

  type(c_ptr)                   :: c_connect
  type(c_ptr)                   :: c_connect_idx

  interface
    function PDM_part_extension_connectivity_get_c (part_ext,          &
                                                    i_domain,          &
                                                    i_part,            &
                                                    connectivity_type, &
                                                    connect,           &
                                                    connect_idx)       &
    result (n_elt)                                                     &
    bind (c, name='PDM_part_extension_connectivity_get')
      use iso_c_binding
      implicit none

      type(c_ptr),    value :: part_ext
      integer(c_int), value :: i_domain
      integer(c_int), value :: i_part
      integer(c_int), value :: connectivity_type
      type(c_ptr)           :: connect
      type(c_ptr)           :: connect_idx
      integer(c_int)        :: n_elt

    end function PDM_part_extension_connectivity_get_c
  end interface

  c_connect     = C_NULL_PTR
  c_connect_idx = C_NULL_PTR
  n_elt =  PDM_part_extension_connectivity_get_c (part_ext,          &
                                                  i_domain,          &
                                                  i_part,            &
                                                  connectivity_type, &
                                                  c_connect,         &
                                                  c_connect_idx)

  call c_f_pointer(c_connect_idx, &
                   connect_idx,   &
                   [n_elt+1])

  call c_f_pointer(c_connect, &
                   connect,   &
                   [connect_idx(n_elt + 1)])

end subroutine PDM_part_extension_connectivity_get


!>
!!
!! \brief Get global ids
!!
!! \param [in]  part_ext     Pointer to \ref PDM_part_extension_t object
!! \param [in]  i_domain     Id of current domain
!! \param [in]  i_part       Id of current partition
!! \param [in]  mesh_entity  Type of mesh entity
!! \param [out] n_elt        Number of elements
!! \param [out] ln_to_gn     Global ids (size = \ref n_elt)
!!

subroutine PDM_part_extension_ln_to_gn_get (part_ext,    &
                                            i_domain,    &
                                            i_part,      &
                                            mesh_entity, &
                                            n_elt,       &
                                            ln_to_gn)
  use iso_c_binding
  implicit none

  type(c_ptr), value            :: part_ext
  integer, intent(in)           :: i_domain
  integer, intent(in)           :: i_part
  integer, intent(in)           :: mesh_entity
  integer, intent(out)          :: n_elt
  integer(pdm_g_num_s), pointer :: ln_to_gn(:)

  type(c_ptr)                   :: c_ln_to_gn

  interface
    function PDM_part_extension_ln_to_gn_get_c (part_ext,    &
                                                i_domain,    &
                                                i_part,      &
                                                mesh_entity, &
                                                ln_to_gn)    &
    result (n_elt)                                            &
    bind (c, name='PDM_part_extension_ln_to_gn_get')
      use iso_c_binding
      implicit none

      type(c_ptr),    value :: part_ext
      integer(c_int), value :: i_domain
      integer(c_int), value :: i_part
      integer(c_int), value :: mesh_entity
      type(c_ptr)           :: ln_to_gn
      integer(c_int)        :: n_elt

    end function PDM_part_extension_ln_to_gn_get_c
  end interface

  c_ln_to_gn = C_NULL_PTR
  n_elt =  PDM_part_extension_ln_to_gn_get_c (part_ext,    &
                                              i_domain,    &
                                              i_part,      &
                                              mesh_entity, &
                                              c_ln_to_gn)

  call c_f_pointer(c_ln_to_gn, &
                   ln_to_gn,   &
                   [n_elt])

end subroutine PDM_part_extension_ln_to_gn_get


!>
!!
!! \brief Get groups
!!
!! \param [in]  part_ext       Pointer to \ref PDM_part_extension_t object
!! \param [in]  i_domain       Id of current domain
!! \param [in]  i_part         Id of current partition
!! \param [in]  mesh_entity    Type of mesh entity
!! \param [out] n_elt          Number of elements
!! \param [out] elt_group      Entity->group graph (size = \ref elt_group_idx[\ref n_elt])
!! \param [out] elt_group_idx  Index for entity->group graph (size = \ref n_elt + 1)
!! \param [out] ln_to_gn       Global ids (size = \ref elt_group_idx[\ref n_elt])
!!

subroutine PDM_part_extension_group_get (part_ext,      &
                                         i_domain,      &
                                         i_part,        &
                                         n_elt,         &
                                         elt_group,     &
                                         elt_group_idx, &
                                         ln_to_gn)
  use iso_c_binding
  implicit none

  type(c_ptr), value            :: part_ext
  integer, intent(in)           :: i_domain
  integer, intent(in)           :: i_part
  integer, intent(out)          :: n_elt
  integer(pdm_l_num_s), pointer :: elt_group(:)
  integer(pdm_l_num_s), pointer :: elt_group_idx(:)
  integer(pdm_g_num_s), pointer :: ln_to_gn(:)

  type(c_ptr)                   :: c_elt_group
  type(c_ptr)                   :: c_elt_group_idx
  type(c_ptr)                   :: c_ln_to_gn

  interface
    function PDM_part_extension_group_get_c (part_ext,      &
                                             i_domain,      &
                                             i_part,        &
                                             entity_type,   &
                                             elt_group,     &
                                             elt_group_idx, &
                                             ln_to_gn)      &
    result (n_elt)                                          &
    bind (c, name='PDM_part_extension_group_get')
      use iso_c_binding
      implicit none

      type(c_ptr),    value :: part_ext
      integer(c_int), value :: i_domain
      integer(c_int), value :: i_part
      integer(c_int), value :: entity_type
      type(c_ptr)           :: elt_group
      type(c_ptr)           :: elt_group_idx
      type(c_ptr)           :: ln_to_gn
      integer(c_int)        :: n_elt

    end function PDM_part_extension_group_get_c
  end interface

  c_elt_group     = C_NULL_PTR
  c_elt_group_idx = C_NULL_PTR
  c_ln_to_gn      = C_NULL_PTR
  n_elt =  PDM_part_extension_group_get_c (part_ext,              &
                                           i_domain,              &
                                           i_part,                &
                                           PDM_MESH_ENTITY_FACE,  &
                                           c_elt_group,           &
                                           c_elt_group_idx,       &
                                           c_ln_to_gn)

  call c_f_pointer(c_elt_group_idx, &
                   elt_group_idx,   &
                   [n_elt+1])

  call c_f_pointer(c_elt_group, &
                   elt_group,   &
                   [elt_group_idx(n_elt + 1)])

  call c_f_pointer(c_ln_to_gn, &
                   ln_to_gn,   &
                   [elt_group_idx(n_elt + 1)])

end subroutine PDM_part_extension_group_get



!>
!!
!! \brief Get vertex coordinates
!!
!! \param [in]  part_ext     Pointer to \ref PDM_part_extension_t object
!! \param [in]  i_domain     Id of current domain
!! \param [in]  i_part       Id of current partition
!! \param [out] n_vtx        Number of vertices
!! \param [out] vtx_coord    Vertex coordinates (size = \ref n_vtx * 3)
!!

subroutine PDM_part_extension_coord_get (part_ext,    &
                                         i_domain,    &
                                         i_part,      &
                                         n_vtx,       &
                                         vtx_coord)
  use iso_c_binding
  implicit none

  type(c_ptr), value        :: part_ext
  integer, intent(in)       :: i_domain
  integer, intent(in)       :: i_part
  integer, intent(out)      :: n_vtx
  double precision, pointer :: vtx_coord(:,:)

  type(c_ptr)               :: c_vtx_coord

  interface
    function PDM_part_extension_coord_get_c (part_ext,    &
                                             i_domain,    &
                                             i_part,      &
                                             vtx_coord)   &
    result (n_vtx)                                        &
    bind (c, name='PDM_part_extension_coord_get')
      use iso_c_binding
      implicit none

      type(c_ptr),    value :: part_ext
      integer(c_int), value :: i_domain
      integer(c_int), value :: i_part
      type(c_ptr)           :: vtx_coord
      integer(c_int)        :: n_vtx

    end function PDM_part_extension_coord_get_c
  end interface

  c_vtx_coord = C_NULL_PTR
  n_vtx =  PDM_part_extension_coord_get_c (part_ext,    &
                                           i_domain,    &
                                           i_part,      &
                                           c_vtx_coord)

  call c_f_pointer(c_vtx_coord, &
                   vtx_coord,   &
                   [3,n_vtx])

end subroutine PDM_part_extension_coord_get


!>
!! \brief Set a domain interface
!!
!! \param [in]  part_ext        Pointer to \ref PDM_part_extension_t object
!! \param [in]  i_interface     Id of the interface
!! \param [in]  interface_kind  Kind of the interface
!! \param [in]  n_pair          Number of pairs
!! \param [in]  interface_ids   Global ids (size = 2 * \ref n_pair)
!! \param [in]  interface_dom   Ids of the domains (size = 2 * \ref n_pair or 2)
!!

! subroutine PDM_part_extension_domain_interface_set (part_ext,       &
!                                                     i_interface,    &
!                                                     interface_kind, &
!                                                     n_pair,         &
!                                                     interface_ids,  &
!                                                     interface_dom)
!   use iso_c_binding
!   implicit none

!   type(c_ptr), value            :: part_ext
!   integer                       :: i_interface
!   integer                       :: interface_kind
!   integer                       :: n_pair
!   integer(pdm_g_num_s), pointer :: interface_ids(:)
!   integer(pdm_l_num_s), pointer :: interface_dom(:)

!   type(c_ptr)                   :: c_interface_ids = C_NULL_PTR
!   type(c_ptr)                   :: c_interface_dom = C_NULL_PTR

!   interface
!     subroutine PDM_part_extension_domain_interface_set_c (part_ext,       &
!                                                           i_interface,    &
!                                                           interface_kind, &
!                                                           n_pair,         &
!                                                           interface_ids,  &
!                                                           interface_dom)  &
!     bind (c, name='PDM_part_extension_domain_interface_set')
!       use iso_c_binding
!       implicit none

!       type(c_ptr),    value :: part_ext
!       integer(c_int), value :: i_interface
!       integer(c_int), value :: interface_kind
!       integer(c_int), value :: n_pair
!       type(c_ptr),    value :: interface_ids
!       type(c_ptr),    value :: interface_dom

!     end subroutine PDM_part_extension_domain_interface_set_c
!   end interface

!   c_interface_ids = c_loc(interface_ids)
!   c_interface_dom = c_loc(interface_dom)

!   call PDM_part_extension_domain_interface_set_c (part_ext,         &
!                                                   i_interface,      &
!                                                   interface_kind,   &
!                                                   n_pair,           &
!                                                   c_interface_ids,  &
!                                                   c_interface_dom)

! end subroutine PDM_part_extension_domain_interface_set

!>
!! \brief Set the translation vector for a periodic interface
!!
!! \param [in]  part_ext     Pointer to \ref PDM_part_extension_t object
!! \param [in]  i_interface  Id of the interface
!! \param [in]  vect         Translation vector (size = 3)
!!

! subroutine PDM_part_extension_domain_interface_translation_set (part_ext,    &
!                                                                 i_interface, &
!                                                                 vect)
!   use iso_c_binding
!   implicit none

!   type(c_ptr), value        :: part_ext
!   integer                   :: i_interface
!   double precision, pointer :: vect(:)

!   type(c_ptr)               :: c_vect = C_NULL_PTR

!   interface
!     subroutine PDM_part_extension_domain_interface_translation_set_c (part_ext,    &
!                                                                       i_interface, &
!                                                                       vect)        &
!     bind (c, name='PDM_part_extension_domain_interface_translation_set')
!       use iso_c_binding
!       implicit none

!       type(c_ptr),    value :: part_ext
!       integer(c_int), value :: i_interface
!       type(c_ptr),    value :: vect

!     subroutine PDM_part_extension_domain_interface_translation_set_c
!   end interface

!   c_vect = c_loc(vect)

!   call PDM_part_extension_domain_interface_translation_set_c (part_ext,    &
!                                                               i_interface, &
!                                                               c_vect)

! end subroutine PDM_part_extension_domain_interface_translation_set


!>
!! \brief Set the rotation for a periodic interface
!!
!! \param [in]  part_ext     Pointer to \ref PDM_part_extension_t object
!! \param [in]  i_interface  Id of the interface
!! \param [in]  direction    Rotation axis (size = 3)
!! \param [in]  center       Rotation center (size = 3)
!! \param [in]  angle        Rotation angle
!!

! subroutine PDM_part_extension_domain_interface_rotation_set (part_ext,    &
!                                                              i_interface, &
!                                                              direction,   &
!                                                              center,      &
!                                                              angle)
!   use iso_c_binding
!   implicit none

!   type(c_ptr), value        :: part_ext
!   integer                   :: i_interface
!   double precision, pointer :: direction(:)
!   double precision, pointer :: center(:)
!   double precision          :: angle

!   type(c_ptr)               :: c_direction = C_NULL_PTR
!   type(c_ptr)               :: c_center    = C_NULL_PTR

!   interface
!     subroutine PDM_part_extension_domain_interface_rotation_set_c (part_ext,    &
!                                                                    i_interface, &
!                                                                    direction,   &
!                                                                    center,      &
!                                                                    angle)       &
!     bind (c, name='PDM_part_extension_domain_interface_rotation_set')
!       use iso_c_binding
!       implicit none

!       type(c_ptr),    value :: part_ext
!       integer(c_int), value :: i_interface
!       type(c_ptr),    value :: direction
!       type(c_ptr),    value :: center
!       real(c_double), value :: vect

!     subroutine PDM_part_extension_domain_interface_rotation_set_c
!   end interface

!   c_direction = c_loc(direction)
!   c_center    = c_loc(center)

!   call PDM_part_extension_domain_interface_rotation_set_c (part_ext,    &
!                                                            i_interface, &
!                                                            c_direction, &
!                                                            c_center,    &
!                                                            angle)

! end subroutine PDM_part_extension_domain_interface_rotation_set


!>
!!
!! \brief Create part_to_part from interior and extended elements
!!
!! \param [in]   ptp                             Part to part structure
!! \param [in]   n_part                          Number of partitions
!! \param [in]   n_int_cell                      Number of interior elements
!! \param [in]   int_cell_ln_to_gn               gnum of interior elements
!! \param [in]   n_ext_cell                      Number of extended elements
!! \param [in]   ext_cell_ln_to_gn               gnum of extended elements
!! \param [out]  n_selected_cell_to_send         Number of elements selected for send
!! \param [out]  n_selected_cell_to_send_idx     Index of elements selected for send
!! \param [out]  selected_cell_to_send           Local numbering of elements selected for send
!! \param [out]  selected_cell_to_send_ln_to_gn  gnum of elements selected for send
!!

subroutine PDM_part_to_part_create_from_extension (ptp,                            &
                                                   n_part,                         &
                                                   n_int_cell,                     &
                                                   int_cell_ln_to_gn,              &
                                                   n_ext_cell,                     &
                                                   ext_cell_ln_to_gn,              &
                                                   n_selected_cell_to_send,        &
                                                   selected_cell_to_send,          &
                                                   comm)
  use iso_c_binding
  implicit none

  type(c_ptr)                        :: ptp
  integer, intent(in)                :: n_part
  type(PDM_pointer_array_t), pointer :: int_cell_ln_to_gn
  integer(pdm_l_num_s), pointer      :: n_int_cell(:)
  type(PDM_pointer_array_t), pointer :: ext_cell_ln_to_gn
  integer(pdm_l_num_s), pointer      :: n_ext_cell(:)
  type(PDM_pointer_array_t), pointer :: selected_cell_to_send
  integer(pdm_l_num_s), pointer      :: n_selected_cell_to_send(:)
  integer, intent(in)                :: comm

  integer                           :: i
  integer(c_int)                    :: c_comm
<<<<<<< HEAD
  type(c_ptr)                       :: c_selected_cell_to_send          = C_NULL_PTR
  type(c_ptr)                       :: c_n_selected_cell_to_send        = C_NULL_PTR
=======
  type(c_ptr)                       :: c_selected_cell_to_send_idx
  type(c_ptr)                       :: c_selected_cell_to_send
  type(c_ptr)                       :: c_selected_cell_to_send_ln_to_gn
  type(c_ptr)                       :: c_n_selected_cell_to_send
  integer, allocatable              :: length_selected_cell_to_send_idx(:)
>>>>>>> 37cefcfe
  integer, allocatable              :: length_selected_cell_to_send(:)

  interface
    subroutine PDM_part_to_part_create_from_extension_c (ptp,                            &
                                                         n_part,                         &
                                                         n_int_cell,                     &
                                                         int_cell_ln_to_gn,              &
                                                         n_ext_cell,                     &
                                                         ext_cell_ln_to_gn,              &
                                                         n_selected_cell_to_send,        &
                                                         selected_cell_to_send,          &
                                                         comm)                           &
    bind(c, name='PDM_part_to_part_create_from_extension')
      use iso_c_binding
      implicit none

      type(c_ptr)           :: ptp
      integer(c_int), value :: n_part
      type(c_ptr),    value :: int_cell_ln_to_gn
      type(c_ptr),    value :: n_int_cell
      type(c_ptr),    value :: ext_cell_ln_to_gn
      type(c_ptr),    value :: n_ext_cell
      type(c_ptr)           :: selected_cell_to_send
      type(c_ptr)           :: n_selected_cell_to_send
      integer(c_int), value :: comm

    end subroutine PDM_part_to_part_create_from_extension_c
  end interface

  c_comm = PDM_MPI_Comm_f2c(comm)

  c_selected_cell_to_send_idx      = C_NULL_PTR
  c_selected_cell_to_send          = C_NULL_PTR
  c_selected_cell_to_send_ln_to_gn = C_NULL_PTR
  c_n_selected_cell_to_send        = C_NULL_PTR
  call PDM_part_to_part_create_from_extension_c (ptp,                              &
                                                 n_part,                           &
                                                 c_loc(n_int_cell),                &
                                                 c_loc(int_cell_ln_to_gn%cptr),    &
                                                 c_loc(n_ext_cell),                &
                                                 c_loc(ext_cell_ln_to_gn%cptr),    &
                                                 c_n_selected_cell_to_send,        &
                                                 c_selected_cell_to_send,          &
                                                 c_comm)

  call c_f_pointer(c_n_selected_cell_to_send,  &
                   n_selected_cell_to_send,    &
                   [n_part])

  allocate( length_selected_cell_to_send(n_part) )

  ! Compute lengths
  do i = 1, n_part
    length_selected_cell_to_send = n_selected_cell_to_send(i)
  end do

  call PDM_pointer_array_create (selected_cell_to_send,             &
                                 n_part,                            &
                                 PDM_TYPE_INT,                      &
                                 c_selected_cell_to_send,           &
                                 length_selected_cell_to_send,      &
                                 PDM_OWNERSHIP_KEEP)

  deallocate( length_selected_cell_to_send )

end subroutine PDM_part_to_part_create_from_extension

end module pdm_part_extension<|MERGE_RESOLUTION|>--- conflicted
+++ resolved
@@ -857,16 +857,11 @@
 
   integer                           :: i
   integer(c_int)                    :: c_comm
-<<<<<<< HEAD
-  type(c_ptr)                       :: c_selected_cell_to_send          = C_NULL_PTR
-  type(c_ptr)                       :: c_n_selected_cell_to_send        = C_NULL_PTR
-=======
   type(c_ptr)                       :: c_selected_cell_to_send_idx
   type(c_ptr)                       :: c_selected_cell_to_send
   type(c_ptr)                       :: c_selected_cell_to_send_ln_to_gn
   type(c_ptr)                       :: c_n_selected_cell_to_send
   integer, allocatable              :: length_selected_cell_to_send_idx(:)
->>>>>>> 37cefcfe
   integer, allocatable              :: length_selected_cell_to_send(:)
 
   interface
