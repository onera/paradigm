--- conflicted
+++ resolved
@@ -61,7 +61,6 @@
 
 end subroutine PDM_part_extension_compute
 
-<<<<<<< HEAD
 
 
 
@@ -91,9 +90,6 @@
 !! \param [in]   part_ext          PDM_part_extension_t
 !!
 !!
-=======
-! Free a part extension structure
->>>>>>> d9980ccf
 
 subroutine PDM_part_extension_free (part_ext) &
 bind (c, name='PDM_part_extension_free')
@@ -438,123 +434,123 @@
   c_cell_face_idx = C_NULL_PTR
   if (associated(cell_face_idx)) then
     c_cell_face_idx = c_loc(cell_face_idx)
-  endif 
-    
+  endif
+
   c_cell_face = C_NULL_PTR
   if (associated(cell_face)) then
     c_cell_face = c_loc(cell_face)
-  endif 
-    
+  endif
+
   c_face_cell = C_NULL_PTR
   if (associated(face_cell)) then
     c_face_cell = c_loc(face_cell)
-  endif 
-    
+  endif
+
   c_face_edge_idx = C_NULL_PTR
   if (associated(face_edge_idx)) then
     c_face_edge_idx = c_loc(face_edge_idx)
-  endif 
-    
+  endif
+
   c_face_edge = C_NULL_PTR
   if (associated(face_edge)) then
     c_face_edge = c_loc(face_edge)
-  endif 
-    
+  endif
+
   c_face_vtx_idx = C_NULL_PTR
   if (associated(face_vtx_idx)) then
     c_face_vtx_idx = c_loc(face_vtx_idx)
-  endif 
-    
+  endif
+
   c_face_vtx = C_NULL_PTR
   if (associated(face_vtx)) then
     c_face_vtx = c_loc(face_vtx)
-  endif 
-    
+  endif
+
   c_edge_vtx = C_NULL_PTR
   if (associated(edge_vtx)) then
     c_edge_vtx = c_loc(edge_vtx)
-  endif 
-    
+  endif
+
   c_face_bound_idx = C_NULL_PTR
   if (associated(face_bound_idx)) then
     c_face_bound_idx = c_loc(face_bound_idx)
-  endif 
-    
+  endif
+
   c_face_bound = C_NULL_PTR
   if (associated(face_bound)) then
     c_face_bound = c_loc(face_bound)
-  endif 
-    
+  endif
+
   c_face_join_idx = C_NULL_PTR
   if (associated(face_join_idx)) then
     c_face_join_idx = c_loc(face_join_idx)
-  endif 
-    
+  endif
+
   c_face_join = C_NULL_PTR
   if (associated(face_join)) then
     c_face_join = c_loc(face_join)
-  endif 
-    
+  endif
+
   c_face_part_bound_proc_idx = C_NULL_PTR
   if (associated(face_part_bound_proc_idx)) then
     c_face_part_bound_proc_idx = c_loc(face_part_bound_proc_idx)
-  endif 
-    
+  endif
+
   c_face_part_bound_part_idx = C_NULL_PTR
   if (associated(face_part_bound_part_idx)) then
     c_face_part_bound_part_idx = c_loc(face_part_bound_part_idx)
-  endif 
-    
+  endif
+
   c_face_part_bound = C_NULL_PTR
   if (associated(face_part_bound)) then
     c_face_part_bound = c_loc(face_part_bound)
-  endif 
-    
+  endif
+
   c_vtx_part_bound_proc_idx = C_NULL_PTR
   if (associated(vtx_part_bound_proc_idx)) then
     c_vtx_part_bound_proc_idx = c_loc(vtx_part_bound_proc_idx)
-  endif 
-    
+  endif
+
   c_vtx_part_bound_part_idx = C_NULL_PTR
   if (associated(vtx_part_bound_part_idx)) then
     c_vtx_part_bound_part_idx = c_loc(vtx_part_bound_part_idx)
-  endif 
-    
+  endif
+
   c_vtx_part_bound = C_NULL_PTR
   if (associated(vtx_part_bound)) then
     c_vtx_part_bound = c_loc(vtx_part_bound)
-  endif 
-    
+  endif
+
   c_cell_ln_to_gn = C_NULL_PTR
   if (associated(cell_ln_to_gn)) then
     c_cell_ln_to_gn = c_loc(cell_ln_to_gn)
-  endif 
-    
+  endif
+
   c_face_ln_to_gn = C_NULL_PTR
   if (associated(face_ln_to_gn)) then
     c_face_ln_to_gn = c_loc(face_ln_to_gn)
-  endif 
-    
+  endif
+
   c_edge_ln_to_gn = C_NULL_PTR
   if (associated(edge_ln_to_gn)) then
     c_edge_ln_to_gn = c_loc(edge_ln_to_gn)
-  endif 
-    
+  endif
+
   c_vtx_ln_to_gn = C_NULL_PTR
   if (associated(vtx_ln_to_gn)) then
     c_vtx_ln_to_gn = c_loc(vtx_ln_to_gn)
-  endif 
-    
+  endif
+
   c_face_group_ln_to_gn = C_NULL_PTR
   if (associated(face_group_ln_to_gn)) then
     c_face_group_ln_to_gn = c_loc(face_group_ln_to_gn)
-  endif 
-    
+  endif
+
   c_vtx_coord = C_NULL_PTR
   if (associated(vtx_coord)) then
     c_vtx_coord = c_loc(vtx_coord)
-  endif 
-    
+  endif
+
 
   call PDM_part_extension_set_part_c (part_ext,                        &
                                       i_domain,                        &
@@ -733,9 +729,9 @@
   integer(pdm_l_num_s), pointer :: group_entity(:)          ! Group->entity connectivity (1-based local ids, size = ``group_entity_idx(n_group)``)
   integer(pdm_g_num_s), pointer :: group_entity_ln_to_gn(:) ! Group->entity connectivity (group-specific global ids, size = ``group_entity_idx(n_group)``)
 
-  type(c_ptr)                   :: c_group_entity          
-  type(c_ptr)                   :: c_group_entity_idx      
-  type(c_ptr)                   :: c_group_entity_ln_to_gn 
+  type(c_ptr)                   :: c_group_entity
+  type(c_ptr)                   :: c_group_entity_idx
+  type(c_ptr)                   :: c_group_entity_ln_to_gn
 
   interface
     function PDM_part_extension_group_get_c (part_ext,              &
