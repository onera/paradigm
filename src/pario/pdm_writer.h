#ifndef __PDM_WRITER_H__
#define __PDM_WRITER_H__

/*----------------------------------------------------------------------------
 * Standard C library headers
 *----------------------------------------------------------------------------*/

/*----------------------------------------------------------------------------
 *  Header for the current file
 *----------------------------------------------------------------------------*/

#include "pdm.h"
#include "pdm_mpi.h"
#include "pdm_io.h"
#include "pdm_mesh_nodal.h"

/*=============================================================================
 * Definitions des macro
 *============================================================================*/

/*----------------------------------------------------------------------------
 * Macro permettant de prendre en compte les arguments caches des longueurs
 * de chaine du Fortran (Evite les erreurs de compilation)
 *----------------------------------------------------------------------------*/

#if defined (__uxpv__)
#define ARGF_SUPP_CHAINE
#else
#define ARGF_SUPP_CHAINE , ...
#endif

#ifdef __cplusplus
extern "C" {
#if 0
} /* Fake brace to force back Emacs auto-indentation back to column 0 */
#endif
#endif /* __cplusplus */

/*============================================================================
 * Definition des types
 *============================================================================*/

/*----------------------------------------------------------------------------
 * Statut
 *----------------------------------------------------------------------------*/

typedef enum {

  PDM_WRITER_OFF,
  PDM_WRITER_ON

} PDM_writer_statut_t;

/*----------------------------------------------------------------------------
 * Type de topologie
 *----------------------------------------------------------------------------*/

typedef enum {

  PDM_WRITER_TOPO_CONSTANTE ,
  PDM_WRITER_TOPO_DEFORMABLE,
  PDM_WRITER_TOPO_VARIABLE

} PDM_writer_topologie_t;

/*----------------------------------------------------------------------------
 * Type d'elements géometriques (It's the same than the type defined into PDM_Mesh_nodal)
 *----------------------------------------------------------------------------*/

typedef enum {

  PDM_WRITER_POINT = PDM_MESH_NODAL_POINT,
  PDM_WRITER_BAR2 = PDM_MESH_NODAL_BAR2,
  PDM_WRITER_TRIA3 = PDM_MESH_NODAL_TRIA3,
  PDM_WRITER_QUAD4 = PDM_MESH_NODAL_QUAD4,
  PDM_WRITER_POLY_2D = PDM_MESH_NODAL_POLY_2D,
  PDM_WRITER_TETRA4 = PDM_MESH_NODAL_TETRA4,
  PDM_WRITER_PYRAMID5 = PDM_MESH_NODAL_PYRAMID5,
  PDM_WRITER_PRISM6 = PDM_MESH_NODAL_PRISM6,
  PDM_WRITER_HEXA8 = PDM_MESH_NODAL_HEXA8,
  PDM_WRITER_POLY_3D  = PDM_MESH_NODAL_POLY_3D

} PDM_writer_elt_geom_t;


typedef struct _PDM_writer_t PDM_writer_t;

typedef struct _PDM_writer_geom_t PDM_writer_geom_t;

typedef struct _PDM_writer_var_t PDM_writer_var_t;



/**
 * \struct PDM_writer_fct_t
 *
 * \brief  Function pointer used to define an user format with \ref PDM_writer_t instance
 *
 */

typedef void (*PDM_writer_fct_t) (PDM_writer_t *pw);


/**
 * \struct PDM_writer_geom_fct_t
 *
 * \brief  Function pointer used to define an user format with \ref PDM_writer_geom_t instance
 *
 */

typedef void (*PDM_writer_geom_fct_t) (PDM_writer_geom_t *geom);


/**
 * \struct PDM_writer_var_fct_t
 *
 * \brief  Function pointer used to define an user format with \ref PDM_writer_var_t instance
 *
 */

typedef void (*PDM_writer_var_fct_t) (PDM_writer_var_t *var);


/*----------------------------------------------------------------------------
 * Format du fichie de sortie
 *----------------------------------------------------------------------------*/

typedef enum {

  PDM_WRITER_FMT_BIN,
  PDM_WRITER_FMT_ASCII

} PDM_writer_fmt_fic_t;

/*----------------------------------------------------------------------------
 * Types des variables
 *----------------------------------------------------------------------------*/

typedef enum {

  PDM_WRITER_VAR_CSTE           = 0,
  PDM_WRITER_VAR_SCALAIRE       = 1,
  PDM_WRITER_VAR_VECTEUR        = 3,
  PDM_WRITER_VAR_TENSEUR_SYM    = 6,
  PDM_WRITER_VAR_TENSEUR_ASYM   = 9

} PDM_writer_var_dim_t;

/*----------------------------------------------------------------------------
 * Localisation des variables
 *----------------------------------------------------------------------------*/

typedef enum {

  PDM_WRITER_VAR_SOMMETS,
  PDM_WRITER_VAR_ELEMENTS,
  PDM_WRITER_VAR_PARTICULES

} PDM_writer_var_loc_t;


/*=============================================================================
 * Variables globales
 *============================================================================*/

/*=============================================================================
 * Prototypes des fonctions publiques
 *============================================================================*/

/**
 *
 * \brief Cree un objet CS (Cedre Sortie) et retoure un pointeur sur cet objet
 *
 * \param [in] fmt                  Format de sortie
 * \param [in] fmt_fic              Binary or ASCII
 * \param [in] topologie            Indique le maillage est mobile ou non
 * \param [in] st_reprise           Complete les sorties des calculs precedents en reprise
 * \param [in] rep_sortie           Repertoire de sortie
 * \param [in] nom_sortie           Nom de la sortie
 * \param [in] pdm_mpi_com          Communicateur MSG
 * \param [in] acces                Type d'acces
 * \param [in] prop_noeuds_actifs   Proportion des noeuds actifs dans les acces au fichier
 *                                    *  -1 : tous les processus actifs
 *                                    *   1 : un processus par noeud
 *                                    * 0 < val < 1 : un processus par noeud actif
 * \param [in] options              Options complementaires propres au format sous
 *                                 la forme ("nom_1 = val_1 : ... : nom_n = val_n")
 *
 * \return   Pointer to \ref PDM_writer object
 *
 */

<<<<<<< HEAD
// void
// PROCF (pdm_writer_create_cf, PDM_WRITER_CREATE_CF)
// (
// const char          *fmt,
// const int           *l_fmt,
// const int           *fmt_fic,
// const int           *topologie,
// const int           *st_reprise,
// const char          *rep_sortie,
// const char          *nom_sortie,
// const int           *l_rep_sortie,
// const int           *l_nom_sortie,
// const PDM_MPI_Fint  *pdm_mpi_comm,
// const int           *acces,
// const double        *prop_noeuds_actifs,
// const char          *options,
// const int           *l_options,
// int                 *id_cs
// ARGF_SUPP_CHAINE
// );

=======
>>>>>>> 6866602d
PDM_writer_t *
PDM_writer_create
(
const char                   *fmt,
const PDM_writer_fmt_fic_t    fmt_fic,
const PDM_writer_topologie_t  topologie,
const PDM_writer_statut_t     st_reprise,
const char                   *rep_sortie,
const char                   *nom_sortie,
const PDM_MPI_Comm            pdm_mpi_comm,
const PDM_io_acces_t          acces,
const double                  prop_noeuds_actifs,
const char                   *options
);

<<<<<<< HEAD
=======

>>>>>>> 6866602d
/**
 * \brief Libere un objet CS (Cedre Sortie) et retourne un pointeur NULL si pas d'erreur
 *
 * \param [in] cs    Pointer to \ref PDM_writer object
 *
 */
<<<<<<< HEAD
// void
// PROCF (pdm_writer_free, PDM_WRITER_FREE)
// (
// int        *id_cs
// );
=======
>>>>>>> 6866602d

void
PDM_writer_free
(
 PDM_writer_t *cs
);

<<<<<<< HEAD
=======

>>>>>>> 6866602d
/**
 * \brief Debut d'increment
 *
 * \param [in] cs             Pointer to \ref PDM_writer object
 * \param [in] physical_time  Temps
 */
<<<<<<< HEAD
// void
// PROCF (pdm_writer_step_beg, PDM_WRITER_STEP_BEG)
// (
// int           *id_cs,
// double        *physical_time
// );
=======
>>>>>>> 6866602d

void
PDM_writer_step_beg
(
<<<<<<< HEAD
PDM_writer_t  *cs,
const double   physical_time
);

=======
 PDM_writer_t  *cs,
 const double   physical_time
);


>>>>>>> 6866602d
/**
 * \brief Fin d'increment
 *
 * \param [in] cs             Pointer to \ref PDM_writer object
 *
 */
<<<<<<< HEAD

// void
// PROCF (pdm_writer_step_end, PDM_WRITER_STEP_END)
// (
// int          *id_cs
// );
=======
>>>>>>> 6866602d

void
PDM_writer_step_end
(
 PDM_writer_t  *cs
);

<<<<<<< HEAD
=======

>>>>>>> 6866602d
/**
 * \brief Cree une nouvelle geometrie dans l'objet CS (Cedre Sortie)
 *
 * \param [in]  cs                Pointer to \ref PDM_writer object
 * \param [in]  nom_geom          Nom de l'objet geometrique
 * \param [in]  st_decoup_poly2d  Active le decoupage des polygones
 * \param [in]  st_decoup_poly3d  Active le decoupage des polyedres
 *
<<<<<<< HEAD
 * \return   Pointer to \ref PDM_writer_geom object
 *
 */

void
PROCF (pdm_writer_geom_create_cf, PDM_WRITER_GEOM_CREATE_CF)
(
int           *id_cs,
char          *nom_geom,
int           *st_decoup_poly2d,
int           *st_decoup_poly3d,
int           *l_nom_geom,
int           *n_part,
int           *id_geom
ARGF_SUPP_CHAINE
);
=======
 * \return   Identificateur de l'objet geom dans cs
 *
 */
>>>>>>> 6866602d

PDM_writer_geom_t *
PDM_writer_geom_create
(
<<<<<<< HEAD
PDM_writer_t               *cs,
const char                 *nom_geom,
const PDM_writer_statut_t   st_decoup_poly2d,
const PDM_writer_statut_t   st_decoup_poly3d,
const int                   n_part
=======
 PDM_writer_t               *cs,
 const char                 *nom_geom,
 const PDM_writer_statut_t   st_decoup_poly2d,
 const PDM_writer_statut_t   st_decoup_poly3d,
 const int                   n_part
>>>>>>> 6866602d
);

PDM_writer_geom_t *
PDM_writer_geom_create_from_mesh_nodal
(
<<<<<<< HEAD
PDM_writer_t              *cs,
const char                *nom_geom,
const PDM_writer_statut_t  st_decoup_poly2d,
const PDM_writer_statut_t  st_decoup_poly3d,
PDM_Mesh_nodal_t          *mesh
 );
=======
 PDM_writer_t              *cs,
 const char                *nom_geom,
 const PDM_writer_statut_t  st_decoup_poly2d,
 const PDM_writer_statut_t  st_decoup_poly3d,
 PDM_Mesh_nodal_t          *mesh
 );


>>>>>>> 6866602d
/**
 * \brief Definition des coordonnees de la partition courante
 *
 * \param [in] cs        Pointer to \ref PDM_writer object
<<<<<<< HEAD
 * \param [in] geom      Pointer to \ref PDM_writer_geom object
=======
 * \param [in] id_geom   Identificateur de l'objet geometrique
>>>>>>> 6866602d
 * \param [in] id_part   Indice de partition
 * \param [in] n_som     Nombre de sommets de la partition
 * \param [in] coords    Coordonnes des sommets
 * \param [in] numabs    Numerotation absolue des sommets
 *
 */
<<<<<<< HEAD

void
PROCF (pdm_writer_geom_coord_set, PDM_WRITER_GEOM_COORD_SET)
(
int             *id_cs,
int             *id_geom,
int             *id_part,
int             *n_som,
PDM_real_t       *coords,
PDM_g_num_t       *numabs
);
=======
>>>>>>> 6866602d

void
PDM_writer_geom_coord_set
(
<<<<<<< HEAD
PDM_writer_t      *cs,
PDM_writer_geom_t *geom,
const int          id_part,
const int          n_som,
const PDM_real_t  *coords,
const PDM_g_num_t *numabs
);

/**
 * \brief Definition des coordonnees des sommets de la partition courante a partir
 *
 *
 * \param [in] cs               Pointer to \ref PDM_writer object
 * \param [in] geom             Pointer to \ref PDM_writer_geom object
=======
 PDM_writer_t      *cs,
 const int          id_geom,
 const int          id_part,
 const int          n_som,
 const PDM_real_t  *coords,
 const PDM_g_num_t *numabs
);


/**
 * \brief Definition des coordonnees des sommets de la partition courante
 * a partir d'un ensemble parent
 *
 *
 * \param [in] cs               Pointer to \ref PDM_writer object
 * \param [in] id_geom          Identificateur de l'objet geometrique
>>>>>>> 6866602d
 * \param [in] id_part          Indice de partition
 * \param [in] n_som            Nombre de sommets de la partition
 * \param [in] n_som_parent     Nombre de sommets parent
 * \param [in] numabs           Numerotation absolue des sommets (size = n_som)
 * \param [in] num_parent       Numerotation des sommets dans la numerotation parente (size = n_som)
 * \param [in] coords_parent    Coordonnes des sommets parents (size = 3 * n_som_parent)
 * \param [in] numabs_parent    Numerotation absolue des sommets parents (size = n_som_parent)
 *
 */
<<<<<<< HEAD

void
PROCF (pdm_writer_geom_coord_from_parent_set, PDM_WRITER_GEOM_COORD_FROM_PARENT_SET)
(
int             *id_cs,
int             *id_geom,
int             *id_part,
int             *n_som,
int             *n_som_parent,
PDM_g_num_t       *numabs,
int             *num_parent,
PDM_real_t       *coords_parent,
PDM_g_num_t       *numabs_parent
);
=======
>>>>>>> 6866602d

void
PDM_writer_geom_coord_from_parent_set
(
<<<<<<< HEAD
PDM_writer_t      *cs,
PDM_writer_geom_t *geom,
const int          id_part,
const int          n_som,
const int          n_som_parent,
const PDM_g_num_t *numabs,
const int         *num_parent,
const PDM_real_t  *coords_parent,
const PDM_g_num_t *numabs_parent
=======
 PDM_writer_t      *cs,
 const int          id_geom,
 const int          id_part,
 const int          n_som,
 const int          n_som_parent,
 const PDM_g_num_t *numabs,
 const int         *num_parent,
 const PDM_real_t  *coords_parent,
 const PDM_g_num_t *numabs_parent
>>>>>>> 6866602d
);


/**
 * \brief Ajout d'un bloc d'elements d'un type donne
 *
 * \param [in] cs             Pointer to \ref PDM_writer object
<<<<<<< HEAD
 * \param [in] geom           Pointer to \ref PDM_writer_geom object
=======
 * \param [in] id_geom        Identificateur de l'objet geometrique
>>>>>>> 6866602d
 * \param [in] t_elt          Type d'element
 *
 * \return   Identificateur du bloc
 *
 */
<<<<<<< HEAD

void
PROCF (pdm_writer_geom_bloc_add, PDM_WRITER_GEOM_BLOC_ADD)
(
int   *id_cs,
int   *id_geom,
PDM_writer_statut_t  *st_free_data,
int   *t_elt,
int   *id_bloc
);
=======
>>>>>>> 6866602d

int
PDM_writer_geom_bloc_add
(
<<<<<<< HEAD
PDM_writer_t                *cs,
PDM_writer_geom_t           *geom,
PDM_writer_statut_t          st_free_data,
const PDM_writer_elt_geom_t  t_elt
=======
 PDM_writer_t                *cs,
 const int                    id_geom,
 PDM_writer_statut_t          st_free_data,
 const PDM_writer_elt_geom_t  t_elt
>>>>>>> 6866602d
);


/**
 * \brief Ajout d'un bloc d'elements d'un type donne dans la partition courante
 *
 *  - PDM_writer_POINT :
 *
 *   1 x
 *
 *  - PDM_writer_BAR2 :
 *
 *   1 x-------x 2
 *
 *  - PDM_writer_TRIA3 :
 *
 *   1 x-------x 3
 *      \     /
 *       \   /
 *        \ /
 *         x 2
 *
 *  - PDM_writer_QUAD4 :
 *
 *      4 x-------x 3
 *       /       /
 *      /       /
 *   1 x-------x2
 *
 *   - PDM_writer_TETRA4 :
 *
 *         x 4
 *        /|\
 *       / | \
 *      /  |  \
 *   1 x- -|- -x 3
 *      \  |  /
 *       \ | /
 *        \|/
 *         x 2
 *
 *   - PDM_writer_PYRAMID5 :
 *
 *          5 x
 *           /|\
 *          //| \
 *         // |  \
 *      4 x/--|---x 3
 *       //   |  /
 *      //    | /
 *   1 x-------x 2
 *
 *  - PDM_writer_PRSIM6 :
 *
 *   4 x-------x 6
 *     |\     /|
 *     | \   / |
 *   1 x- \-/ -x 3
 *      \ 5x  /
 *       \ | /
 *        \|/
 *         x 2
 *
 *  - PDM_writer_HEXA8 :
 *
 *      8 x-------x 7
 *       /|      /|
 *      / |     / |
 *   5 x-------x6 |
 *     | 4x----|--x 3
 *     | /     | /
 *     |/      |/
 *   1 x-------x 2
 *
 * \param [in] cs                  Pointer to \ref PDM_writer object
<<<<<<< HEAD
 * \param [in] geom                Pointer to \ref PDM_writer_geom object
=======
 * \param [in] id_geom             Identificateur de l'objet geometrique
>>>>>>> 6866602d
 * \param [in] id_bloc             Identificateur du bloc
 * \param [in] id_part             Indice de partition
 * \param [in] t_elt               Type d'element
 * \param [in] n_elt               Nombre d'elements dans le bloc
 * \param [in] connec              Table de connectivite des elements
 * \param [in] num_part            Numerotation dans la partition
 *
 */
<<<<<<< HEAD

void
PROCF (pdm_writer_geom_bloc_std_set, PDM_WRITER_GEOM_BLOC_STD_SET)
(
int           *id_cs,
int           *id_geom,
int           *id_bloc,
int           *id_part,
int           *n_elt,
PDM_l_num_t      *connec,
PDM_g_num_t     *numabs
);
=======
>>>>>>> 6866602d

void
PDM_writer_geom_bloc_std_set
(
<<<<<<< HEAD
PDM_writer_t        *cs,
PDM_writer_geom_t   *geom,
const int            id_bloc,
const int            id_part,
const int            n_elt,
      PDM_l_num_t   *connec,
      PDM_g_num_t   *numabs
);

=======
 PDM_writer_t  *cs,
 const int      id_geom,
 const int      id_bloc,
 const int      id_part,
 const int      n_elt,
 PDM_l_num_t   *connec,
 PDM_g_num_t   *numabs
);


>>>>>>> 6866602d
/**
 * \brief Ajout d'un bloc de polygones dans la partition courante
 *
 * \param [in] cs              Pointer to \ref PDM_writer object
<<<<<<< HEAD
 * \param [in] geom            Pointer to \ref PDM_writer_geom object
=======
 * \param [in] id_geom         Identificateur de l'objet geometrique
>>>>>>> 6866602d
 * \param [in] id_part         Indice de partition
 * \param [in] n_elt           Nombre d'elements dans le bloc
 * \param [in] connec_idx      Index dans la table de connectivite (dim = n_elt+1)
 * \param [in] connec          Table de connectivite des elements (dim = connec_idx[n_elt])
 * \param [in] numabs          Numerotation absolue des elements
 *
 */
<<<<<<< HEAD

void
PROCF (pdm_writer_geom_bloc_poly2d_set, PDM_WRITER_GEOM_BLOC_POLY2D_SET)
(
int           *id_cs,
int           *id_geom,
int           *id_bloc,
int           *id_part,
PDM_l_num_t      *n_elt,
PDM_l_num_t      *connec_idx,
PDM_l_num_t      *connec,
PDM_g_num_t     *numabs
);
=======
>>>>>>> 6866602d

void
PDM_writer_geom_bloc_poly2d_set
(
PDM_writer_t        *cs,
<<<<<<< HEAD
PDM_writer_geom_t   *geom,
=======
const int            id_geom,
>>>>>>> 6866602d
const int            id_bloc,
const int            id_part,
const PDM_l_num_t    n_elt,
      PDM_l_num_t   *connec_idx,
      PDM_l_num_t   *connec,
      PDM_g_num_t   *numabs
);


/**
 * \brief Ajout d'un bloc de polyedres dans la partition courante
 *
 * \param [in] cs              Pointer to \ref PDM_writer object
<<<<<<< HEAD
 * \param [in] geom            Pointer to \ref PDM_writer_geom object
=======
 * \param [in] id_geom         Identificateur de l'objet geometrique
>>>>>>> 6866602d
 * \param [in] id_part         Indice de partition
 * \param [in] n_elt           Nombre d'elements dans le bloc
 * \param [in] n_face          Nombre de faces de chaque element (dim = n_elt)
 * \param [in] facsom_idx      Index dans la table de connectivite des faces (dim = n_face_total+1)
 * \param [in] facsom          Table de connectivite des faces (dim = facsom_idx[n_face_total}
 * \param [in] cellfac_idx     Index dans la table de connectivite des cellules (dim = n_elt+1)
 * \param [in] cellfac         Table de connectivite des elements (dim = cellfac_idx[n_elt])
 * \param [in] numabs          Numerotation absolue des elements
 *
 */
<<<<<<< HEAD

void
PROCF (pdm_writer_geom_bloc_poly3d_set, PDM_WRITER_GEOM_BLOC_POLY3D_SET)
(
int           *id_cs,
int           *id_geom,
int           *id_bloc,
int           *id_part,
PDM_l_num_t      *n_elt,
PDM_l_num_t      *n_face,
PDM_l_num_t      *facsom_idx,
PDM_l_num_t      *facsom,
PDM_l_num_t      *cellfac_idx,
PDM_l_num_t      *cellfac,
PDM_g_num_t     *numabs
);
=======
>>>>>>> 6866602d

void
PDM_writer_geom_bloc_poly3d_set
(
PDM_writer_t        *cs,
<<<<<<< HEAD
PDM_writer_geom_t   *geom,
=======
const int            id_geom,
>>>>>>> 6866602d
const int            id_bloc,
const int            id_part,
const PDM_l_num_t    n_elt,
const PDM_l_num_t    n_face,
      PDM_l_num_t   *facsom_idx,
      PDM_l_num_t   *facsom,
      PDM_l_num_t   *cellfac_idx,
      PDM_l_num_t   *cellfac,
      PDM_g_num_t   *numabs
);


/**
 *
 * \brief Ajout de cellules 3D decrites en fonctions des faces.
 *
 * Cette fonction détermine les types des éléments et crée des blocs regrouppant les éléments
 * de même type. Elle retourne l'indirection vers le nouvel ordre de rangement
 * des cellules.
 *
 * \param [in]  cs              Pointer to \ref PDM_writer object
<<<<<<< HEAD
 * \param [in]  geom            Pointer to \ref PDM_writer_geom object
=======
 * \param [in]  id_geom         Identificateur de l'objet geometrique
>>>>>>> 6866602d
 * \param [in]  id_part         Identificateur de partition
 * \param [in]  n_cell          Nombre de cellules 3D ajoutées
 * \param [in]  n_face          Nombre de faces décrites
 * \param [in]  face_som_idx    Index de connectivite faces -> sommets
 * \param [in]  face_som        Connectivite faces -> sommets
 * \param [in]  cell_face_idx   Index de connectivite cellules -> faces
 * \param [in]  cell_face       Connectivite cellules -> faces
 * \param [in]  numabs          Numerotation absolue des cellules
 *
 */
<<<<<<< HEAD

void
PROCF (pdm_writer_geom_cell3d_cellface_add, PDM_WRITER_GEOM_CELL3D_CELLFACE_ADD)
(
int         *id_cs,
int         *id_geom,
int         *id_part,
int         *n_elt,
int         *n_face,
PDM_l_num_t    *face_som_idx,
PDM_l_num_t    *face_som_nb,
PDM_l_num_t    *face_som,
PDM_l_num_t    *cell_face_idx,
PDM_l_num_t    *cell_face_nb,
PDM_l_num_t    *cell_face,
PDM_g_num_t   *numabs
);
=======
>>>>>>> 6866602d

void
PDM_writer_geom_cell3d_cellface_add
(
<<<<<<< HEAD
PDM_writer_t      *cs,
PDM_writer_geom_t *geom,
const int          id_part,
const int          n_cell,
const int          n_face,
PDM_l_num_t       *face_som_idx,
PDM_l_num_t       *face_som_nb,
PDM_l_num_t       *face_som,
PDM_l_num_t       *cell_face_idx,
PDM_l_num_t       *cell_face_nb,
PDM_l_num_t       *cell_face,
PDM_g_num_t       *numabs
);


/**
 *
 * \brief Ajout de cellules 2D decrites en fonctions des faces.
 *
=======
 PDM_writer_t *cs,
 const int     id_geom,
 const int     id_part,
 const int     n_cell,
 const int     n_face,
 PDM_l_num_t  *face_som_idx,
 PDM_l_num_t  *face_som_nb,
 PDM_l_num_t  *face_som,
 PDM_l_num_t  *cell_face_idx,
 PDM_l_num_t  *cell_face_nb,
 PDM_l_num_t  *cell_face,
 PDM_g_num_t  *numabs
 );


/**
 *
 * \brief Ajout de cellules 2D decrites en fonctions des faces.
 *
>>>>>>> 6866602d
 * Cette fonction détermine les types des éléments et crée des blocs regrouppant les éléments
 * de même type. Elle retourne l'indirection vers le nouvel ordre de rangement
 * des cellules.
 *
 * \param [in] cs              Pointer to \ref PDM_writer object
<<<<<<< HEAD
 * \param [in] geom            Pointer to \ref PDM_writer_geom object
=======
 * \param [in] id_geom         Identificateur de l'objet geometrique
>>>>>>> 6866602d
 * \param [in] n_cell          Nombre de cellules 3D ajoutées
 * \param [in] n_face          Nombre de faces décrites
 * \param [in] face_som_idx    Index de connectivite faces -> sommets
 * \param [in] face_som        Connectivite faces -> sommets
 * \param [in] cell_face_idx   Index de connectivite cellules -> faces
 * \param [in] cell_face       Connectivite cellules -> faces
 * \param [in] numabs          Numerotation absolue des cellules
 *
 */
<<<<<<< HEAD

void
PROCF (pdm_writer_geom_cell2d_cellface_add, PDM_WRITER_GEOM_CELL2D_CELLFACE_ADD)
(
int         *id_cs,
int         *id_geom,
int         *id_part,
int         *n_cell,
int         *n_face,
PDM_l_num_t    *face_som_idx,
PDM_l_num_t    *face_som_nb,
PDM_l_num_t    *face_som,
PDM_l_num_t    *cell_face_idx,
PDM_l_num_t    *cell_face_nb,
PDM_l_num_t    *cell_face,
PDM_g_num_t   *numabs
);
=======
>>>>>>> 6866602d

void
PDM_writer_geom_cell2d_cellface_add
(
<<<<<<< HEAD
PDM_writer_t      *cs,
PDM_writer_geom_t *geom,
const int          id_part,
const int          n_cell,
const int          n_face,
PDM_l_num_t       *face_som_idx,
PDM_l_num_t       *face_som_nb,
PDM_l_num_t       *face_som,
PDM_l_num_t       *cell_face_idx,
PDM_l_num_t       *cell_face_nb,
PDM_l_num_t       *cell_face,
PDM_g_num_t       *numabs
=======
 PDM_writer_t *cs,
 const int     id_geom,
 const int     id_part,
 const int     n_cell,
 const int     n_face,
 PDM_l_num_t  *face_som_idx,
 PDM_l_num_t  *face_som_nb,
 PDM_l_num_t  *face_som,
 PDM_l_num_t  *cell_face_idx,
 PDM_l_num_t  *cell_face_nb,
 PDM_l_num_t  *cell_face,
 PDM_g_num_t  *numabs
>>>>>>> 6866602d
);


/**
 *
 * \brief Ajout de faces decrites en fonctions des sommets.
 *
 * Cette fonction détermine les types des éléments et crée des blocs regrouppant les éléments
 * de même type. Elle retourne l'indirection vers le nouvel ordre de rangement
 * des cellules.
 *
 * \param [in] cs              Pointer to \ref PDM_writer object
<<<<<<< HEAD
 * \param [in] geom            Pointer to \ref PDM_writer_geom object
=======
 * \param [in] id_geom         Identificateur de l'objet geometrique
>>>>>>> 6866602d
 * \param [in] n_elt           Nombre de cellules 3D ajoutées
 * \param [in] n_face          Nombre de faces décrites
 * \param [in] face_som_idx    Index de connectivite faces -> sommets
 * \param [in] face_som        Connectivite faces -> sommets
 * \param [in] numabs          Numerotation absolue des faces
 *
 */
<<<<<<< HEAD

void
PROCF (pdm_writer_geom_faces_facesom_add, PDM_WRITER_GEOM_FACES_FACESOM_ADD)
(
int         *id_cs,
int         *id_geom,
int         *id_part,
int         *n_face,
PDM_l_num_t    *face_som_idx,
PDM_l_num_t    *face_som_nb,
PDM_l_num_t    *face_som,
PDM_g_num_t   *numabs
);
=======
>>>>>>> 6866602d

void
PDM_writer_geom_faces_facesom_add
(
<<<<<<< HEAD
PDM_writer_t      *cs,
PDM_writer_geom_t *geom,
const int          id_part,
const int          n_face,
PDM_l_num_t       *face_som_idx,
PDM_l_num_t       *face_som_nb,
PDM_l_num_t       *face_som,
PDM_g_num_t       *numabs
=======
 PDM_writer_t *cs,
 const int     id_geom,
 const int     id_part,
 const int     n_face,
 PDM_l_num_t  *face_som_idx,
 PDM_l_num_t  *face_som_nb,
 PDM_l_num_t  *face_som,
 PDM_g_num_t  *numabs
>>>>>>> 6866602d
);


/**
 * \brief Ecriture du maillage courant
 *
 * \param [in] cs              Pointer to \ref PDM_writer object
<<<<<<< HEAD
 * \param [in] geom            Pointer to \ref PDM_writer_geom object
 *
 */

void
PROCF (pdm_writer_geom_write, PDM_WRITER_GEOM_WRITE)
(
int           *id_cs,
int           *id_geom
);
=======
 * \param [in] id_geom         Identificateur de l'objet geometrique
 *
 */
>>>>>>> 6866602d

void
PDM_writer_geom_write
(
<<<<<<< HEAD
 PDM_writer_t      *cs,
 PDM_writer_geom_t *geom
 );

=======
 PDM_writer_t *cs,
 const int     id_geom
 );


>>>>>>> 6866602d
/**
 * \brief Liberation des donnees decrivant le maillage courant
 * les indirections sur les numérotation absolues sont conservées
 *
 * \param [in] cs              Pointer to \ref PDM_writer object
<<<<<<< HEAD
 * \param [in] geom            Pointer to \ref PDM_writer_geom object
 *
 */

void
PROCF (pdm_writer_geom_data_free, PDM_WRITER_GEOM_DATA_FREE)
(
int           *id_cs,
int           *id_geom
);
=======
 * \param [in] id_geom         Identificateur de l'objet geometrique
 *
 */
>>>>>>> 6866602d

void
PDM_writer_geom_data_free
(
<<<<<<< HEAD
 // PDM_writer_t      *cs,
 PDM_writer_geom_t *geom
=======
 PDM_writer_t *cs,
 const int     id_geom
>>>>>>> 6866602d
 );


/**
 * \brief Liberation des donnees decrivant le maillage courant
 *
 * \param [in] cs              Pointer to \ref PDM_writer object
<<<<<<< HEAD
 * \param [in] geom            Pointer to \ref PDM_writer_geom object
 *
 */

void
PROCF (pdm_writer_geom_free, PDM_WRITER_GEOM_FREE)
(
int           *id_cs,
int           *id_geom
);
=======
 * \param [in] id_geom         Identificateur de l'objet geometrique
 *
 */
>>>>>>> 6866602d

void
PDM_writer_geom_free
(
<<<<<<< HEAD
 // PDM_writer_t      *cs,
 PDM_writer_geom_t *geom
);

=======
 PDM_writer_t *cs,
 const int     id_geom
);


>>>>>>> 6866602d
/**
 * \brief Creation d'une variable
 *
 * \param [in] cs              Pointer to \ref PDM_writer object
 * \param [in] st_dep_temps    Indique si la variable est dependante du temps
<<<<<<< HEAD
=======
 * \param [in] id_geom         Identificateur de l'objet geometrique
>>>>>>> 6866602d
 * \param [in] dim             Dimension de la variable
 * \param [in] loc             Localisation de la variable
 * \param [in] nom_var         Nom de la variable
 *
 * \return  Identificateur de l'objet variable
 *
 */
<<<<<<< HEAD

void
PROCF (pdm_writer_var_create_cf, PDM_WRITER_VAR_CREATE_CF)
(
int         *id_cs,
int         *st_dep_tps,
int         *dim,
int         *loc,
char        *nom_var,
int         *l_nom_var,
int         *id_var
ARGF_SUPP_CHAINE
);
=======
>>>>>>> 6866602d

int
PDM_writer_var_create
(
<<<<<<< HEAD
PDM_writer_t               *cs,
const PDM_writer_statut_t   st_dep_tps,
const PDM_writer_var_dim_t  dim,
const PDM_writer_var_loc_t  loc,
const char                 *nom_var
);

/**
 * \brief Mapping des noms de variable
 *
 * \param [in] cs              Pointer to \ref PDM_writer object
 * \param [in] public_name     <-- Nom Public de la variable
 * \param [in] pivate_name     <-- Nom privé de la variable
 *
 * \return   Identificateur de l'objet variable
 *
 */

void
PROCF (pdm_writer_name_map_add_cf, PDM_WRITER_NAME_MAP_ADD_CF)
(
int         *id_cs,
char        *public_name,
int         *l_public_name,
char        *private_name,
int         *l_private_name
ARGF_SUPP_CHAINE
);
=======
 PDM_writer_t               *cs,
 const PDM_writer_statut_t   st_dep_tps,
 const PDM_writer_var_dim_t  dim,
 const PDM_writer_var_loc_t  loc,
 const char                 *nom_var
);


/**
 * \brief Mapping des noms de variable
 *
 * \param [in] cs              Pointer to \ref PDM_writer object
 * \param [in] public_name     Nom Public de la variable
 * \param [in] pivate_name     Nom privé de la variable
 *
 */
>>>>>>> 6866602d

void
PDM_writer_name_map_add
(
<<<<<<< HEAD
PDM_writer_t *cs,
const char   *public_name,
const char   *private_name
);

=======
 PDM_writer_t *cs,
 const char   *public_name,
 const char   *private_name
);


>>>>>>> 6866602d
/**
 * \brief Ecriture des valeurs de la variable
 *
 * \param [in] cs              Pointer to \ref PDM_writer object
 * \param [in] id_var          Identificateur de la variable a ecrire
 *
 */
<<<<<<< HEAD

void
PROCF (pdm_writer_var_write, PDM_WRITER_VAR_WRITE)
(
int         *id_cs,
int         *id_var
);
=======
>>>>>>> 6866602d

void
PDM_writer_var_write
(
<<<<<<< HEAD
PDM_writer_t *cs,
const int     id_var
);


/**
 * \brief Mise a jour des valeurs de la variable. Attention, les valeurs définies aux
 * elements doivent être définies suivant l'ordre de définition des blocs !
 *
 * \param [in] cs              Pointer to \ref PDM_writer object
 * \param [in] geom            Pointer to \ref PDM_writer_geom object
 * \param [in] id_part         Identificateur de la partition dans l'objet geometrique
 * \param [in] id_var          Identificateur de la variable mise à jour
 * \param [in] val             Valeurs
 *
 */

void
PROCF (pdm_writer_var_set, PDM_WRITER_VAR_SET)
(
int         *id_cs,
int         *id_var,
int         *id_geom,
int         *id_part,
PDM_real_t   *val
);
=======
 PDM_writer_t *cs,
 const int     id_var
);


/**
 * \brief Mise a jour des valeurs de la variable.
 *
 * Attention, les valeurs définies aux elements doivent être définies suivant l'ordre de définition des blocs !
 *
 * \param [in] cs              Pointer to \ref PDM_writer object
 * \param [in] id_geom         Identificateur de l'objet geometrique
 * \param [in] id_part         Identificateur de la partition dans l'objet geometrique
 * \param [in] id_var          Identificateur de la variable mise à jour
 * \param [in] val             Valeurs
 *
 */
>>>>>>> 6866602d

void
PDM_writer_var_set
(
<<<<<<< HEAD
 PDM_writer_t      *cs,
 const int          id_var,
 PDM_writer_geom_t *geom,
 const int          id_part,
 const PDM_real_t  *val
);

=======
 PDM_writer_t     *cs,
 const int         id_var,
 const int         id_geom,
 const int         id_part,
 const PDM_real_t *val
);


>>>>>>> 6866602d
/**
 * \brief Liberation du tableau de donnees des variables
 *
 * \param [in] cs              Pointer to \ref PDM_writer object
 * \param [in] id_var          Identificateur de la variable
 *
 */
<<<<<<< HEAD

void
PROCF (pdm_writer_var_data_free, PDM_WRITER_VAR_DATA_FREE)
(
int         *id_cs,
int         *id_var
);
=======
>>>>>>> 6866602d

void
PDM_writer_var_data_free
(
 PDM_writer_t *cs,
 const int     id_var
);


/**
 * \brief Liberation d'une variable
 *
 * \param [in] cs              Pointer to \ref PDM_writer object
 * \param [in] id_var          Identificateur de la variable
 *
 */
<<<<<<< HEAD

void
PROCF (pdm_writer_var_free, PDM_WRITER_VAR_FREE)
(
int         *id_cs,
int         *id_var
);
=======
>>>>>>> 6866602d

void
PDM_writer_var_free
(
 PDM_writer_t *cs,
 const int     id_var
);


/**
 * \brief Add a writer format
 *
 * Define a new format writer
 *
 * \param [in] name            Name
 * \param [in] create_fct      Customize \ref PDM_writer_create function for the new format  (or NULL)
 * \param [in] free_fct        Customize \ref PDM_writer_free function for the new format (or NULL)
 * \param [in] beg_step_fct    Customize \ref PDM_writer_step_beg function for the new format (or NULL)
 * \param [in] end_step_fct    Customize \ref PDM_writer_step_end function for the new format (or NULL)
 * \param [in] geom_create_fct Customize \ref PDM_writer_geom_create function for the new format (or NULL)
 * \param [in] geom_write_fct  Customize \ref PDM_writer_geom_write function for the new format
 * \param [in] geom_free_fct   Customize \ref PDM_writer_geom_free function for the new format (or NULL)
 * \param [in] var_create_fct  Customize \ref PDM_writer_var_create function for the new format (or NULL)
 * \param [in] var_write_fct   Customize \ref PDM_writer_var_write function for the new format
 * \param [in] var_free_fct    Customize \ref PDM_writer_var_free function for the new format (or NULL)
 *
 */

void
PDM_writer_fmt_add
(
 const char                  *name,            /*!< Name                                                     */
 const PDM_writer_fct_t       create_fct,      /*!< Customize \ref PDM_writer_create function for the format */
 const PDM_writer_fct_t       free_fct,        /*!< Customize \ref PDM_writer_free function for the format   */
 const PDM_writer_fct_t       beg_step_fct,    /*!< Customize \ref PDM_writer_free function for the format   */
 const PDM_writer_fct_t       end_step_fct,    /*!< Customize \ref PDM_writer_free function for the format   */
 const PDM_writer_geom_fct_t  geom_create_fct, /*!< Customize \ref PDM_writer_free function for the format   */
 const PDM_writer_geom_fct_t  geom_write_fct,  /*!< Customize \ref PDM_writer_free function for the format   */
 const PDM_writer_geom_fct_t  geom_free_fct,   /*!< Customize \ref PDM_writer_free function for the format   */
 const PDM_writer_var_fct_t   var_create_fct,  /*!< Customize \ref PDM_writer_free function for the format   */
 const PDM_writer_var_fct_t   var_write_fct,   /*!< Customize \ref PDM_writer_free function for the format   */
 const PDM_writer_var_fct_t   var_free_fct     /*!< Customize \ref PDM_writer_free function for the format   */
);


/**
 * \brief Free format
 *
 */

void
PDM_writer_fmt_free
(
 void
);


/**
 * \brief Réinitialisation des donnees decrivant le maillage courant
 *
 * \param [in] cs              Pointer to \ref PDM_writer object
<<<<<<< HEAD
 * \param [in] geom            Pointer to \ref PDM_writer_geom object
 *
 */

void
PROCF (pdm_writer_geom_data_reset, PDM_WRITER_GEOM_DATA_RESET)
(
int           *id_cs,
int           *id_geom
 );

=======
 * \param [in] id_geom         Identificateur de l'objet geometrique
 *
 */
>>>>>>> 6866602d

void
PDM_writer_geom_data_reset
(
<<<<<<< HEAD
 PDM_writer_t      *cs,
 PDM_writer_geom_t *geom
=======
 PDM_writer_t *cs,
 const int     id_geom
>>>>>>> 6866602d
 );

#ifdef __cplusplus
}
#endif /* __cplusplus */

#endif /* __PDM_WRITER_H__ */<|MERGE_RESOLUTION|>--- conflicted
+++ resolved
@@ -190,30 +190,6 @@
  *
  */
 
-<<<<<<< HEAD
-// void
-// PROCF (pdm_writer_create_cf, PDM_WRITER_CREATE_CF)
-// (
-// const char          *fmt,
-// const int           *l_fmt,
-// const int           *fmt_fic,
-// const int           *topologie,
-// const int           *st_reprise,
-// const char          *rep_sortie,
-// const char          *nom_sortie,
-// const int           *l_rep_sortie,
-// const int           *l_nom_sortie,
-// const PDM_MPI_Fint  *pdm_mpi_comm,
-// const int           *acces,
-// const double        *prop_noeuds_actifs,
-// const char          *options,
-// const int           *l_options,
-// int                 *id_cs
-// ARGF_SUPP_CHAINE
-// );
-
-=======
->>>>>>> 6866602d
 PDM_writer_t *
 PDM_writer_create
 (
@@ -229,24 +205,13 @@
 const char                   *options
 );
 
-<<<<<<< HEAD
-=======
-
->>>>>>> 6866602d
+
 /**
  * \brief Libere un objet CS (Cedre Sortie) et retourne un pointeur NULL si pas d'erreur
  *
  * \param [in] cs    Pointer to \ref PDM_writer object
  *
  */
-<<<<<<< HEAD
-// void
-// PROCF (pdm_writer_free, PDM_WRITER_FREE)
-// (
-// int        *id_cs
-// );
-=======
->>>>>>> 6866602d
 
 void
 PDM_writer_free
@@ -254,56 +219,28 @@
  PDM_writer_t *cs
 );
 
-<<<<<<< HEAD
-=======
-
->>>>>>> 6866602d
+
 /**
  * \brief Debut d'increment
  *
  * \param [in] cs             Pointer to \ref PDM_writer object
  * \param [in] physical_time  Temps
  */
-<<<<<<< HEAD
-// void
-// PROCF (pdm_writer_step_beg, PDM_WRITER_STEP_BEG)
-// (
-// int           *id_cs,
-// double        *physical_time
-// );
-=======
->>>>>>> 6866602d
 
 void
 PDM_writer_step_beg
 (
-<<<<<<< HEAD
-PDM_writer_t  *cs,
-const double   physical_time
-);
-
-=======
  PDM_writer_t  *cs,
  const double   physical_time
 );
 
 
->>>>>>> 6866602d
 /**
  * \brief Fin d'increment
  *
  * \param [in] cs             Pointer to \ref PDM_writer object
  *
  */
-<<<<<<< HEAD
-
-// void
-// PROCF (pdm_writer_step_end, PDM_WRITER_STEP_END)
-// (
-// int          *id_cs
-// );
-=======
->>>>>>> 6866602d
 
 void
 PDM_writer_step_end
@@ -311,10 +248,7 @@
  PDM_writer_t  *cs
 );
 
-<<<<<<< HEAD
-=======
-
->>>>>>> 6866602d
+
 /**
  * \brief Cree une nouvelle geometrie dans l'objet CS (Cedre Sortie)
  *
@@ -323,58 +257,23 @@
  * \param [in]  st_decoup_poly2d  Active le decoupage des polygones
  * \param [in]  st_decoup_poly3d  Active le decoupage des polyedres
  *
-<<<<<<< HEAD
- * \return   Pointer to \ref PDM_writer_geom object
- *
- */
-
-void
-PROCF (pdm_writer_geom_create_cf, PDM_WRITER_GEOM_CREATE_CF)
-(
-int           *id_cs,
-char          *nom_geom,
-int           *st_decoup_poly2d,
-int           *st_decoup_poly3d,
-int           *l_nom_geom,
-int           *n_part,
-int           *id_geom
-ARGF_SUPP_CHAINE
-);
-=======
  * \return   Identificateur de l'objet geom dans cs
  *
  */
->>>>>>> 6866602d
-
-PDM_writer_geom_t *
+
+int
 PDM_writer_geom_create
 (
-<<<<<<< HEAD
-PDM_writer_t               *cs,
-const char                 *nom_geom,
-const PDM_writer_statut_t   st_decoup_poly2d,
-const PDM_writer_statut_t   st_decoup_poly3d,
-const int                   n_part
-=======
  PDM_writer_t               *cs,
  const char                 *nom_geom,
  const PDM_writer_statut_t   st_decoup_poly2d,
  const PDM_writer_statut_t   st_decoup_poly3d,
  const int                   n_part
->>>>>>> 6866602d
-);
-
-PDM_writer_geom_t *
+);
+
+int
 PDM_writer_geom_create_from_mesh_nodal
 (
-<<<<<<< HEAD
-PDM_writer_t              *cs,
-const char                *nom_geom,
-const PDM_writer_statut_t  st_decoup_poly2d,
-const PDM_writer_statut_t  st_decoup_poly3d,
-PDM_Mesh_nodal_t          *mesh
- );
-=======
  PDM_writer_t              *cs,
  const char                *nom_geom,
  const PDM_writer_statut_t  st_decoup_poly2d,
@@ -383,56 +282,21 @@
  );
 
 
->>>>>>> 6866602d
 /**
  * \brief Definition des coordonnees de la partition courante
  *
  * \param [in] cs        Pointer to \ref PDM_writer object
-<<<<<<< HEAD
- * \param [in] geom      Pointer to \ref PDM_writer_geom object
-=======
  * \param [in] id_geom   Identificateur de l'objet geometrique
->>>>>>> 6866602d
  * \param [in] id_part   Indice de partition
  * \param [in] n_som     Nombre de sommets de la partition
  * \param [in] coords    Coordonnes des sommets
  * \param [in] numabs    Numerotation absolue des sommets
  *
  */
-<<<<<<< HEAD
-
-void
-PROCF (pdm_writer_geom_coord_set, PDM_WRITER_GEOM_COORD_SET)
-(
-int             *id_cs,
-int             *id_geom,
-int             *id_part,
-int             *n_som,
-PDM_real_t       *coords,
-PDM_g_num_t       *numabs
-);
-=======
->>>>>>> 6866602d
 
 void
 PDM_writer_geom_coord_set
 (
-<<<<<<< HEAD
-PDM_writer_t      *cs,
-PDM_writer_geom_t *geom,
-const int          id_part,
-const int          n_som,
-const PDM_real_t  *coords,
-const PDM_g_num_t *numabs
-);
-
-/**
- * \brief Definition des coordonnees des sommets de la partition courante a partir
- *
- *
- * \param [in] cs               Pointer to \ref PDM_writer object
- * \param [in] geom             Pointer to \ref PDM_writer_geom object
-=======
  PDM_writer_t      *cs,
  const int          id_geom,
  const int          id_part,
@@ -449,7 +313,6 @@
  *
  * \param [in] cs               Pointer to \ref PDM_writer object
  * \param [in] id_geom          Identificateur de l'objet geometrique
->>>>>>> 6866602d
  * \param [in] id_part          Indice de partition
  * \param [in] n_som            Nombre de sommets de la partition
  * \param [in] n_som_parent     Nombre de sommets parent
@@ -459,38 +322,10 @@
  * \param [in] numabs_parent    Numerotation absolue des sommets parents (size = n_som_parent)
  *
  */
-<<<<<<< HEAD
-
-void
-PROCF (pdm_writer_geom_coord_from_parent_set, PDM_WRITER_GEOM_COORD_FROM_PARENT_SET)
-(
-int             *id_cs,
-int             *id_geom,
-int             *id_part,
-int             *n_som,
-int             *n_som_parent,
-PDM_g_num_t       *numabs,
-int             *num_parent,
-PDM_real_t       *coords_parent,
-PDM_g_num_t       *numabs_parent
-);
-=======
->>>>>>> 6866602d
 
 void
 PDM_writer_geom_coord_from_parent_set
 (
-<<<<<<< HEAD
-PDM_writer_t      *cs,
-PDM_writer_geom_t *geom,
-const int          id_part,
-const int          n_som,
-const int          n_som_parent,
-const PDM_g_num_t *numabs,
-const int         *num_parent,
-const PDM_real_t  *coords_parent,
-const PDM_g_num_t *numabs_parent
-=======
  PDM_writer_t      *cs,
  const int          id_geom,
  const int          id_part,
@@ -500,7 +335,6 @@
  const int         *num_parent,
  const PDM_real_t  *coords_parent,
  const PDM_g_num_t *numabs_parent
->>>>>>> 6866602d
 );
 
 
@@ -508,44 +342,20 @@
  * \brief Ajout d'un bloc d'elements d'un type donne
  *
  * \param [in] cs             Pointer to \ref PDM_writer object
-<<<<<<< HEAD
- * \param [in] geom           Pointer to \ref PDM_writer_geom object
-=======
  * \param [in] id_geom        Identificateur de l'objet geometrique
->>>>>>> 6866602d
  * \param [in] t_elt          Type d'element
  *
  * \return   Identificateur du bloc
  *
  */
-<<<<<<< HEAD
-
-void
-PROCF (pdm_writer_geom_bloc_add, PDM_WRITER_GEOM_BLOC_ADD)
-(
-int   *id_cs,
-int   *id_geom,
-PDM_writer_statut_t  *st_free_data,
-int   *t_elt,
-int   *id_bloc
-);
-=======
->>>>>>> 6866602d
 
 int
 PDM_writer_geom_bloc_add
 (
-<<<<<<< HEAD
-PDM_writer_t                *cs,
-PDM_writer_geom_t           *geom,
-PDM_writer_statut_t          st_free_data,
-const PDM_writer_elt_geom_t  t_elt
-=======
  PDM_writer_t                *cs,
  const int                    id_geom,
  PDM_writer_statut_t          st_free_data,
  const PDM_writer_elt_geom_t  t_elt
->>>>>>> 6866602d
 );
 
 
@@ -621,11 +431,7 @@
  *   1 x-------x 2
  *
  * \param [in] cs                  Pointer to \ref PDM_writer object
-<<<<<<< HEAD
- * \param [in] geom                Pointer to \ref PDM_writer_geom object
-=======
  * \param [in] id_geom             Identificateur de l'objet geometrique
->>>>>>> 6866602d
  * \param [in] id_bloc             Identificateur du bloc
  * \param [in] id_part             Indice de partition
  * \param [in] t_elt               Type d'element
@@ -634,36 +440,10 @@
  * \param [in] num_part            Numerotation dans la partition
  *
  */
-<<<<<<< HEAD
-
-void
-PROCF (pdm_writer_geom_bloc_std_set, PDM_WRITER_GEOM_BLOC_STD_SET)
-(
-int           *id_cs,
-int           *id_geom,
-int           *id_bloc,
-int           *id_part,
-int           *n_elt,
-PDM_l_num_t      *connec,
-PDM_g_num_t     *numabs
-);
-=======
->>>>>>> 6866602d
 
 void
 PDM_writer_geom_bloc_std_set
 (
-<<<<<<< HEAD
-PDM_writer_t        *cs,
-PDM_writer_geom_t   *geom,
-const int            id_bloc,
-const int            id_part,
-const int            n_elt,
-      PDM_l_num_t   *connec,
-      PDM_g_num_t   *numabs
-);
-
-=======
  PDM_writer_t  *cs,
  const int      id_geom,
  const int      id_bloc,
@@ -674,16 +454,11 @@
 );
 
 
->>>>>>> 6866602d
 /**
  * \brief Ajout d'un bloc de polygones dans la partition courante
  *
  * \param [in] cs              Pointer to \ref PDM_writer object
-<<<<<<< HEAD
- * \param [in] geom            Pointer to \ref PDM_writer_geom object
-=======
- * \param [in] id_geom         Identificateur de l'objet geometrique
->>>>>>> 6866602d
+ * \param [in] id_geom         Identificateur de l'objet geometrique
  * \param [in] id_part         Indice de partition
  * \param [in] n_elt           Nombre d'elements dans le bloc
  * \param [in] connec_idx      Index dans la table de connectivite (dim = n_elt+1)
@@ -691,32 +466,12 @@
  * \param [in] numabs          Numerotation absolue des elements
  *
  */
-<<<<<<< HEAD
-
-void
-PROCF (pdm_writer_geom_bloc_poly2d_set, PDM_WRITER_GEOM_BLOC_POLY2D_SET)
-(
-int           *id_cs,
-int           *id_geom,
-int           *id_bloc,
-int           *id_part,
-PDM_l_num_t      *n_elt,
-PDM_l_num_t      *connec_idx,
-PDM_l_num_t      *connec,
-PDM_g_num_t     *numabs
-);
-=======
->>>>>>> 6866602d
 
 void
 PDM_writer_geom_bloc_poly2d_set
 (
 PDM_writer_t        *cs,
-<<<<<<< HEAD
-PDM_writer_geom_t   *geom,
-=======
 const int            id_geom,
->>>>>>> 6866602d
 const int            id_bloc,
 const int            id_part,
 const PDM_l_num_t    n_elt,
@@ -730,11 +485,7 @@
  * \brief Ajout d'un bloc de polyedres dans la partition courante
  *
  * \param [in] cs              Pointer to \ref PDM_writer object
-<<<<<<< HEAD
- * \param [in] geom            Pointer to \ref PDM_writer_geom object
-=======
- * \param [in] id_geom         Identificateur de l'objet geometrique
->>>>>>> 6866602d
+ * \param [in] id_geom         Identificateur de l'objet geometrique
  * \param [in] id_part         Indice de partition
  * \param [in] n_elt           Nombre d'elements dans le bloc
  * \param [in] n_face          Nombre de faces de chaque element (dim = n_elt)
@@ -745,35 +496,12 @@
  * \param [in] numabs          Numerotation absolue des elements
  *
  */
-<<<<<<< HEAD
-
-void
-PROCF (pdm_writer_geom_bloc_poly3d_set, PDM_WRITER_GEOM_BLOC_POLY3D_SET)
-(
-int           *id_cs,
-int           *id_geom,
-int           *id_bloc,
-int           *id_part,
-PDM_l_num_t      *n_elt,
-PDM_l_num_t      *n_face,
-PDM_l_num_t      *facsom_idx,
-PDM_l_num_t      *facsom,
-PDM_l_num_t      *cellfac_idx,
-PDM_l_num_t      *cellfac,
-PDM_g_num_t     *numabs
-);
-=======
->>>>>>> 6866602d
 
 void
 PDM_writer_geom_bloc_poly3d_set
 (
 PDM_writer_t        *cs,
-<<<<<<< HEAD
-PDM_writer_geom_t   *geom,
-=======
 const int            id_geom,
->>>>>>> 6866602d
 const int            id_bloc,
 const int            id_part,
 const PDM_l_num_t    n_elt,
@@ -795,11 +523,7 @@
  * des cellules.
  *
  * \param [in]  cs              Pointer to \ref PDM_writer object
-<<<<<<< HEAD
- * \param [in]  geom            Pointer to \ref PDM_writer_geom object
-=======
  * \param [in]  id_geom         Identificateur de l'objet geometrique
->>>>>>> 6866602d
  * \param [in]  id_part         Identificateur de partition
  * \param [in]  n_cell          Nombre de cellules 3D ajoutées
  * \param [in]  n_face          Nombre de faces décrites
@@ -810,51 +534,10 @@
  * \param [in]  numabs          Numerotation absolue des cellules
  *
  */
-<<<<<<< HEAD
-
-void
-PROCF (pdm_writer_geom_cell3d_cellface_add, PDM_WRITER_GEOM_CELL3D_CELLFACE_ADD)
-(
-int         *id_cs,
-int         *id_geom,
-int         *id_part,
-int         *n_elt,
-int         *n_face,
-PDM_l_num_t    *face_som_idx,
-PDM_l_num_t    *face_som_nb,
-PDM_l_num_t    *face_som,
-PDM_l_num_t    *cell_face_idx,
-PDM_l_num_t    *cell_face_nb,
-PDM_l_num_t    *cell_face,
-PDM_g_num_t   *numabs
-);
-=======
->>>>>>> 6866602d
 
 void
 PDM_writer_geom_cell3d_cellface_add
 (
-<<<<<<< HEAD
-PDM_writer_t      *cs,
-PDM_writer_geom_t *geom,
-const int          id_part,
-const int          n_cell,
-const int          n_face,
-PDM_l_num_t       *face_som_idx,
-PDM_l_num_t       *face_som_nb,
-PDM_l_num_t       *face_som,
-PDM_l_num_t       *cell_face_idx,
-PDM_l_num_t       *cell_face_nb,
-PDM_l_num_t       *cell_face,
-PDM_g_num_t       *numabs
-);
-
-
-/**
- *
- * \brief Ajout de cellules 2D decrites en fonctions des faces.
- *
-=======
  PDM_writer_t *cs,
  const int     id_geom,
  const int     id_part,
@@ -874,17 +557,12 @@
  *
  * \brief Ajout de cellules 2D decrites en fonctions des faces.
  *
->>>>>>> 6866602d
  * Cette fonction détermine les types des éléments et crée des blocs regrouppant les éléments
  * de même type. Elle retourne l'indirection vers le nouvel ordre de rangement
  * des cellules.
  *
  * \param [in] cs              Pointer to \ref PDM_writer object
-<<<<<<< HEAD
- * \param [in] geom            Pointer to \ref PDM_writer_geom object
-=======
- * \param [in] id_geom         Identificateur de l'objet geometrique
->>>>>>> 6866602d
+ * \param [in] id_geom         Identificateur de l'objet geometrique
  * \param [in] n_cell          Nombre de cellules 3D ajoutées
  * \param [in] n_face          Nombre de faces décrites
  * \param [in] face_som_idx    Index de connectivite faces -> sommets
@@ -894,44 +572,10 @@
  * \param [in] numabs          Numerotation absolue des cellules
  *
  */
-<<<<<<< HEAD
-
-void
-PROCF (pdm_writer_geom_cell2d_cellface_add, PDM_WRITER_GEOM_CELL2D_CELLFACE_ADD)
-(
-int         *id_cs,
-int         *id_geom,
-int         *id_part,
-int         *n_cell,
-int         *n_face,
-PDM_l_num_t    *face_som_idx,
-PDM_l_num_t    *face_som_nb,
-PDM_l_num_t    *face_som,
-PDM_l_num_t    *cell_face_idx,
-PDM_l_num_t    *cell_face_nb,
-PDM_l_num_t    *cell_face,
-PDM_g_num_t   *numabs
-);
-=======
->>>>>>> 6866602d
 
 void
 PDM_writer_geom_cell2d_cellface_add
 (
-<<<<<<< HEAD
-PDM_writer_t      *cs,
-PDM_writer_geom_t *geom,
-const int          id_part,
-const int          n_cell,
-const int          n_face,
-PDM_l_num_t       *face_som_idx,
-PDM_l_num_t       *face_som_nb,
-PDM_l_num_t       *face_som,
-PDM_l_num_t       *cell_face_idx,
-PDM_l_num_t       *cell_face_nb,
-PDM_l_num_t       *cell_face,
-PDM_g_num_t       *numabs
-=======
  PDM_writer_t *cs,
  const int     id_geom,
  const int     id_part,
@@ -944,7 +588,6 @@
  PDM_l_num_t  *cell_face_nb,
  PDM_l_num_t  *cell_face,
  PDM_g_num_t  *numabs
->>>>>>> 6866602d
 );
 
 
@@ -957,11 +600,7 @@
  * des cellules.
  *
  * \param [in] cs              Pointer to \ref PDM_writer object
-<<<<<<< HEAD
- * \param [in] geom            Pointer to \ref PDM_writer_geom object
-=======
- * \param [in] id_geom         Identificateur de l'objet geometrique
->>>>>>> 6866602d
+ * \param [in] id_geom         Identificateur de l'objet geometrique
  * \param [in] n_elt           Nombre de cellules 3D ajoutées
  * \param [in] n_face          Nombre de faces décrites
  * \param [in] face_som_idx    Index de connectivite faces -> sommets
@@ -969,36 +608,10 @@
  * \param [in] numabs          Numerotation absolue des faces
  *
  */
-<<<<<<< HEAD
-
-void
-PROCF (pdm_writer_geom_faces_facesom_add, PDM_WRITER_GEOM_FACES_FACESOM_ADD)
-(
-int         *id_cs,
-int         *id_geom,
-int         *id_part,
-int         *n_face,
-PDM_l_num_t    *face_som_idx,
-PDM_l_num_t    *face_som_nb,
-PDM_l_num_t    *face_som,
-PDM_g_num_t   *numabs
-);
-=======
->>>>>>> 6866602d
 
 void
 PDM_writer_geom_faces_facesom_add
 (
-<<<<<<< HEAD
-PDM_writer_t      *cs,
-PDM_writer_geom_t *geom,
-const int          id_part,
-const int          n_face,
-PDM_l_num_t       *face_som_idx,
-PDM_l_num_t       *face_som_nb,
-PDM_l_num_t       *face_som,
-PDM_g_num_t       *numabs
-=======
  PDM_writer_t *cs,
  const int     id_geom,
  const int     id_part,
@@ -1007,7 +620,6 @@
  PDM_l_num_t  *face_som_nb,
  PDM_l_num_t  *face_som,
  PDM_g_num_t  *numabs
->>>>>>> 6866602d
 );
 
 
@@ -1015,70 +627,32 @@
  * \brief Ecriture du maillage courant
  *
  * \param [in] cs              Pointer to \ref PDM_writer object
-<<<<<<< HEAD
- * \param [in] geom            Pointer to \ref PDM_writer_geom object
- *
- */
-
-void
-PROCF (pdm_writer_geom_write, PDM_WRITER_GEOM_WRITE)
-(
-int           *id_cs,
-int           *id_geom
-);
-=======
- * \param [in] id_geom         Identificateur de l'objet geometrique
- *
- */
->>>>>>> 6866602d
+ * \param [in] id_geom         Identificateur de l'objet geometrique
+ *
+ */
 
 void
 PDM_writer_geom_write
 (
-<<<<<<< HEAD
- PDM_writer_t      *cs,
- PDM_writer_geom_t *geom
- );
-
-=======
  PDM_writer_t *cs,
  const int     id_geom
  );
 
 
->>>>>>> 6866602d
 /**
  * \brief Liberation des donnees decrivant le maillage courant
  * les indirections sur les numérotation absolues sont conservées
  *
  * \param [in] cs              Pointer to \ref PDM_writer object
-<<<<<<< HEAD
- * \param [in] geom            Pointer to \ref PDM_writer_geom object
- *
- */
-
-void
-PROCF (pdm_writer_geom_data_free, PDM_WRITER_GEOM_DATA_FREE)
-(
-int           *id_cs,
-int           *id_geom
-);
-=======
- * \param [in] id_geom         Identificateur de l'objet geometrique
- *
- */
->>>>>>> 6866602d
+ * \param [in] id_geom         Identificateur de l'objet geometrique
+ *
+ */
 
 void
 PDM_writer_geom_data_free
 (
-<<<<<<< HEAD
- // PDM_writer_t      *cs,
- PDM_writer_geom_t *geom
-=======
  PDM_writer_t *cs,
  const int     id_geom
->>>>>>> 6866602d
  );
 
 
@@ -1086,47 +660,24 @@
  * \brief Liberation des donnees decrivant le maillage courant
  *
  * \param [in] cs              Pointer to \ref PDM_writer object
-<<<<<<< HEAD
- * \param [in] geom            Pointer to \ref PDM_writer_geom object
- *
- */
-
-void
-PROCF (pdm_writer_geom_free, PDM_WRITER_GEOM_FREE)
-(
-int           *id_cs,
-int           *id_geom
-);
-=======
- * \param [in] id_geom         Identificateur de l'objet geometrique
- *
- */
->>>>>>> 6866602d
+ * \param [in] id_geom         Identificateur de l'objet geometrique
+ *
+ */
 
 void
 PDM_writer_geom_free
 (
-<<<<<<< HEAD
- // PDM_writer_t      *cs,
- PDM_writer_geom_t *geom
-);
-
-=======
  PDM_writer_t *cs,
  const int     id_geom
 );
 
 
->>>>>>> 6866602d
 /**
  * \brief Creation d'une variable
  *
  * \param [in] cs              Pointer to \ref PDM_writer object
  * \param [in] st_dep_temps    Indique si la variable est dependante du temps
-<<<<<<< HEAD
-=======
- * \param [in] id_geom         Identificateur de l'objet geometrique
->>>>>>> 6866602d
+ * \param [in] id_geom         Identificateur de l'objet geometrique
  * \param [in] dim             Dimension de la variable
  * \param [in] loc             Localisation de la variable
  * \param [in] nom_var         Nom de la variable
@@ -1134,56 +685,10 @@
  * \return  Identificateur de l'objet variable
  *
  */
-<<<<<<< HEAD
-
-void
-PROCF (pdm_writer_var_create_cf, PDM_WRITER_VAR_CREATE_CF)
-(
-int         *id_cs,
-int         *st_dep_tps,
-int         *dim,
-int         *loc,
-char        *nom_var,
-int         *l_nom_var,
-int         *id_var
-ARGF_SUPP_CHAINE
-);
-=======
->>>>>>> 6866602d
 
 int
 PDM_writer_var_create
 (
-<<<<<<< HEAD
-PDM_writer_t               *cs,
-const PDM_writer_statut_t   st_dep_tps,
-const PDM_writer_var_dim_t  dim,
-const PDM_writer_var_loc_t  loc,
-const char                 *nom_var
-);
-
-/**
- * \brief Mapping des noms de variable
- *
- * \param [in] cs              Pointer to \ref PDM_writer object
- * \param [in] public_name     <-- Nom Public de la variable
- * \param [in] pivate_name     <-- Nom privé de la variable
- *
- * \return   Identificateur de l'objet variable
- *
- */
-
-void
-PROCF (pdm_writer_name_map_add_cf, PDM_WRITER_NAME_MAP_ADD_CF)
-(
-int         *id_cs,
-char        *public_name,
-int         *l_public_name,
-char        *private_name,
-int         *l_private_name
-ARGF_SUPP_CHAINE
-);
-=======
  PDM_writer_t               *cs,
  const PDM_writer_statut_t   st_dep_tps,
  const PDM_writer_var_dim_t  dim,
@@ -1200,25 +705,16 @@
  * \param [in] pivate_name     Nom privé de la variable
  *
  */
->>>>>>> 6866602d
 
 void
 PDM_writer_name_map_add
 (
-<<<<<<< HEAD
-PDM_writer_t *cs,
-const char   *public_name,
-const char   *private_name
-);
-
-=======
  PDM_writer_t *cs,
  const char   *public_name,
  const char   *private_name
 );
 
 
->>>>>>> 6866602d
 /**
  * \brief Ecriture des valeurs de la variable
  *
@@ -1226,32 +722,22 @@
  * \param [in] id_var          Identificateur de la variable a ecrire
  *
  */
-<<<<<<< HEAD
-
-void
-PROCF (pdm_writer_var_write, PDM_WRITER_VAR_WRITE)
-(
-int         *id_cs,
-int         *id_var
-);
-=======
->>>>>>> 6866602d
 
 void
 PDM_writer_var_write
 (
-<<<<<<< HEAD
-PDM_writer_t *cs,
-const int     id_var
-);
-
-
-/**
- * \brief Mise a jour des valeurs de la variable. Attention, les valeurs définies aux
- * elements doivent être définies suivant l'ordre de définition des blocs !
- *
- * \param [in] cs              Pointer to \ref PDM_writer object
- * \param [in] geom            Pointer to \ref PDM_writer_geom object
+ PDM_writer_t *cs,
+ const int     id_var
+);
+
+
+/**
+ * \brief Mise a jour des valeurs de la variable.
+ *
+ * Attention, les valeurs définies aux elements doivent être définies suivant l'ordre de définition des blocs !
+ *
+ * \param [in] cs              Pointer to \ref PDM_writer object
+ * \param [in] id_geom         Identificateur de l'objet geometrique
  * \param [in] id_part         Identificateur de la partition dans l'objet geometrique
  * \param [in] id_var          Identificateur de la variable mise à jour
  * \param [in] val             Valeurs
@@ -1259,46 +745,8 @@
  */
 
 void
-PROCF (pdm_writer_var_set, PDM_WRITER_VAR_SET)
-(
-int         *id_cs,
-int         *id_var,
-int         *id_geom,
-int         *id_part,
-PDM_real_t   *val
-);
-=======
- PDM_writer_t *cs,
- const int     id_var
-);
-
-
-/**
- * \brief Mise a jour des valeurs de la variable.
- *
- * Attention, les valeurs définies aux elements doivent être définies suivant l'ordre de définition des blocs !
- *
- * \param [in] cs              Pointer to \ref PDM_writer object
- * \param [in] id_geom         Identificateur de l'objet geometrique
- * \param [in] id_part         Identificateur de la partition dans l'objet geometrique
- * \param [in] id_var          Identificateur de la variable mise à jour
- * \param [in] val             Valeurs
- *
- */
->>>>>>> 6866602d
-
-void
 PDM_writer_var_set
 (
-<<<<<<< HEAD
- PDM_writer_t      *cs,
- const int          id_var,
- PDM_writer_geom_t *geom,
- const int          id_part,
- const PDM_real_t  *val
-);
-
-=======
  PDM_writer_t     *cs,
  const int         id_var,
  const int         id_geom,
@@ -1307,7 +755,6 @@
 );
 
 
->>>>>>> 6866602d
 /**
  * \brief Liberation du tableau de donnees des variables
  *
@@ -1315,16 +762,6 @@
  * \param [in] id_var          Identificateur de la variable
  *
  */
-<<<<<<< HEAD
-
-void
-PROCF (pdm_writer_var_data_free, PDM_WRITER_VAR_DATA_FREE)
-(
-int         *id_cs,
-int         *id_var
-);
-=======
->>>>>>> 6866602d
 
 void
 PDM_writer_var_data_free
@@ -1341,16 +778,6 @@
  * \param [in] id_var          Identificateur de la variable
  *
  */
-<<<<<<< HEAD
-
-void
-PROCF (pdm_writer_var_free, PDM_WRITER_VAR_FREE)
-(
-int         *id_cs,
-int         *id_var
-);
-=======
->>>>>>> 6866602d
 
 void
 PDM_writer_var_free
@@ -1412,34 +839,15 @@
  * \brief Réinitialisation des donnees decrivant le maillage courant
  *
  * \param [in] cs              Pointer to \ref PDM_writer object
-<<<<<<< HEAD
- * \param [in] geom            Pointer to \ref PDM_writer_geom object
- *
- */
-
-void
-PROCF (pdm_writer_geom_data_reset, PDM_WRITER_GEOM_DATA_RESET)
-(
-int           *id_cs,
-int           *id_geom
- );
-
-=======
- * \param [in] id_geom         Identificateur de l'objet geometrique
- *
- */
->>>>>>> 6866602d
+ * \param [in] id_geom         Identificateur de l'objet geometrique
+ *
+ */
 
 void
 PDM_writer_geom_data_reset
 (
-<<<<<<< HEAD
- PDM_writer_t      *cs,
- PDM_writer_geom_t *geom
-=======
  PDM_writer_t *cs,
  const int     id_geom
->>>>>>> 6866602d
  );
 
 #ifdef __cplusplus
