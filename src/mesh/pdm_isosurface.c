/*
  This file is part of the ParaDiGM library.

  Copyright (C) 2023       ONERA

  This library is free software; you can redistribute it and/or
  modify it under the terms of the GNU Lesser General Public
  License as published by the Free Software Foundation; either
  version 2.1 of the License, or (at your option) any later version.

  This library is distributed in the hope that it will be useful,
  but WITHOUT ANY WARRANTY; without even the implied warranty of
  MERCHANTABILITY or FITNESS FOR A PARTICULAR PURPOSE.  See the GNU
  Lesser General Public License for more details.

  You should have received a copy of the GNU Lesser General Public
  License along with this library; if not, write to the Free Software
  Foundation, Inc., 51 Franklin St, Fifth Floor, Boston, MA  02110-1301  USA
*/

/*----------------------------------------------------------------------------
 *  Local headers
 *----------------------------------------------------------------------------*/
#include <stdlib.h>
#include <math.h>
#include <assert.h>

#include "pdm.h"
#include "pdm_mpi.h"
#include "pdm_priv.h"

#include "pdm_error.h"
#include "pdm_logging.h"

#include "pdm_array.h"
#include "pdm_mesh_nodal.h"
#include "pdm_partitioning_algorithm.h"
#include "pdm_extract_part.h"
#include "pdm_vtk.h"
#include "pdm_part_mesh_nodal_to_pmesh.h"

#include "pdm_part_to_block.h"
#include "pdm_multipart.h"

#include "pdm_isosurface.h"
#include "pdm_isosurface_priv.h"

/*----------------------------------------------------------------------------*/

#ifdef __cplusplus
extern "C" {
#if 0
} /* Fake brace to force Emacs auto-indentation back to column 0 */
#endif
#endif /* __cplusplus */

/*=============================================================================
 * Local structure definitions
 *============================================================================*/

/*============================================================================
 * Global variable
 *============================================================================*/

/*=============================================================================
 * Private function definitions
 *============================================================================*/

static inline int
_iso_surface_kind_n_coeff
(
  PDM_iso_surface_kind_t kind
)
{
  switch (kind) {
    case PDM_ISO_SURFACE_KIND_PLANE:
      return 4;
    case PDM_ISO_SURFACE_KIND_SPHERE:
      return 4;
    case PDM_ISO_SURFACE_KIND_ELLIPSE:
      return 6;
    case PDM_ISO_SURFACE_KIND_QUADRIC:
      return 10;
    default:
      return 0;
  }
}

static
inline
double
_plane_field
(
  const double x,
  const double y,
  const double z,
  double *plane_equation
)
{
  return  plane_equation[0] * x
        + plane_equation[1] * y
        + plane_equation[2] * z
        - plane_equation[3];
}



static
inline
double
_sphere_field
(
  const double x,
  const double y,
  const double z,
  double *sphere_equation
)
{
  return   pow(x-sphere_equation[0], 2.)
         + pow(y-sphere_equation[1], 2.)
         + pow(z-sphere_equation[2], 2.)
         - pow(  sphere_equation[3], 2.) ;
}



static
inline
double
_ellipse_field
(
  const double x,
  const double y,
  const double z,
  double *ellipse_equation
)
{
  return   pow( (x-ellipse_equation[0]) / ellipse_equation[3], 2.)
         + pow( (y-ellipse_equation[1]) / ellipse_equation[4], 2.)
         + pow( (z-ellipse_equation[2]) / ellipse_equation[5], 2.)
         -         ellipse_equation[6];
}



static
inline
double
_quadric_field
(
  const double x,
  const double y,
  const double z,
  double *quadric_equation
)
{
  return   quadric_equation[6] * pow( (x-quadric_equation[0]) / quadric_equation[3], 2.)
         + quadric_equation[7] * pow( (y-quadric_equation[1]) / quadric_equation[4], 2.)
         + quadric_equation[8] * pow( (z-quadric_equation[2]) / quadric_equation[5], 2.)
         - quadric_equation[9];
}



static
inline
double
_heart_field
(
  const double x,
  const double y,
  const double z,
  double *heart_equation
)
{
  PDM_UNUSED(heart_equation);
  double a=1.;
  double b=2.;
  // return pow(x*x + y*y -1,3.) - x*x*y*y*y; // 2D
  return pow( pow(       x,2.)
            + pow((1.+b)*y,2.)
            + pow(       z,2.)
            -            1.   ,3.)
        -   x*x*z*z*z
        - a*y*y*z*z*z;
        // +           1.;
}

static inline int
_is_nodal
(
 PDM_isosurface_t *isos
)
{
  return PDM_ABS(isos->entry_mesh_type) == 3;
}

static void
_do_we_have_edges
(
 PDM_isosurface_t *isos
)
{
  if (isos->we_have_edges >= 0) {
    return;
  }

  if (_is_nodal(isos)) {
    return;
  }

  int i_have_edges    = 0;
  int i_have_face_vtx = 0;

  if (isos->entry_is_part == 0) {
    // Block-distributed
    i_have_edges    = (isos->distrib_edge  != NULL) && (isos->dface_edge_idx != NULL) && (isos->dface_edge != NULL) && (isos->dedge_vtx != NULL);
    i_have_face_vtx = (isos->dface_vtx_idx != NULL) && (isos->dface_vtx != NULL);
  }
  else {
    // Partitioned
    for (int i_part = 0; i_part < isos->n_part; i_part++) {

      if (isos->n_face[i_part] == 0) {
        continue;
      }

      if (isos->face_edge_idx[i_part] != NULL &&
          isos->face_edge    [i_part] != NULL &&
          isos->edge_vtx     [i_part] != NULL) {
        i_have_edges = 1;
      }

      if (isos->face_vtx_idx[i_part] != NULL &&
          isos->face_vtx    [i_part] != NULL) {
        i_have_face_vtx = 1;
      }
    }
  }

  PDM_MPI_Allreduce(&i_have_edges, &isos->we_have_edges, 1, PDM_MPI_INT, PDM_MPI_MAX, isos->comm);

  if (!isos->we_have_edges) {
    int we_have_face_vtx;
    PDM_MPI_Allreduce(&i_have_face_vtx, &we_have_face_vtx, 1, PDM_MPI_INT, PDM_MPI_MAX, isos->comm);
    if (!we_have_face_vtx) {
      PDM_error(__FILE__, __LINE__, 0, "Either face->vtx or {face->edge, edge->vtx} connectivities must be provided\n");
    }
  }

  // log_trace("isos->we_have_edges = %d\n", isos->we_have_edges);
}


/**
 * \brief Perform implicit partitioning (once for all isosurfaces)
 *
 */

static void
_dist_to_part
(
  PDM_isosurface_t *isos
 )
{
  if (isos->dist_to_part_computed) {
    return;
  }

  isos->dist_to_part_computed = 1;

  if (isos->entry_is_part != 0) {
    PDM_error(__FILE__, __LINE__, 0, "Expected block-distributed but got partitioned\n");
  }

  int i_rank;
  PDM_MPI_Comm_rank(isos->comm, &i_rank);

  isos->n_part = 1;

  if (_is_nodal(isos)) {
    // Nodal
    assert(isos->pmesh_nodal == NULL);

    // TODO: optimize?
    PDM_multipart_t *mpart = PDM_multipart_create(1,
                                                  &isos->n_part,
                                                  PDM_FALSE,
                                                  PDM_SPLIT_DUAL_WITH_IMPLICIT,
                                                  PDM_PART_SIZE_HOMOGENEOUS,
                                                  NULL,
                                                  isos->comm,
                                                  PDM_OWNERSHIP_KEEP);

    PDM_multipart_dmesh_nodal_set(mpart, 0, isos->dmesh_nodal);

    PDM_multipart_compute(mpart);

    PDM_multipart_get_part_mesh_nodal(mpart,
                                      0,
                                      &isos->pmesh_nodal,
                                      PDM_OWNERSHIP_USER);

    PDM_multipart_free(mpart);

    // (Re)create block_to_part for transferring vtx data from block to part (TODO: extract from multipart?)
    int          n_vtx        = PDM_part_mesh_nodal_n_vtx_get    (isos->pmesh_nodal, 0);
    PDM_g_num_t *vtx_ln_to_gn = PDM_part_mesh_nodal_vtx_g_num_get(isos->pmesh_nodal, 0);

    const PDM_g_num_t *distrib_vtx      = PDM_DMesh_nodal_distrib_vtx_get(isos->dmesh_nodal);
    const PDM_g_num_t *pvtx_ln_to_gn[1] = {vtx_ln_to_gn};

    PDM_block_to_part_t *btp_vtx = PDM_block_to_part_create(distrib_vtx,
                                                            pvtx_ln_to_gn,
                                                            &n_vtx,
                                                            1,
                                                            isos->comm);

    isos->btp_vtx = btp_vtx;
  }

  else {
    // Ngon
    int n_cell = 0;
    int n_face = 0;
    int n_edge = 0;
    int n_vtx  = 0;

    PDM_g_num_t *cell_ln_to_gn = NULL;
    PDM_g_num_t *face_ln_to_gn = NULL;
    PDM_g_num_t *edge_ln_to_gn = NULL;
    PDM_g_num_t *vtx_ln_to_gn  = NULL;

    int *cell_face_idx = NULL;
    int *cell_face     = NULL;
    int *face_edge_idx = NULL;
    int *face_edge     = NULL;
    int *face_vtx_idx  = NULL;
    int *face_vtx      = NULL;
    int *edge_vtx      = NULL;

    if (isos->entry_mesh_dim == 3) {
      n_cell = isos->distrib_cell[i_rank+1] - isos->distrib_cell[i_rank];

      PDM_malloc(cell_ln_to_gn, n_cell, PDM_g_num_t);
      for (int i = 0; i < n_cell; i++) {
        cell_ln_to_gn[i] = isos->distrib_cell[i_rank] + i + 1;
      }

      PDM_part_dconnectivity_to_pconnectivity_sort_single_part(isos->comm,
                                                               isos->distrib_cell,
                                                               isos->dcell_face_idx,
                                                               isos->dcell_face,
                                                               n_cell,
                                                               cell_ln_to_gn,
                                                               &n_face,
                                                               &face_ln_to_gn,
                                                               &cell_face_idx,
                                                               &cell_face);
    }
    else if (isos->entry_mesh_dim == 2) {
      n_face = isos->distrib_face[i_rank+1] - isos->distrib_face[i_rank];

      PDM_malloc(face_ln_to_gn, n_face, PDM_g_num_t);
      for (int i = 0; i < n_face; i++) {
        face_ln_to_gn[i] = isos->distrib_face[i_rank] + i + 1;
      }
    }

    if (isos->we_have_edges) {
      PDM_part_dconnectivity_to_pconnectivity_sort_single_part(isos->comm,
                                                               isos->distrib_face,
                                                               isos->dface_edge_idx,
                                                               isos->dface_edge,
                                                               n_face,
                                                               face_ln_to_gn,
                                                               &n_edge,
                                                               &edge_ln_to_gn,
                                                               &face_edge_idx,
                                                               &face_edge);

      int dn_edge = isos->distrib_edge[i_rank+1] - isos->distrib_edge[i_rank];
      int *dedge_vtx_idx = PDM_array_new_idx_from_const_stride_int(2, dn_edge);
      int *edge_vtx_idx  = NULL;
      PDM_part_dconnectivity_to_pconnectivity_sort_single_part(isos->comm,
                                                               isos->distrib_edge,
                                                               dedge_vtx_idx,
                                                               isos->dedge_vtx,
                                                               n_edge,
                                                               edge_ln_to_gn,
                                                               &n_vtx,
                                                               &vtx_ln_to_gn,
                                                               &edge_vtx_idx,
                                                               &edge_vtx);
      PDM_free(dedge_vtx_idx);
      PDM_free(edge_vtx_idx );
    }
    else {
      PDM_part_dconnectivity_to_pconnectivity_sort_single_part(isos->comm,
                                                               isos->distrib_face,
                                                               isos->dface_vtx_idx,
                                                               isos->dface_vtx,
                                                               n_face,
                                                               face_ln_to_gn,
                                                               &n_vtx,
                                                               &vtx_ln_to_gn,
                                                               &face_vtx_idx,
                                                               &face_vtx);
    }

    const PDM_g_num_t *pvtx_ln_to_gn[1] = {vtx_ln_to_gn};
    PDM_block_to_part_t *btp_vtx = PDM_block_to_part_create(isos->distrib_vtx,
                                                            pvtx_ln_to_gn,
                                                            &n_vtx,
                                                            1,
                                                            isos->comm);

    int one = 1;
    PDM_block_to_part_exch(btp_vtx,
                           3*sizeof(double),
                           PDM_STRIDE_CST_INTERLACED,
                           &one,
                (void   *) isos->dvtx_coord,
                           NULL,
                (void ***) &isos->vtx_coord);

    // Surfaces
    if (isos->entry_mesh_dim==3) {
      const PDM_g_num_t *pface_ln_to_gn[1] = {face_ln_to_gn};
      PDM_part_distgroup_to_partgroup(isos->comm,
                                      isos->distrib_face,
                                      isos->n_dgroup_face,
                                      isos->dgroup_face_idx,
                                      isos->dgroup_face,
                                      isos->n_part,
                                      &n_face,
                                      pface_ln_to_gn,
                                      &isos->group_face_idx,
                                      &isos->group_face,
                                      &isos->group_face_gnum);
    }

    /* Store in struct */
    isos->btp_vtx = btp_vtx; // useful to keep for transferring discrete fields

    PDM_malloc(isos->n_cell       , 1, int          );
    PDM_malloc(isos->n_face       , 1, int          );
    PDM_malloc(isos->n_edge       , 1, int          );
    PDM_malloc(isos->n_vtx        , 1, int          );
    PDM_malloc(isos->cell_gnum    , 1, PDM_g_num_t *);
    PDM_malloc(isos->face_gnum    , 1, PDM_g_num_t *);
    PDM_malloc(isos->edge_gnum    , 1, PDM_g_num_t *);
    PDM_malloc(isos->vtx_gnum     , 1, PDM_g_num_t *);
    PDM_malloc(isos->cell_face_idx, 1, int         *);
    PDM_malloc(isos->cell_face    , 1, int         *);
    PDM_malloc(isos->face_edge_idx, 1, int         *);
    PDM_malloc(isos->face_edge    , 1, int         *);
    PDM_malloc(isos->face_vtx_idx , 1, int         *);
    PDM_malloc(isos->face_vtx     , 1, int         *);
    PDM_malloc(isos->edge_vtx     , 1, int         *);
    PDM_malloc(isos->n_group_face , 1, int          );

    isos->n_cell       [0] = n_cell;
    isos->n_face       [0] = n_face;
    isos->n_edge       [0] = n_edge;
    isos->n_vtx        [0] = n_vtx;
    isos->cell_gnum    [0] = cell_ln_to_gn;
    isos->face_gnum    [0] = face_ln_to_gn;
    isos->edge_gnum    [0] = edge_ln_to_gn;
    isos->vtx_gnum     [0] = vtx_ln_to_gn;
    isos->cell_face_idx[0] = cell_face_idx;
    isos->cell_face    [0] = cell_face;
    isos->face_edge_idx[0] = face_edge_idx;
    isos->face_edge    [0] = face_edge;
    isos->face_vtx_idx [0] = face_vtx_idx;
    isos->face_vtx     [0] = face_vtx;
    isos->edge_vtx     [0] = edge_vtx;
    isos->n_group_face [0] = isos->n_dgroup_face;
  }
}


static void
_compute_iso_field
(
  PDM_isosurface_t *isos,
  int               id_isosurface,
  int               use_extract
)
{

  if (isos->kind[id_isosurface] == PDM_ISO_SURFACE_KIND_FIELD) {
    if (isos->field[id_isosurface]==NULL) {
      PDM_error(__FILE__, __LINE__, 0, "Field seems not to be defined for iso with id %d\n", id_isosurface);
    }

    if (use_extract) {
      if (!_is_nodal(isos)) {
        if (isos->extract_kind == PDM_EXTRACT_PART_KIND_REEQUILIBRATE) {
          PDM_part_to_part_t *ptp = NULL;
          PDM_extract_part_part_to_part_get(isos->extrp[id_isosurface],
                                            PDM_MESH_ENTITY_VTX,
                                            &ptp,
                                            PDM_OWNERSHIP_KEEP);
          assert(ptp != NULL);

          int request = -1;
          PDM_part_to_part_reverse_iexch(ptp,
                                         PDM_MPI_COMM_KIND_P2P ,
                                         PDM_STRIDE_CST_INTERLACED,
                                         PDM_PART_TO_PART_DATA_DEF_ORDER_PART2,
                                         1,
                                         sizeof(double),
                                         NULL,
                        (const void  **) isos->field[id_isosurface],
                                         NULL,
                              (void ***) &isos->extract_field[id_isosurface],
                                         &request);

          PDM_part_to_part_reverse_iexch_wait(ptp, request);
        }
        else if (isos->extract_kind == PDM_EXTRACT_PART_KIND_LOCAL) {
          PDM_malloc(isos->extract_field[id_isosurface], isos->n_part, double *);

          for (int i_part = 0; i_part < isos->n_part; i_part++) {
            int *parent = NULL;
            int n_vtx = PDM_extract_part_parent_lnum_get(isos->extrp[id_isosurface],
                                                         i_part,
                                                         PDM_MESH_ENTITY_VTX,
                                                         &parent,
                                                         PDM_OWNERSHIP_KEEP);

            PDM_malloc(isos->extract_field[id_isosurface][i_part], n_vtx, double);
            for (int i = 0; i < n_vtx; i++) {
              isos->extract_field[id_isosurface][i_part][i] = isos->field[id_isosurface][i_part][parent[i] - 1];
            }
          }
        }
        else {
          PDM_error(__FILE__, __LINE__, 0, "Invalid extract_kind %d\n", (int) isos->extract_kind);
        }
      }
      else {
        // > For now nodal has not extract part so we fake it
        PDM_malloc(isos->extract_field[id_isosurface], isos->n_part, double *);
        for (int i_part = 0; i_part < isos->n_part; i_part++) {
          PDM_malloc(isos->extract_field[id_isosurface][i_part], isos->extract_n_vtx[i_part], double);
          for (int i = 0; i < isos->extract_n_vtx[i_part]; i++) {
            isos->extract_field[id_isosurface][i_part][i] = isos->field[id_isosurface][i_part][i];
          }
        }
        return;
      }

    }
    else {
      if (isos->entry_is_part == 0) {
        // Transfer discrete field from block to part
        assert(isos->btp_vtx != NULL);
        assert(isos->dfield[id_isosurface] != NULL);

        int one = 1;
        PDM_block_to_part_exch(isos->btp_vtx,
                               sizeof(double),
                               PDM_STRIDE_CST_INTERLACED,
                               &one,
                    (void   *) isos->dfield[id_isosurface],
                               NULL,
                    (void ***) &isos->field[id_isosurface]);
      }
    }

    return;
  }
  else {
    if (isos->field[id_isosurface]==NULL) {
      PDM_malloc(isos->field[id_isosurface], isos->n_part, double *);
    }
  }

  if (isos->entry_is_part == 0) {
    // Block-distributed
    if (isos->field[id_isosurface] == NULL) {
      PDM_malloc(isos->field[id_isosurface], isos->n_part, double *);
    }
    assert(isos->dist_to_part_computed);
  }

  int     *n_vtx     = NULL;
  double **vtx_coord = NULL;
  PDM_malloc(n_vtx    , isos->n_part, int     );
  PDM_malloc(vtx_coord, isos->n_part, double *);
  double **field     = NULL;
  if (use_extract) {
    if (isos->extract_field[id_isosurface] == NULL) {
      PDM_malloc(isos->extract_field[id_isosurface], isos->n_part, double *);
    }
    field = isos->extract_field[id_isosurface];
    for (int i_part = 0; i_part < isos->n_part; i_part++) {
      if (!_is_nodal(isos)) {
        n_vtx[i_part] = PDM_extract_part_vtx_coord_get(isos->extrp[id_isosurface],
                                                       i_part,
                                                       &vtx_coord[i_part],
                                                       PDM_OWNERSHIP_KEEP);
      }
      else {
        n_vtx    [i_part] = isos->extract_n_vtx    [i_part];
        vtx_coord[i_part] = isos->extract_vtx_coord[i_part];
      }
    }
  }
  else {
    field = isos->field[id_isosurface];
    if (_is_nodal(isos)) {
      for (int i_part = 0; i_part < isos->n_part; i_part++) {
        n_vtx    [i_part] = PDM_part_mesh_nodal_n_vtx_get    (isos->pmesh_nodal, i_part);
        vtx_coord[i_part] = PDM_part_mesh_nodal_vtx_coord_get(isos->pmesh_nodal, i_part);
      }
    }
    else {
      for (int i_part = 0; i_part < isos->n_part; i_part++) {
        n_vtx    [i_part] = isos->n_vtx    [i_part];
        vtx_coord[i_part] = isos->vtx_coord[i_part];
      }
    }
  }

  for (int i_part = 0; i_part < isos->n_part; i_part++) {
    PDM_malloc(field[i_part], n_vtx[i_part], double);
  }

  /* Fill */
  if (isos->kind[id_isosurface] == PDM_ISO_SURFACE_KIND_FUNCTION) {
    for (int i_part = 0; i_part < isos->n_part; i_part++) {
      for (int i_vtx = 0; i_vtx < n_vtx[i_part]; i_vtx++) {
        isos->field_function[id_isosurface](vtx_coord[i_part][3*i_vtx  ],
                                            vtx_coord[i_part][3*i_vtx+1],
                                            vtx_coord[i_part][3*i_vtx+2],
                                            &field[i_part][i_vtx]);
      }
    }
  }
  else {
    double (*field_function) (const double, const double, const double, double *);

    switch (isos->kind[id_isosurface]) {
      case PDM_ISO_SURFACE_KIND_PLANE: {
        field_function = &_plane_field;
        break;
      }
      case PDM_ISO_SURFACE_KIND_SPHERE: {
        field_function = &_sphere_field;
        break;
      }
      case PDM_ISO_SURFACE_KIND_ELLIPSE: {
        field_function = &_ellipse_field;
        break;
      }
      case PDM_ISO_SURFACE_KIND_QUADRIC: {
        field_function = &_quadric_field;
        break;
      }
      case PDM_ISO_SURFACE_KIND_HEART: {
        field_function = &_heart_field;
        break;
      }
      default: {
        PDM_error(__FILE__, __LINE__, 0, "Invalid isosurface type %d for id_isosurface %d.\n", isos->kind[id_isosurface], id_isosurface);
      }
    }

    for (int i_part = 0; i_part < isos->n_part; i_part++) {
      for (int i_vtx = 0; i_vtx < n_vtx[i_part]; i_vtx++) {
        field[i_part][i_vtx] = field_function(vtx_coord[i_part][3*i_vtx  ],
                                              vtx_coord[i_part][3*i_vtx+1],
                                              vtx_coord[i_part][3*i_vtx+2],
                                              isos->eq_coeffs[id_isosurface]);
      }
    }
  }

  PDM_free(n_vtx    );
  PDM_free(vtx_coord);
}



// --->> migrer dans priv?
static inline int
_sign
(
  const double v, 
  const double tol
)
{
  // if (v < -tol) {
  //   return -1;
  // }
  // else if (v > tol) {
  //   return 1;
  // }
  // else {
  //   return 0;
  // }
  return (v > tol);
}


static inline int
_cross_0_level_ngon
(
  const double v0,
  const double v1,
  const double tol
)
{
  return _sign(v0, tol) != _sign(v1, tol);
}


static inline int
_cross_any_level_ngon
(
  const double v0,
  const double v1,
  const int    n_isovalues,
  const double isovalues[],
  const double tol
)
{
  int n_crossings = 0;
  for (int i = 0; i < n_isovalues; i++) {
    n_crossings += _cross_0_level_ngon(v0 - isovalues[i], v1 - isovalues[i], tol);
  }

  return n_crossings;
}
// <<---



/**
 * \brief Convert group info into tag
 */
static int
_convert_group_info_to_tag
(
  PDM_part_mesh_nodal_t  *pmn,
  int                     i_part,
  int                     n_elt,
  PDM_geometry_kind_t     geom_kind,
  int                   **elt_bnd_tag_out
)
{
  int debug = 0;

  *elt_bnd_tag_out = PDM_array_zeros_int(n_elt);
  int *elt_bnd_tag = *elt_bnd_tag_out;
  int n_group = PDM_part_mesh_nodal_n_group_get(pmn, geom_kind);
  for (int i_group=0; i_group<n_group; ++i_group) {
    int          n_group_elmt    = 0;
    int         *group_elmt_lnum = 0;
    PDM_g_num_t *group_elmt_gnum = 0;
    PDM_part_mesh_nodal_group_get(pmn,
                                  geom_kind,
                                  i_part,
                                  i_group,
                                 &n_group_elmt,
                                 &group_elmt_lnum,
                                 &group_elmt_gnum,
                                  PDM_OWNERSHIP_KEEP);
    for (int i_elmt=0; i_elmt<n_group_elmt; ++i_elmt) {
      assert(elt_bnd_tag[group_elmt_lnum[i_elmt]-1]==0);
      elt_bnd_tag[group_elmt_lnum[i_elmt]-1] = i_group+1;
    }
  }
  if (debug==1) {
    PDM_log_trace_array_int(elt_bnd_tag, n_elt, "elt_bnd_tag ::");
  }
  return n_group;
}


static void
_extract
(
 PDM_isosurface_t *isos,
 int               id_isosurface
)
{
  if (isos->entry_is_part == 0) {
    // Block-distributed
    assert(isos->dist_to_part_computed);
    isos->extract_kind = PDM_EXTRACT_PART_KIND_REEQUILIBRATE;
    isos->part_method  = PDM_SPLIT_DUAL_WITH_HILBERT;
    isos->n_part       = 1;
  }


  if (_is_nodal(isos)) {
    // // Nodal
    // PDM_malloc(pn_cell       , isos->n_part, int          );
    // PDM_malloc(pn_face       , isos->n_part, int          );
    // PDM_malloc(pn_edge       , isos->n_part, int          );
    // PDM_malloc(pn_vtx        , isos->n_part, int          );
    // PDM_malloc(pcell_ln_to_gn, isos->n_part, PDM_g_num_t *);
    // PDM_malloc(pface_ln_to_gn, isos->n_part, PDM_g_num_t *);
    // PDM_malloc(pvtx_ln_to_gn , isos->n_part, PDM_g_num_t *);

    // if (isos->entry_mesh_dim == 2) {
    //   for (int i_part = 0; i_part < isos->n_part; i_part++) {
    //     pn_cell[i_part] = 0;
    //   }
    // }

    printf("WARNING: active sub mesh extraction not implemented for nodal. Algo may be slow...\n");

    if (isos->extract_n_vtx==NULL) {
      PDM_malloc(isos->extract_n_vtx    , isos->n_part, int          );
      PDM_malloc(isos->extract_vtx_coord, isos->n_part, double      *);
      PDM_malloc(isos->extract_vtx_gnum , isos->n_part, PDM_g_num_t *);
      PDM_malloc(isos->extract_vtx_lnum , isos->n_part, int         *);

      PDM_malloc(isos->extract_n_tri      , isos->n_part, int          );
      PDM_malloc(isos->extract_tri_vtx    , isos->n_part, int         *);
      PDM_malloc(isos->extract_tri_gnum   , isos->n_part, PDM_g_num_t *);
      PDM_malloc(isos->extract_tri_lnum   , isos->n_part, int         *);
      PDM_malloc(isos->extract_tri_n_group, isos->n_part, int          );
      PDM_malloc(isos->extract_tri_tag    , isos->n_part, int         *);

      PDM_malloc(isos->extract_n_tetra   , isos->n_part, int          );
      PDM_malloc(isos->extract_tetra_vtx , isos->n_part, int         *);
      PDM_malloc(isos->extract_tetra_gnum, isos->n_part, PDM_g_num_t *);
      PDM_malloc(isos->extract_tetra_lnum, isos->n_part, int         *);
      memset(isos->extract_n_tetra   , 0, isos->n_part*sizeof(int          ));
      memset(isos->extract_tetra_vtx , 0, isos->n_part*sizeof(int         *));
      memset(isos->extract_tetra_gnum, 0, isos->n_part*sizeof(PDM_g_num_t *));
      memset(isos->extract_tetra_lnum, 0, isos->n_part*sizeof(int         *));
    }

    int n_section = PDM_part_mesh_nodal_n_section_get(isos->pmesh_nodal);
    for (int i_part = 0; i_part < isos->n_part; i_part++) {

      isos->extract_n_vtx    [i_part] = PDM_part_mesh_nodal_n_vtx_get    (isos->pmesh_nodal, i_part);
      isos->extract_vtx_coord[i_part] = PDM_part_mesh_nodal_vtx_coord_get(isos->pmesh_nodal, i_part);
      isos->extract_vtx_gnum [i_part] = PDM_part_mesh_nodal_vtx_g_num_get(isos->pmesh_nodal, i_part);
      isos->extract_vtx_lnum [i_part] = PDM_array_new_arange_int(1, isos->extract_n_vtx[i_part], 1);

      for (int i_section = 0; i_section < n_section; i_section++) {
        PDM_Mesh_nodal_elt_t t_elt = PDM_part_mesh_nodal_section_elt_type_get(isos->pmesh_nodal, i_section);

        int n_elt = PDM_part_mesh_nodal_section_n_elt_get(isos->pmesh_nodal, i_section, i_part);

        int         *connec;
        PDM_g_num_t *gnum;
        int         *parent_num;
        PDM_g_num_t *parent_entity_g_num;
        PDM_part_mesh_nodal_section_std_get(isos->pmesh_nodal,
                                            i_section,
                                            i_part,
                                            &connec,
                                            &gnum,
                                            &parent_num,
                                            &parent_entity_g_num,
                                            PDM_OWNERSHIP_BAD_VALUE);
        switch (t_elt) {

          case PDM_MESH_NODAL_POINT: {
            break;
          }
          case PDM_MESH_NODAL_BAR2: {
            break;
          }
          case PDM_MESH_NODAL_TRIA3: {
            isos->extract_n_tri      [i_part] = n_elt;
            isos->extract_tri_vtx    [i_part] = connec;
            isos->extract_tri_gnum   [i_part] = gnum;
            isos->extract_tri_lnum   [i_part] = PDM_array_new_arange_int(1, n_elt, 1);
            isos->extract_tri_n_group[i_part] = _convert_group_info_to_tag(isos->pmesh_nodal, i_part, n_elt,
                                                                           PDM_GEOMETRY_KIND_SURFACIC,
                                                                          &isos->extract_tri_tag[i_part]);
            break;
          }
          case PDM_MESH_NODAL_TETRA4: {
            isos->extract_n_tetra    [i_part] = n_elt;
            isos->extract_tetra_vtx  [i_part] = connec;
            isos->extract_tetra_gnum [i_part] = gnum;
            isos->extract_tetra_lnum [i_part] = PDM_array_new_arange_int(1, n_elt, 1);
            break;
          }
          default:{
            PDM_error(__FILE__, __LINE__, 0, "PDM_isosurface_t: only full tri and tetra nodal meshes are managed for now (section with element type = %d)\n", t_elt);
          }
        }
      }  // End loop on sections
    } // End loop on partitions
    // TODO...
    // PDM_extract_part_part_nodal_set...
    // PDM_error(__FILE__, __LINE__, 0, "_extract Nodal not implemented yet\n");
  }
  else { // Ngon

    PDM_extract_part_t *extrp = PDM_extract_part_create(isos->entry_mesh_dim,
                                                        isos->n_part,
                                                        isos->n_part,
                                                        isos->extract_kind,
                                                        isos->part_method,
                                                        PDM_FALSE,
                                                        PDM_OWNERSHIP_KEEP,
                                                        isos->comm);
    isos->extrp[id_isosurface] = extrp;


    int  *n_extract    = PDM_array_zeros_int(isos->n_part);
    int **extract_lnum = NULL;
    PDM_malloc(extract_lnum, isos->n_part, int *);

    int          *pn_cell        = NULL;
    int          *pn_face        = NULL;
    int          *pn_edge        = NULL;
    int          *pn_vtx         = NULL;
    int         **pcell_face_idx = NULL;
    int         **pcell_face     = NULL;
    int         **pface_edge_idx = NULL;
    int         **pface_edge     = NULL;
    int         **pface_vtx_idx  = NULL;
    int         **pface_vtx      = NULL;
    int         **pedge_vtx      = NULL;
    double      **pvtx_coord     = NULL;
    PDM_g_num_t **pcell_ln_to_gn = NULL;
    PDM_g_num_t **pface_ln_to_gn = NULL;
    PDM_g_num_t **pedge_ln_to_gn = NULL;
    PDM_g_num_t **pvtx_ln_to_gn  = NULL;

    pn_cell        = isos->n_cell;
    pn_face        = isos->n_face;
    pn_edge        = isos->n_edge;
    pn_vtx         = isos->n_vtx;
    pcell_face_idx = isos->cell_face_idx;
    pcell_face     = isos->cell_face;
    pface_edge_idx = isos->face_edge_idx;
    pface_edge     = isos->face_edge;
    pface_vtx_idx  = isos->face_vtx_idx;
    pface_vtx      = isos->face_vtx;
    pedge_vtx      = isos->edge_vtx;
    pvtx_coord     = isos->vtx_coord;
    pcell_ln_to_gn = isos->cell_gnum;
    pface_ln_to_gn = isos->face_gnum;
    pedge_ln_to_gn = isos->edge_gnum;
    pvtx_ln_to_gn  = isos->vtx_gnum;


    if (isos->entry_mesh_dim == 2) {
      // 2D
      for (int i_part = 0; i_part < isos->n_part; i_part++) {
        PDM_malloc(extract_lnum[i_part], pn_face[i_part], int);
      }

      if (isos->we_have_edges) {
        for (int i_part = 0; i_part < isos->n_part; i_part++) {
          for (int i_face = 0; i_face < pn_face[i_part]; i_face++) {
            int is_selected = 0;
            for (int idx_edge = pface_edge_idx[i_part][i_face]; idx_edge < pface_edge_idx[i_part][i_face+1]; idx_edge++) {
              int i_edge = PDM_ABS(pface_edge[i_part][idx_edge]) - 1;
              int i_vtx0 = pedge_vtx[i_part][2*i_edge  ] - 1;
              int i_vtx1 = pedge_vtx[i_part][2*i_edge+1] - 1;
              double val0 = isos->field[id_isosurface][i_part][i_vtx0];
              double val1 = isos->field[id_isosurface][i_part][i_vtx1];
              if (_cross_any_level_ngon(val0, val1, isos->n_isovalues[id_isosurface], isos->isovalues[id_isosurface], isos->ISOSURFACE_EPS)) {
                is_selected = 1;
                break;
              }
            } // End of loop on edges of current face

            if (is_selected) {
              extract_lnum[i_part][n_extract[i_part]++] = i_face + 1;
            }
          } // End of loop on faces
        } // End of loop on parts
      }
      else {
        for (int i_part = 0; i_part < isos->n_part; i_part++) {
          for (int i_face = 0; i_face < pn_face[i_part]; i_face++) {
            int is_selected = 0;
            int face_vtx_n = pface_vtx_idx[i_part][i_face+1] - pface_vtx_idx[i_part][i_face];
            int *fv = pface_vtx[i_part] + pface_vtx_idx[i_part][i_face];
            for (int i = 0; i < face_vtx_n; i++) {
              int i_vtx0 = fv[ i              ] - 1;
              int i_vtx1 = fv[(i+1)%face_vtx_n] - 1;
              double val0 = isos->field[id_isosurface][i_part][i_vtx0];
              double val1 = isos->field[id_isosurface][i_part][i_vtx1];
              if (_cross_any_level_ngon(val0, val1, isos->n_isovalues[id_isosurface], isos->isovalues[id_isosurface], isos->ISOSURFACE_EPS)) {
                is_selected = 1;
                break;
              }
            }

            if (is_selected) {
              extract_lnum[i_part][n_extract[i_part]++] = i_face + 1;
            }
          } // End of loop on faces
        } // End of loop on parts
      }
    } // End 2D
    else {
      // 3D
      assert(isos->entry_mesh_dim == 3);
      for (int i_part = 0; i_part < isos->n_part; i_part++) {
        PDM_malloc(extract_lnum[i_part], pn_cell[i_part], int);
      }
      if (isos->we_have_edges == 0) {
        for (int i_part = 0; i_part < isos->n_part; i_part++) {
          for (int i_cell = 0; i_cell < pn_cell[i_part]; i_cell++) {
            int is_selected = 0;
            for (int idx_face = pcell_face_idx[i_part][i_cell]; idx_face < pcell_face_idx[i_part][i_cell+1]; idx_face++) {
              int i_face = PDM_ABS(pcell_face[i_part][idx_face]) - 1;
              int face_vtx_n = pface_vtx_idx[i_part][i_face+1] - pface_vtx_idx[i_part][i_face];
              int *fv = pface_vtx[i_part] + pface_vtx_idx[i_part][i_face];
              for (int i = 0; i < face_vtx_n; i++) {
                int i_vtx0 = fv[ i              ] - 1;
                int i_vtx1 = fv[(i+1)%face_vtx_n] - 1;
                double val0 = isos->field[id_isosurface][i_part][i_vtx0];
                double val1 = isos->field[id_isosurface][i_part][i_vtx1];
                if (_cross_any_level_ngon(val0, val1, isos->n_isovalues[id_isosurface], isos->isovalues[id_isosurface], isos->ISOSURFACE_EPS)) {
                  is_selected = 1;
                  break;
                }
              }

              if (is_selected) continue;

            } // End of loop on faces of current cell

            if (is_selected) {
              extract_lnum[i_part][n_extract[i_part]++] = i_cell + 1;
            }
          } // End of loop on cells
        } // End of loop on parts
      }
      else {
        for (int i_part = 0; i_part < isos->n_part; i_part++) {
          for (int i_cell = 0; i_cell < pn_cell[i_part]; i_cell++) {
            int is_selected = 0;
            for (int idx_face = pcell_face_idx[i_part][i_cell]; idx_face < pcell_face_idx[i_part][i_cell+1]; idx_face++) {
              int i_face = PDM_ABS(pcell_face[i_part][idx_face]) - 1;
              for (int idx_edge = pface_edge_idx[i_part][i_face]; idx_edge < pface_edge_idx[i_part][i_face+1]; idx_edge++) {
                int i_edge = PDM_ABS(pface_edge[i_part][idx_edge]) - 1;
                int i_vtx0 = pedge_vtx[i_part][2*i_edge  ] - 1;
                int i_vtx1 = pedge_vtx[i_part][2*i_edge+1] - 1;
                double val0 = isos->field[id_isosurface][i_part][i_vtx0];
                double val1 = isos->field[id_isosurface][i_part][i_vtx1];
                if (_cross_any_level_ngon(val0, val1, isos->n_isovalues[id_isosurface], isos->isovalues[id_isosurface], isos->ISOSURFACE_EPS)) {
                  is_selected = 1;
                  break;
                }
              } // End of loop on edges of current face

              if (is_selected) continue;
            } // End of loop on faces of current cell

            if (is_selected) {
              extract_lnum[i_part][n_extract[i_part]++] = i_cell + 1;
            }
          } // End of loop on cells
        } // End of loop on parts
      }

    } // End 3D

    for (int i_part = 0; i_part < isos->n_part; i_part++) {
      PDM_realloc(extract_lnum[i_part], extract_lnum[i_part], n_extract[i_part], int);
    }

    if (isos->entry_mesh_dim==3) {
      PDM_extract_part_n_group_set(extrp, PDM_BOUND_TYPE_FACE, isos->n_group_face[0]);
    }

    for (int i_part = 0; i_part < isos->n_part; i_part++) {
      PDM_extract_part_part_set(extrp,
                                i_part,
                                pn_cell       [i_part],
                                pn_face       [i_part],
                                pn_edge       [i_part],
                                pn_vtx        [i_part],
                                pcell_face_idx[i_part],
                                pcell_face    [i_part],
                                pface_edge_idx[i_part],
                                pface_edge    [i_part],
                                pedge_vtx     [i_part],
                                pface_vtx_idx [i_part],
                                pface_vtx     [i_part],
                                pcell_ln_to_gn[i_part],
                                pface_ln_to_gn[i_part],
                                pedge_ln_to_gn[i_part],
                                pvtx_ln_to_gn [i_part],
                                pvtx_coord    [i_part]);

      PDM_extract_part_selected_lnum_set(extrp,
                                         i_part,
                                         n_extract   [i_part],
                                         extract_lnum[i_part]);

      if (isos->entry_mesh_dim==3) {
        for (int i_group = 0; i_group < isos->n_group_face[0]; i_group++) {
          PDM_extract_part_part_group_set(extrp,
                                          i_part,
                                          i_group,
                                          PDM_BOUND_TYPE_FACE,
                                          isos->group_face_idx[i_part][i_group+1] - isos->group_face_idx[i_part][i_group],
                                          isos->group_face[i_part]      + isos->group_face_idx[i_part][i_group],
                                          isos->group_face_gnum[i_part] + isos->group_face_idx[i_part][i_group]);
        }
      }
    }

    PDM_extract_part_compute(extrp);

    for (int i_part = 0; i_part < isos->n_part; i_part++) {
      PDM_free(extract_lnum[i_part]);
    }
    PDM_free(n_extract   );
    PDM_free(extract_lnum);
  } // End Ngon
}


/**
 * \brief Convert nodal multi-sections to ngon
 */
static void
_ngonize
(
  PDM_isosurface_t *isos,
  int               id_iso
)
{
  assert(isos->extrp[id_iso] != NULL);

  PDM_part_mesh_nodal_elmts_t *extract_pmne = NULL;
  PDM_extract_part_part_mesh_nodal_get(isos->extrp[id_iso],
                                       &extract_pmne,
                                       PDM_OWNERSHIP_KEEP);

  PDM_part_mesh_nodal_t *extract_pmn = PDM_part_mesh_nodal_create(isos->entry_mesh_dim,
                                                                  isos->n_part,
                                                                  isos->comm);


  for (int i_part = 0; i_part < isos->n_part; i_part++) {
    int extract_n_vtx = PDM_extract_part_n_entity_get(isos->extrp[id_iso],
                                                      i_part,
                                                      PDM_MESH_ENTITY_VTX);
    double *extract_vtx_coord = NULL;
    PDM_extract_part_vtx_coord_get(isos->extrp[id_iso],
                                   i_part,
                                   &extract_vtx_coord,
                                   PDM_OWNERSHIP_KEEP);

    PDM_g_num_t *extract_vtx_ln_to_gn = NULL;
    PDM_extract_part_parent_ln_to_gn_get(isos->extrp[id_iso],
                                         i_part,
                                         PDM_MESH_ENTITY_VTX,
                                         &extract_vtx_ln_to_gn,
                                         PDM_OWNERSHIP_KEEP);

    PDM_part_mesh_nodal_coord_set(extract_pmn,
                                  i_part,
                                  extract_n_vtx,
                                  extract_vtx_coord,
                                  extract_vtx_ln_to_gn,
                                  PDM_OWNERSHIP_USER);
  }

  PDM_part_mesh_nodal_add_part_mesh_nodal_elmts(extract_pmn,
                                                extract_pmne);

  isos->extract_pmesh_nodal = extract_pmn;

  /* Inspect nodal sections and check wether we only have simplices */
  int  n_section   = PDM_part_mesh_nodal_elmts_n_section_get  (extract_pmne);
  int *sections_id = PDM_part_mesh_nodal_elmts_sections_id_get(extract_pmne);

  int all_simplices = 1;
  for (int i_section = 0; i_section < n_section; i_section++) {
    PDM_Mesh_nodal_elt_t elt_type = PDM_part_mesh_nodal_elmts_section_type_get(extract_pmne,
                                                                               sections_id[i_section]);

    if (elt_type != PDM_MESH_NODAL_TRIA3 &&
        elt_type != PDM_MESH_NODAL_TETRA4) {
      all_simplices = 0;
      break;
    }
  }

  // We assume all ranks have the same sections, so no need for Allreduce

  if (all_simplices) {
    // TODO: decompose into tria_vtx, tetra_vtx, ...
  }
  else {
    // We have elements other than simplices, we need to ngonize
    isos->we_have_edges   = 1; // sure about this hack?
    isos->entry_mesh_type = 1 * PDM_SIGN(isos->entry_mesh_type); // we are in fact ngon from now on
    PDM_part_mesh_t *pmesh = PDM_part_mesh_nodal_to_part_mesh(extract_pmn,
                                                              PDM_DMESH_NODAL_TO_DMESH_TRANSFORM_TO_EDGE,
                                                              PDM_DMESH_NODAL_TO_DMESH_TRANSLATE_GROUP_TO_FACE);
    // TODO: unpack pmesh either into isos->extrp[id_iso] or into isos directly
    PDM_error(__FILE__, __LINE__, 0, "Work left to do\n");
  }

}


/**
 * \brief Block-distribute isosurface mesh vertices
 */
static void
_part_to_dist_vtx
(
  PDM_isosurface_t *isos,
  int               id_iso
)
{
  // > Set vtx in block frame
  PDM_part_to_block_t *ptb_vtx = PDM_part_to_block_create(PDM_PART_TO_BLOCK_DISTRIB_ALL_PROC,
                                                          PDM_PART_TO_BLOCK_POST_CLEANUP,
                                                          1.,
                                                          isos->iso_entity_gnum[PDM_MESH_ENTITY_VTX][id_iso],
                                                          NULL,
<<<<<<< HEAD
                                                          isos->iso_n_entity[PDM_MESH_ENTITY_VTX][id_iso],
                                                          isos->iso_n_part, // will fail if n_part>1 because of extract_part ?
=======
                                                          isos->iso_n_vtx[id_iso],
                                                          isos->n_part,
>>>>>>> cfb5a15b
                                                          isos->comm);
  // > Get vtx coords
  double *dvtx_coord = NULL;
  PDM_part_to_block_exch(ptb_vtx,
                         sizeof(double),
                         PDM_STRIDE_CST_INTERLACED,
                         3,
                         NULL,
              (void **)  isos->iso_vtx_coord[id_iso],
                         NULL,
              (void **) &dvtx_coord);
  

  // > Get vtx parent
  int **pvtx_parent_strd = NULL;
<<<<<<< HEAD
  PDM_malloc(pvtx_parent_strd, isos->iso_n_part, int *);
  for (int i_part=0; i_part<isos->iso_n_part; ++i_part) {
    pvtx_parent_strd[i_part] = PDM_array_new_size_from_idx_int(isos->iso_entity_parent_idx[PDM_MESH_ENTITY_VTX][id_iso][i_part], isos->iso_n_entity[PDM_MESH_ENTITY_VTX][id_iso][i_part]);
=======
  PDM_malloc(pvtx_parent_strd, isos->n_part, int *);
  for (int i_part=0; i_part<isos->n_part; ++i_part) {
    pvtx_parent_strd[i_part] = PDM_array_new_size_from_idx_int(isos->iso_vtx_parent_idx[id_iso][i_part], isos->iso_n_vtx[id_iso][i_part]);
>>>>>>> cfb5a15b
  }

  int          *dvtx_parent_strd = NULL;
  PDM_g_num_t  *dvtx_parent_gnum = NULL;
  PDM_part_to_block_exch(ptb_vtx,
                         sizeof(PDM_g_num_t),
                         PDM_STRIDE_VAR_INTERLACED,
                         1,
                         pvtx_parent_strd,
              (void **)  isos->iso_entity_parent_gnum[PDM_MESH_ENTITY_VTX][id_iso],
                        &dvtx_parent_strd,
              (void **) &dvtx_parent_gnum);
  PDM_free(dvtx_parent_strd);

  double  *dvtx_parent_weight = NULL;
  PDM_part_to_block_exch(ptb_vtx,
                         sizeof(double),
                         PDM_STRIDE_VAR_INTERLACED,
                         1,
                         pvtx_parent_strd,
              (void **)  isos->iso_vtx_parent_weight[id_iso],
                        &dvtx_parent_strd,
              (void **) &dvtx_parent_weight);


  int dn_vtx = PDM_part_to_block_n_elt_block_get(ptb_vtx);
  // PDM_log_trace_array_int(dvtx_parent_strd, dn_vtx, "dvtx_parent_strd");
  int *dvtx_parent_idx = PDM_array_new_idx_from_sizes_int(dvtx_parent_strd, dn_vtx);
  for (int i_part=0; i_part<isos->n_part; ++i_part) {
    PDM_free(pvtx_parent_strd[i_part]);
  }
  PDM_free(pvtx_parent_strd);
  PDM_free(dvtx_parent_strd);

  isos->iso_dn_entity          [PDM_MESH_ENTITY_VTX][id_iso] = dn_vtx;
  isos->iso_dentity_parent_idx [PDM_MESH_ENTITY_VTX][id_iso] = dvtx_parent_idx;
  isos->iso_dentity_parent_gnum[PDM_MESH_ENTITY_VTX][id_iso] = dvtx_parent_gnum;
  isos->iso_dvtx_coord        [id_iso] = dvtx_coord;
  isos->iso_dvtx_parent_weight[id_iso] = dvtx_parent_weight;
  PDM_part_to_block_free(ptb_vtx);

}


/**
 * \brief Block-distribute isosurface mesh vertices
 */
static void
_part_to_dist_edge_group
(
  PDM_isosurface_t *isos,
  int               id_iso
)
{
  int debug = 0;

  if (_is_nodal(isos)==1) {
    // TODO: need to manage incoherent group across procs
    PDM_error(__FILE__, __LINE__, 0, "Not implemented yet.\n");
  }


  // > Allocate tmp result
  int         *_iso_dedge_group_idx  = NULL;
  PDM_g_num_t *_iso_dedge_group_gnum = NULL;
  PDM_malloc(_iso_dedge_group_idx , isos->iso_n_edge_group[id_iso]+1, int        );
  PDM_malloc(_iso_dedge_group_gnum, isos->iso_n_edge_group[id_iso]  , PDM_g_num_t);
  _iso_dedge_group_idx[0] = 0;


  // > Exchange info with a part_to_block for each group
  int          *n_elt_group     = NULL;
  PDM_g_num_t **    _group_gnum = NULL;
  PDM_g_num_t **_elt_group_gnum = NULL;
  PDM_malloc(n_elt_group    , isos->n_part, int          );
  PDM_malloc(_elt_group_gnum, isos->n_part, PDM_g_num_t *);
  PDM_malloc(    _group_gnum, isos->n_part, PDM_g_num_t *);

  for (int i_group=0; i_group<isos->iso_n_edge_group[id_iso]; ++i_group) {

    // > Prepare ptb
    for (int i_part=0; i_part<isos->n_part; ++i_part) {
      int i_beg_group = isos->iso_edge_group_idx[id_iso][i_part][i_group  ];
      int i_end_group = isos->iso_edge_group_idx[id_iso][i_part][i_group+1];
      n_elt_group[i_part] = i_end_group-i_beg_group;

      // > Prepare element group gnum
      PDM_malloc(_elt_group_gnum[i_part], n_elt_group[i_part], PDM_g_num_t);

      int i_write = 0;
      for (int i_elmt=i_beg_group; i_elmt<i_end_group; ++i_elmt) {
        int elmt_lnum = isos->iso_edge_group_lnum[id_iso][i_part][i_elmt];
        _elt_group_gnum[i_part][i_write++] = isos->iso_entity_gnum[PDM_MESH_ENTITY_EDGE][id_iso][i_part][elmt_lnum-1];
      }

      _group_gnum[i_part] = &isos->iso_edge_group_gnum[id_iso][i_part][i_beg_group];
    } // End loop on partitions


    // > Exchange with part_to_block
    PDM_part_to_block_t *ptb_group = PDM_part_to_block_create(PDM_PART_TO_BLOCK_DISTRIB_ALL_PROC,
                                                              PDM_PART_TO_BLOCK_POST_CLEANUP,
                                                              1.,
                                                              _group_gnum,
                                                              NULL,
                                                              n_elt_group,
                                                              isos->n_part,
                                                              isos->comm);

    int dn_elt_group = PDM_part_to_block_n_elt_block_get(ptb_group);
    _iso_dedge_group_idx[i_group+1] = _iso_dedge_group_idx[i_group] + dn_elt_group;

    PDM_realloc(_iso_dedge_group_gnum,
                _iso_dedge_group_gnum,
                _iso_dedge_group_idx [i_group+1],
                PDM_g_num_t);
    
    PDM_g_num_t *rvcd_gnum = NULL;
    PDM_part_to_block_exch(ptb_group,
                           sizeof(PDM_g_num_t),
                           PDM_STRIDE_CST_INTERLACED,
                           1,
                           NULL,
                (void **)  _elt_group_gnum,
                           NULL,
                (void **) &rvcd_gnum);
    memcpy(&_iso_dedge_group_gnum[_iso_dedge_group_idx[i_group]], rvcd_gnum, dn_elt_group * sizeof(PDM_g_num_t));

    PDM_part_to_block_free(ptb_group);
    PDM_free(rvcd_gnum);
    for (int i_part=0; i_part<isos->n_part; ++i_part) {
      PDM_free(_elt_group_gnum[i_part]);
    }
  } // End loop on groups
  PDM_free(n_elt_group);
  PDM_free(_elt_group_gnum);
  PDM_free(    _group_gnum);
  

  /**
   * Set result
   */
  PDM_free(_group_gnum);
    

  if (debug==1) {
    int size_group_gnum = _iso_dedge_group_idx[isos->iso_n_edge_group[id_iso]];
    log_trace("iso_n_edge_group = %d\n", isos->iso_n_edge_group[id_iso]);
    PDM_log_trace_array_int (_iso_dedge_group_idx , isos->iso_n_edge_group[id_iso]+1, "iso_dedge_group_idx  ::");
    PDM_log_trace_array_long(_iso_dedge_group_gnum, size_group_gnum                 , "iso_dedge_group_gnum ::");
  }


  /**
   * Set result
   */
  isos->iso_dedge_group_idx [id_iso] = _iso_dedge_group_idx;
  isos->iso_dedge_group_gnum[id_iso] = _iso_dedge_group_gnum;
}


/**
 * \brief Block-distribute isosurface mesh vertices
 */
static void
_part_to_dist_elt
(
  PDM_isosurface_t *isos,
  int               id_iso,
  int              *n_elt,
  PDM_g_num_t     **elt_gnum,
  int             **elt_vtx_idx,
  int             **elt_vtx,
  int             **elt_parent_idx,
  PDM_g_num_t     **elt_parent_gnum,
  int              *out_dn_elt,
  int             **out_delt_vtx_idx,
  PDM_g_num_t     **out_delt_vtx,
  int             **out_delt_parent_idx,
  PDM_g_num_t     **out_delt_parent_gnum
)
{
  int debug = 0;


  // > Set elt in block frame
  PDM_part_to_block_t *ptb_elt = PDM_part_to_block_create(PDM_PART_TO_BLOCK_DISTRIB_ALL_PROC,
                                                          PDM_PART_TO_BLOCK_POST_MERGE,
                                                          1.,
                                                          elt_gnum,
                                                          NULL,
                                                          n_elt,
                                                          isos->n_part,
                                                          isos->comm);

  /**
   * Count how many received for block elements
   */
  int  dn_elt           = PDM_part_to_block_n_elt_block_get(ptb_elt);
  int *block_gnum_count = PDM_part_to_block_block_gnum_count_get(ptb_elt);
  if (debug==1) {
    for (int i_part=0; i_part<isos->n_part; ++i_part) {
      PDM_log_trace_array_long(elt_gnum[i_part], n_elt[i_part], "elt_gnum ::");
    }

    log_trace("dn_elt = %d\n", dn_elt);
    PDM_log_trace_array_int(block_gnum_count, dn_elt, "block_gnum_count ::");
  }
  *out_dn_elt = dn_elt;


  /**
   * Get element connectivity
   */

  // > Translate connectivity into gid
  int         **_elt_vtx_strd = NULL;
  PDM_g_num_t **_elt_vtx      = NULL;
  PDM_malloc(_elt_vtx_strd, isos->n_part, int         *);
  PDM_malloc(_elt_vtx     , isos->n_part, PDM_g_num_t *);

  for (int i_part=0; i_part<isos->n_part; ++i_part) {
    int size_elt_vtx = 0;
    if (elt_vtx_idx!=NULL) { // Face
      size_elt_vtx = elt_vtx_idx[i_part][n_elt[i_part]];
      _elt_vtx_strd[i_part] = PDM_array_new_size_from_idx_int(elt_vtx_idx[i_part], n_elt[i_part]);
    }
    else { // Edge
      size_elt_vtx = 2*n_elt[i_part];
      _elt_vtx_strd[i_part] = PDM_array_const_int(n_elt[i_part], 2);
    }
    PDM_malloc(_elt_vtx[i_part], size_elt_vtx, PDM_g_num_t);
    for (int i_elt=0; i_elt<size_elt_vtx; ++i_elt) {
      int elt_lnum = elt_vtx[i_part][i_elt];
      _elt_vtx[i_part][i_elt] = isos->iso_entity_gnum[PDM_MESH_ENTITY_VTX][id_iso][i_part][elt_lnum-1];
    }
  }

  // > Exchange
  int         *delt_vtx_strd = NULL;
  PDM_g_num_t *delt_vtx      = NULL;
  int s_block_data = PDM_part_to_block_exch(ptb_elt,
                                            sizeof(PDM_g_num_t),
                                            PDM_STRIDE_VAR_INTERLACED,
                                            1,
                                            _elt_vtx_strd,
                                 (void **)  _elt_vtx,
                                           &delt_vtx_strd,
                                 (void **) &delt_vtx);

  if (debug) {
    log_trace("s_block_data = %d\n", s_block_data);
    int rcvd_size = 0;
    for (int i_rcvd=0; i_rcvd<dn_elt; ++i_rcvd) {
      rcvd_size+=delt_vtx_strd[i_rcvd];
    }
    PDM_log_trace_array_int (delt_vtx_strd, dn_elt   , "delt_vtx_strd :: ");
    PDM_log_trace_array_long(delt_vtx     , rcvd_size, "delt_vtx      :: ");
  }
  if (elt_vtx_idx!=NULL) { // Face
    *out_delt_vtx_idx = PDM_array_new_idx_from_sizes_int(delt_vtx_strd, dn_elt);
  }
  *out_delt_vtx = delt_vtx;

  for (int i_part=0; i_part<isos->n_part; ++i_part) {
    PDM_free(_elt_vtx_strd[i_part]);
    PDM_free(_elt_vtx     [i_part]);
  }
  PDM_free(_elt_vtx_strd);
  PDM_free(_elt_vtx);
  PDM_free(delt_vtx_strd);


  /**
   * Get parent
   */

  // > Prepare stride
  int **_elt_parent_strd = NULL;
  PDM_malloc(_elt_parent_strd, isos->n_part, int         *);
  for (int i_part=0; i_part<isos->n_part; ++i_part) {
    _elt_parent_strd[i_part] = PDM_array_new_size_from_idx_int(elt_parent_idx[i_part], n_elt[i_part]);
  }

  // > Exchange
  int         *delt_parent_strd = NULL;
  PDM_g_num_t *delt_parent_gnum= NULL;
  s_block_data = PDM_part_to_block_exch(ptb_elt,
                                        sizeof(PDM_g_num_t),
                                        PDM_STRIDE_VAR_INTERLACED,
                                        1,
                                       _elt_parent_strd,
                             (void **)  elt_parent_gnum,
                                       &delt_parent_strd,
                             (void **) &delt_parent_gnum);

  if (debug) {
    log_trace("s_block_data = %d\n", s_block_data);
    int rcvd_size = 0;
    for (int i_rcvd=0; i_rcvd<dn_elt; ++i_rcvd) {
      rcvd_size+=delt_parent_strd[i_rcvd];
    }
    PDM_log_trace_array_int (delt_parent_strd, dn_elt   , "delt_parent_strd :: ");
    PDM_log_trace_array_long(delt_parent_gnum, rcvd_size, "delt_parent_gnum :: ");
  }

  for (int i_part=0; i_part<isos->n_part; ++i_part) {
    PDM_free(_elt_parent_strd[i_part]);
  }
  PDM_free(_elt_parent_strd);


  /**
   * Go through received data :
   *   - select one connectivity example (should be the same on all procs)
   *   - unique parents (must have various from procs)
   * For ngon algo one data should be received for each entity
   */
  // int i_read = 0;
  // int i_read_conn = 0;
  // int i_write = 0;
  // int i_write_conn = 0;
  for (int i_elt=0; i_elt<dn_elt; ++i_elt) {
    int n_src = block_gnum_count[i_elt];
    if (_is_nodal(isos)) {
      assert(n_src==1);
    }

    if (n_src==1) {
      continue;
    }
    else {
      PDM_error(__FILE__, __LINE__, 0, "Not implemented yet.\n");
      // // > Go through each received data
      // for (int i_src=0; i_src<n_src; ++i_src) {
        
      //   // > Copy first connectivity received
      //   if (i_src==0) {
      //     for (int i_strd=0; i_strd<_delt_vtx_strd[i_read]; ++i_strd)
      //       _delt_vtx[i_write_conn] = _delt_vtx[i_read_conn]
      //       i_write_conn++;
      //       i_read_conn++;
      //     }
      //   }
      //   else {
      //     i_read_conn+=_delt_vtx_strd[i_read];
      //   }

      //   // > Count parent

      //   // > Unique parent

      //   // > Fill with unique parent

      // }
    }

  }
  // _delt_vtx_idx = PDM_array_new_idx_from_sizes_int(_delt_vtx_strd, dn_elt);

  *out_delt_parent_idx  = PDM_array_new_idx_from_sizes_int(delt_parent_strd, dn_elt);
  *out_delt_parent_gnum = delt_parent_gnum;
  PDM_free(delt_parent_strd);

  PDM_part_to_block_free(ptb_elt);
}


/**
 * \brief Block-distribute isosurface mesh
 */
static void
_part_to_dist
(
  PDM_isosurface_t *isos,
  int               id_iso
)
{

  /** Vertices */
  _part_to_dist_vtx(isos, id_iso);
  isos->iso_owner_dvtx_coord                      [id_iso] = PDM_OWNERSHIP_KEEP;
  isos->iso_owner_dvtx_parent_weight              [id_iso] = PDM_OWNERSHIP_KEEP;
  isos->iso_owner_dparent_idx[PDM_MESH_ENTITY_VTX][id_iso] = PDM_OWNERSHIP_KEEP;
  isos->iso_owner_dparent    [PDM_MESH_ENTITY_VTX][id_iso] = PDM_OWNERSHIP_KEEP;


  /** Edges */
  _part_to_dist_elt(isos,
                    id_iso,
                    isos->iso_n_entity           [PDM_MESH_ENTITY_EDGE          ][id_iso],
                    isos->iso_entity_gnum        [PDM_MESH_ENTITY_EDGE          ][id_iso],
                    NULL,
                    isos->iso_connec             [PDM_CONNECTIVITY_TYPE_EDGE_VTX][id_iso],
                    isos->iso_entity_parent_idx  [PDM_MESH_ENTITY_EDGE          ][id_iso],
                    isos->iso_entity_parent_gnum [PDM_MESH_ENTITY_EDGE          ][id_iso],
                   &isos->iso_dn_entity          [PDM_MESH_ENTITY_EDGE          ][id_iso],
                    NULL,
                   &isos->iso_dconnec            [PDM_CONNECTIVITY_TYPE_EDGE_VTX][id_iso],
                   &isos->iso_dentity_parent_idx [PDM_MESH_ENTITY_EDGE          ][id_iso],
                   &isos->iso_dentity_parent_gnum[PDM_MESH_ENTITY_EDGE          ][id_iso]);
  isos->iso_owner_dconnec    [PDM_CONNECTIVITY_TYPE_EDGE_VTX][id_iso] = PDM_OWNERSHIP_KEEP;
  isos->iso_owner_dparent_idx[PDM_MESH_ENTITY_EDGE          ][id_iso] = PDM_OWNERSHIP_KEEP;
  isos->iso_owner_dparent    [PDM_MESH_ENTITY_EDGE          ][id_iso] = PDM_OWNERSHIP_KEEP;

  isos->iso_owner_dedge_bnd[id_iso] = PDM_OWNERSHIP_KEEP;


  if (isos->entry_mesh_dim==3) {
    /** Edge groups */
    _part_to_dist_edge_group(isos, id_iso);


    /** Faces */
    _part_to_dist_elt(isos,
                      id_iso,
                      isos->iso_n_entity           [PDM_MESH_ENTITY_FACE          ][id_iso],
                      isos->iso_entity_gnum        [PDM_MESH_ENTITY_FACE          ][id_iso],
                      isos->iso_connec_idx         [PDM_CONNECTIVITY_TYPE_FACE_VTX][id_iso],
                      isos->iso_connec             [PDM_CONNECTIVITY_TYPE_FACE_VTX][id_iso],
                      isos->iso_entity_parent_idx  [PDM_MESH_ENTITY_FACE          ][id_iso],
                      isos->iso_entity_parent_gnum [PDM_MESH_ENTITY_FACE          ][id_iso],
                     &isos->iso_dn_entity          [PDM_MESH_ENTITY_FACE          ][id_iso],
                     &isos->iso_dconnec_idx        [PDM_CONNECTIVITY_TYPE_FACE_VTX][id_iso],
                     &isos->iso_dconnec            [PDM_CONNECTIVITY_TYPE_FACE_VTX][id_iso],
                     &isos->iso_dentity_parent_idx [PDM_MESH_ENTITY_FACE          ][id_iso],
                     &isos->iso_dentity_parent_gnum[PDM_MESH_ENTITY_FACE          ][id_iso]);
    isos->iso_owner_dconnec    [PDM_CONNECTIVITY_TYPE_FACE_VTX][id_iso] = PDM_OWNERSHIP_KEEP;
    isos->iso_owner_dparent_idx[PDM_MESH_ENTITY_FACE          ][id_iso] = PDM_OWNERSHIP_KEEP;
    isos->iso_owner_dparent    [PDM_MESH_ENTITY_FACE          ][id_iso] = PDM_OWNERSHIP_KEEP;
  }

}


/* Build part_to_part to link isosurface entities with their 'parent' source entities in user frame */
static void
_build_ptp
(
  PDM_isosurface_t    *isos,
  int                  id_iso,
  PDM_mesh_entities_t  entity_type
)
{
<<<<<<< HEAD
  if (isos->compute_ptp[entity_type][id_iso] == PDM_FALSE) {
    return;
  }

  if (entity_type == PDM_MESH_ENTITY_FACE && isos->entry_mesh_dim < 3) {
    return;
  }

  assert(isos->is_dist_or_part == 1);
  assert(isos->extract_kind != PDM_EXTRACT_PART_KIND_LOCAL);

  PDM_extract_part_t *extrp = isos->extrp[id_iso];
  assert(extrp != NULL);

  int          *n_entity           = isos->iso_n_entity          [entity_type][id_iso];
  PDM_g_num_t **entity_gnum        = isos->iso_entity_gnum       [entity_type][id_iso];
  int         **entity_parent_idx  = isos->iso_entity_parent_idx [entity_type][id_iso];
  int         **entity_parent_lnum = isos->iso_entity_parent_lnum[entity_type][id_iso];
  int          *n_parent           = NULL;

  if (_is_nodal(isos)) {
    PDM_malloc(n_parent, isos->n_part, int);
  }

  PDM_mesh_entities_t parent_entity_type = PDM_MESH_ENTITY_MAX;
  switch (entity_type) {
    case PDM_MESH_ENTITY_VTX: {
      parent_entity_type = PDM_MESH_ENTITY_VTX;
      if (_is_nodal(isos)) {
        for (int i_part = 0; i_part < isos->n_part; i_part++) {
          n_parent[i_part] = PDM_part_mesh_nodal_n_vtx_get(isos->pmesh_nodal, i_part);
        }
=======
  if (isos->iso_owner_vtx_coord[id_iso]!=NULL) {
    for (int i_part=0; i_part<isos->n_part; ++i_part) {
      if (isos->iso_owner_vtx_coord[id_iso][i_part]==PDM_OWNERSHIP_KEEP) {
        PDM_free(isos->iso_vtx_coord[id_iso][i_part]);
>>>>>>> cfb5a15b
      }
      else {
        n_parent = isos->n_vtx;
      }
      break;
    }

    case PDM_MESH_ENTITY_EDGE: {
      parent_entity_type = PDM_MESH_ENTITY_FACE;
      if (_is_nodal(isos)) {
        for (int i_part = 0; i_part < isos->n_part; i_part++) {
          n_parent[i_part] = PDM_part_mesh_nodal_n_elmts_get(isos->pmesh_nodal, PDM_GEOMETRY_KIND_SURFACIC, i_part);
        }
      }
      else {
        n_parent = isos->n_face;
      }
      break;
    }

    case PDM_MESH_ENTITY_FACE: {
      parent_entity_type = PDM_MESH_ENTITY_CELL;
      if (_is_nodal(isos)) {
        for (int i_part = 0; i_part < isos->n_part; i_part++) {
          n_parent[i_part] = PDM_part_mesh_nodal_n_elmts_get(isos->pmesh_nodal, PDM_GEOMETRY_KIND_VOLUMIC, i_part);
        }
      }
      else {
        n_parent = isos->n_cell;
      }
      break;
    }

    default : {
      PDM_error(__FILE__, __LINE__, 0, "Invalid entity_type %d\n", entity_type);
    }
  }


  /* Get init location of extracted parent entities */
  int **entity_parent_triplet_idx   = NULL;
  int **entity_parent_init_location = NULL;
  PDM_malloc(entity_parent_triplet_idx,   isos->iso_n_part, int *);
  PDM_malloc(entity_parent_init_location, isos->iso_n_part, int *);
  for (int i_part = 0; i_part < isos->iso_n_part; i_part++) {

    int *parent_init_location = NULL;
    PDM_extract_part_init_location_get(isos->extrp[id_iso],
                                       i_part,
                                       parent_entity_type,
                                       &parent_init_location,
                                       PDM_OWNERSHIP_BAD_VALUE);

    entity_parent_triplet_idx[i_part] = PDM_array_new_idx_from_const_stride_int(3, entity_parent_idx[i_part][n_entity[i_part]]);
    PDM_malloc(entity_parent_init_location[i_part], entity_parent_idx[i_part][n_entity[i_part]] * 3, int);

    for (int i_entity = 0; i_entity < n_entity[i_part]; i_entity++) {

      for (int i = entity_parent_idx[i_part][i_entity]; i < entity_parent_idx[i_part][i_entity+1]; i++) {
        int i_parent = entity_parent_lnum[i_part][i] - 1;
        for (int j = 0; j < 3; j++) {
          entity_parent_init_location[i_part][3*i+j] = parent_init_location[3*i_parent+j];
        }
      }

    }
  }


  /* Create ptp from isosurface entities to source entities */
  isos->iso_ptp[entity_type][id_iso] = PDM_part_to_part_create_from_num2_triplet((const PDM_g_num_t **) entity_gnum,
                                                                                 (const int         * ) n_entity,
                                                                                                        isos->iso_n_part,
                                                                                 (const int         * ) n_parent,
                                                                                                        isos->n_part,
                                                                                 (const int         **) entity_parent_idx,
                                                                                 (const int         **) entity_parent_triplet_idx,
                                                                                 (const int         **) entity_parent_init_location,
                                                                                                        isos->comm);
  for (int i_part = 0; i_part < isos->iso_n_part; i_part++) {
    PDM_free(entity_parent_triplet_idx  [i_part]);
    PDM_free(entity_parent_init_location[i_part]);
  }
  PDM_free(entity_parent_triplet_idx  );
  PDM_free(entity_parent_init_location);

  isos->iso_owner_ptp[entity_type][id_iso] = PDM_OWNERSHIP_KEEP;

  if (_is_nodal(isos)) {
    PDM_free(n_parent); // no worries, it is deep-copied in part_to_part creation
  }
}


static void
_free_iso_entity
(
  PDM_isosurface_t    *isos,
  PDM_mesh_entities_t  entity_type,
  int                  id_iso
)
{
<<<<<<< HEAD
  if (entity_type == PDM_MESH_ENTITY_FACE && isos->entry_mesh_dim < 3) {
    return;
  }

  /* Vertices */
  if (entity_type == PDM_MESH_ENTITY_VTX) {
    /* Partitioned */
    for (int i_part = 0; i_part < isos->iso_n_part; i_part++) {
      if (isos->iso_owner_vtx_coord[id_iso][i_part] == PDM_OWNERSHIP_KEEP) {
        PDM_free(isos->iso_vtx_coord[id_iso][i_part]);
=======
  if (isos->iso_owner_connec[id_iso]!=NULL) {
    for (int i_part=0; i_part<isos->n_part; ++i_part) {
      if (isos->iso_owner_connec[id_iso][i_part][PDM_CONNECTIVITY_TYPE_EDGE_VTX]==PDM_OWNERSHIP_KEEP) {
        PDM_free(isos->iso_edge_vtx[id_iso][i_part]);
      }
      if (isos->iso_owner_gnum[id_iso][i_part][PDM_MESH_ENTITY_EDGE]==PDM_OWNERSHIP_KEEP) {
        PDM_free(isos->iso_edge_gnum[id_iso][i_part]);
      }
      if (isos->iso_owner_parent_lnum[id_iso][i_part][PDM_MESH_ENTITY_EDGE]==PDM_OWNERSHIP_KEEP) {
        PDM_free(isos->iso_edge_parent_idx [id_iso][i_part]);
        PDM_free(isos->iso_edge_parent_lnum[id_iso][i_part]);
>>>>>>> cfb5a15b
      }
      if (isos->iso_owner_vtx_parent_weight[id_iso][i_part] == PDM_OWNERSHIP_KEEP) {
        PDM_free(isos->iso_vtx_parent_weight[id_iso][i_part]);
      }
    }
    PDM_free(isos->iso_vtx_coord        [id_iso]);
    PDM_free(isos->iso_vtx_parent_weight[id_iso]);

    /* Block-distributed */
    if (isos->iso_owner_dvtx_coord[id_iso] == PDM_OWNERSHIP_KEEP) {
      PDM_free(isos->iso_dvtx_coord[id_iso]);
    }
    if (isos->iso_owner_dvtx_parent_weight[id_iso] == PDM_OWNERSHIP_KEEP) {
      PDM_free(isos->iso_dvtx_parent_weight[id_iso]);
    }
  }

  /* Edges */
  else if (entity_type == PDM_MESH_ENTITY_EDGE) {
    /* Partitioned */
    for (int i_part = 0; i_part < isos->iso_n_part; i_part++) {
      if (isos->entry_mesh_dim == 3 &&
          isos->iso_owner_edge_bnd[id_iso][i_part] == PDM_OWNERSHIP_KEEP) {
        PDM_free(isos->iso_edge_group_idx [id_iso][i_part]);
        PDM_free(isos->iso_edge_group_lnum[id_iso][i_part]);
        PDM_free(isos->iso_edge_group_gnum[id_iso][i_part]);
      }

      if (isos->iso_owner_connec[PDM_CONNECTIVITY_TYPE_EDGE_VTX][id_iso][i_part] == PDM_OWNERSHIP_KEEP) {
        PDM_free(isos->iso_connec[PDM_CONNECTIVITY_TYPE_EDGE_VTX][id_iso][i_part]);
      }
    }
    PDM_free(isos->iso_edge_group_idx [id_iso]);
    PDM_free(isos->iso_edge_group_lnum[id_iso]);
    PDM_free(isos->iso_edge_group_gnum[id_iso]);
    PDM_free(isos->iso_connec[PDM_CONNECTIVITY_TYPE_EDGE_VTX][id_iso]);

    /* Block-distributed */
    if (isos->entry_mesh_dim == 3 &&
        isos->iso_owner_dedge_bnd[id_iso] == PDM_OWNERSHIP_KEEP) {
      PDM_free(isos->iso_dedge_group_idx [id_iso]);
      PDM_free(isos->iso_dedge_group_gnum[id_iso]);
    }

    if (isos->iso_owner_dconnec[PDM_CONNECTIVITY_TYPE_EDGE_VTX][id_iso] == PDM_OWNERSHIP_KEEP) {
      PDM_free(isos->iso_dconnec[PDM_CONNECTIVITY_TYPE_EDGE_VTX][id_iso]);
    }
  }

<<<<<<< HEAD
  /* Faces */
  else if (entity_type == PDM_MESH_ENTITY_FACE) {
    /* Partitioned */
    for (int i_part = 0; i_part < isos->iso_n_part; i_part++) {
      if (isos->iso_owner_connec[PDM_CONNECTIVITY_TYPE_FACE_VTX][id_iso][i_part] == PDM_OWNERSHIP_KEEP) {
        PDM_free(isos->iso_connec_idx[PDM_CONNECTIVITY_TYPE_FACE_VTX][id_iso][i_part]);
        PDM_free(isos->iso_connec    [PDM_CONNECTIVITY_TYPE_FACE_VTX][id_iso][i_part]);
=======
static void
_free_iso_face
(
  PDM_isosurface_t *isos,
  int               id_iso
)
{
  if (isos->iso_owner_connec[id_iso]!=NULL) {
    for (int i_part=0; i_part<isos->n_part; ++i_part) {
      if (isos->iso_owner_connec[id_iso][i_part][PDM_CONNECTIVITY_TYPE_FACE_VTX]==PDM_OWNERSHIP_KEEP) {
        PDM_free(isos->iso_face_vtx_idx[id_iso][i_part]);
        PDM_free(isos->iso_face_vtx    [id_iso][i_part]);
      }
      if (isos->iso_owner_gnum[id_iso][i_part][PDM_MESH_ENTITY_FACE]==PDM_OWNERSHIP_KEEP) {
        PDM_free(isos->iso_face_gnum[id_iso][i_part]);
      }
      if (isos->iso_owner_parent_lnum[id_iso][i_part][PDM_MESH_ENTITY_FACE]==PDM_OWNERSHIP_KEEP) {
        PDM_free(isos->iso_face_parent_idx [id_iso][i_part]);
        PDM_free(isos->iso_face_parent_lnum[id_iso][i_part]);
      }
      if (isos->extract_kind==PDM_EXTRACT_PART_KIND_REEQUILIBRATE) {
        PDM_free(isos->iso_face_parent_idx [id_iso][i_part]);
        PDM_free(isos->iso_face_parent_gnum[id_iso][i_part]);
>>>>>>> cfb5a15b
      }
    }
    PDM_free(isos->iso_connec_idx[PDM_CONNECTIVITY_TYPE_FACE_VTX][id_iso]);
    PDM_free(isos->iso_connec    [PDM_CONNECTIVITY_TYPE_FACE_VTX][id_iso]);

    /* Block-distributed */
    if (isos->iso_owner_dconnec[PDM_CONNECTIVITY_TYPE_FACE_VTX][id_iso] == PDM_OWNERSHIP_KEEP) {
      PDM_free(isos->iso_dconnec_idx[PDM_CONNECTIVITY_TYPE_FACE_VTX][id_iso]);
      PDM_free(isos->iso_dconnec    [PDM_CONNECTIVITY_TYPE_FACE_VTX][id_iso]);
    }
  }
  else {
    PDM_error(__FILE__, __LINE__, 0, "Invalid entity_type %d\n", entity_type);
  }


  /* Generic for all entities */

  /*   Partitioned */
  for (int i_part = 0; i_part < isos->iso_n_part; i_part++) {
    if (isos->iso_owner_gnum[entity_type][id_iso][i_part] == PDM_OWNERSHIP_KEEP) {
      PDM_free(isos->iso_entity_gnum[entity_type][id_iso][i_part]);
    }
    if (isos->extract_kind==PDM_EXTRACT_PART_KIND_REEQUILIBRATE) {
      PDM_free(isos->iso_entity_parent_gnum[entity_type][id_iso][i_part]);
    }
    PDM_free(isos->iso_entity_parent_idx [entity_type][id_iso][i_part]);
    PDM_free(isos->iso_entity_parent_lnum[entity_type][id_iso][i_part]);

    if (isos->iso_owner_isovalue_entity_idx[entity_type][id_iso][i_part] == PDM_OWNERSHIP_KEEP) {
      PDM_free(isos->isovalue_entity_idx[entity_type][id_iso][i_part]);
    }
  }
  PDM_free(isos->iso_n_entity          [entity_type][id_iso]);
  PDM_free(isos->iso_entity_gnum       [entity_type][id_iso]);
  PDM_free(isos->iso_entity_parent_idx [entity_type][id_iso]);
  PDM_free(isos->iso_entity_parent_lnum[entity_type][id_iso]);
  PDM_free(isos->iso_entity_parent_gnum[entity_type][id_iso]);
  PDM_free(isos->isovalue_entity_idx   [entity_type][id_iso]);

  if (isos->  compute_ptp[entity_type][id_iso] == PDM_TRUE &&
      isos->iso_owner_ptp[entity_type][id_iso] == PDM_OWNERSHIP_KEEP) {
    PDM_part_to_part_free(isos->iso_ptp[entity_type][id_iso]);
  }


  /*   Block-distributed */
  if (isos->iso_owner_dparent_idx[entity_type][id_iso] == PDM_OWNERSHIP_KEEP) {
    PDM_free(isos->iso_dentity_parent_idx[entity_type][id_iso]);
  }
  if (isos->iso_owner_dparent[entity_type][id_iso] == PDM_OWNERSHIP_KEEP) {
    PDM_free(isos->iso_dentity_parent_gnum[entity_type][id_iso]);
  }
}


static void
_free_field
(
  PDM_isosurface_t *isos,
  int               id_iso,
  int               partial
)
{
  if (isos->field[id_iso]!=NULL) {
    for (int i_part=0; i_part<isos->n_part; ++i_part) {
      if (isos->kind[id_iso]!=PDM_ISO_SURFACE_KIND_FIELD ||
          isos->entry_is_part==0) {
        PDM_free(isos->field[id_iso][i_part]);
      }
    }
    if (!partial) {
      PDM_free(isos->field[id_iso]);
    }
  }

  if (isos->extract_field[id_iso] != NULL) {
    for (int i_part = 0; i_part < isos->n_part; i_part++) {
      PDM_free(isos->extract_field[id_iso][i_part]);
    }
    PDM_free(isos->extract_field[id_iso]);
  }


}


static void
_reset_downer
(
  PDM_isosurface_t *isos,
  int               id_iso
)
{
  isos->iso_owner_dvtx_coord        [id_iso] = PDM_OWNERSHIP_BAD_VALUE;
  isos->iso_owner_dvtx_parent_weight[id_iso] = PDM_OWNERSHIP_BAD_VALUE;
  isos->iso_owner_dedge_bnd         [id_iso] = PDM_OWNERSHIP_BAD_VALUE;

  for (int i_entity=0; i_entity<PDM_MESH_ENTITY_MAX; ++i_entity) {
    isos->iso_owner_dparent_idx[i_entity][id_iso] = PDM_OWNERSHIP_BAD_VALUE;
    isos->iso_owner_dparent    [i_entity][id_iso] = PDM_OWNERSHIP_BAD_VALUE;
  }
  for (int i_connec=0; i_connec<PDM_CONNECTIVITY_TYPE_MAX; ++i_connec) {
    isos->iso_owner_dconnec[i_connec][id_iso] = PDM_OWNERSHIP_BAD_VALUE;
  }

}


static void
_free_owner
(
  PDM_isosurface_t *isos,
  int               id_iso
)
{
  if (isos->is_computed[id_iso] == PDM_FALSE) {
    return;
  }

  // > Partitionned
  PDM_free(isos->iso_owner_vtx_coord        [id_iso]);
  PDM_free(isos->iso_owner_vtx_parent_weight[id_iso]);
<<<<<<< HEAD
  PDM_free(isos->iso_owner_edge_bnd         [id_iso]);
  for (int i_entity=0; i_entity<PDM_MESH_ENTITY_MAX; ++i_entity) {
    PDM_free(isos->iso_owner_gnum               [i_entity][id_iso]);
    PDM_free(isos->iso_owner_parent_lnum        [i_entity][id_iso]);
    PDM_free(isos->iso_owner_parent_idx         [i_entity][id_iso]);
    PDM_free(isos->iso_owner_isovalue_entity_idx[i_entity][id_iso]);
=======
  if (isos->iso_owner_gnum[id_iso]!=NULL) {
    for (int i_part=0; i_part<isos->n_part; ++i_part) {
      PDM_free(isos->iso_owner_gnum       [id_iso][i_part]);
      PDM_free(isos->iso_owner_connec     [id_iso][i_part]);
      PDM_free(isos->iso_owner_parent_lnum[id_iso][i_part]);
    }
>>>>>>> cfb5a15b
  }
  PDM_free(isos->iso_owner_connec[PDM_CONNECTIVITY_TYPE_EDGE_VTX][id_iso]);
  PDM_free(isos->iso_owner_connec[PDM_CONNECTIVITY_TYPE_FACE_VTX][id_iso]);
}


static void
_free_nodal_extract_parts
(
  PDM_isosurface_t *isos
)
{
  for (int i_part=0; i_part<isos->n_part; ++i_part) {
    PDM_free(isos->extract_vtx_lnum[i_part]);
    PDM_free(isos->extract_tri_lnum[i_part]);
    PDM_free(isos->extract_tri_tag [i_part]);
    if (isos->entry_mesh_dim==3) {
      PDM_free(isos->extract_tetra_lnum[i_part]);
    }
  }
}



static void
_isosurface_reset
(
 PDM_isosurface_t *isos,
 int               id_isosurface
)
{
  if (isos->is_computed[id_isosurface] == PDM_FALSE) {
    return;
  }

  _free_iso_entity(isos, PDM_MESH_ENTITY_VTX,  id_isosurface);
  _free_iso_entity(isos, PDM_MESH_ENTITY_EDGE, id_isosurface);
  _free_iso_entity(isos, PDM_MESH_ENTITY_FACE, id_isosurface);
  _free_field     (isos, id_isosurface, isos->is_dist_or_part);
  // > Distributed
<<<<<<< HEAD
  if (isos->is_dist_or_part==0) {
    _reset_downer(isos, id_isosurface);
=======
  if (isos->entry_is_part==0) {
    _free_iso_vtx (isos, id_isosurface);
    _free_iso_edge(isos, id_isosurface);
    _free_iso_face(isos, id_isosurface);
    _reset_downer (isos, id_isosurface);
    _free_field   (isos, id_isosurface, 0);
  }
  // > Partitioned
  else if (isos->entry_is_part==1) {
    _free_iso_vtx (isos, id_isosurface);
    _free_iso_edge(isos, id_isosurface);
    _free_iso_face(isos, id_isosurface);
    _free_owner   (isos, id_isosurface);
    _free_field   (isos, id_isosurface, 1);
  }
  else {
    PDM_error(__FILE__, __LINE__, 0, "Isosurface entry_is_part = %d is invalid.\n", isos->entry_is_part);
>>>>>>> cfb5a15b
  }
  _free_owner(isos, id_isosurface);

  PDM_extract_part_free(isos->extrp[id_isosurface]);

  isos->is_computed[id_isosurface] = PDM_FALSE;
}


static void
_isosurface_compute
(
 PDM_isosurface_t *isos,
 int               id_isosurface
)
{
  int i_rank;
  PDM_MPI_Comm_rank(isos->comm, &i_rank);

  int debug = 0;

  if (debug==1) {
    log_trace("PDM_isosurface:: compute isosurface n°%d\n", id_isosurface);
  }

  if (isos->is_computed[id_isosurface] == PDM_TRUE) {
    // TODO: Warning or Error?
    if (i_rank == 0) {
      printf("WARNING - PDM_isosurface_compute : id_isosurface %d will be reset before being re-computed\n", id_isosurface);
    }
    _isosurface_reset(isos, id_isosurface);
  }

  assert(isos->is_computed[id_isosurface] == PDM_FALSE);

  /* Check if edges were provided by the user */
  _do_we_have_edges(isos);

  if (isos->entry_is_part == 0) {
    /* Implicit partitioning */
    _dist_to_part(isos);
  }

  /* Evaluate field */
  _compute_iso_field(isos, id_isosurface, 0);

  /* Extract elements of interest */
  _extract(isos, id_isosurface);

  /* Evaluate field on extracted mesh */
  _compute_iso_field(isos, id_isosurface, 1); // hide in '_extract'?

  // Comment because not implemented yet and i need to test full tetra/tri
  // /* If nodal with sections other than TRIA3 and TETRA4, fall back to ngon */
  // if (_is_nodal(isos)) {
  //   _ngonize(isos, id_isosurface);
  // }

  /* Build isosurface mesh */
  if (_is_nodal(isos)) {
    PDM_isosurface_marching_algo(isos,
                                 id_isosurface);
  }
  else {
    PDM_isosurface_ngon_algo(isos,
                             id_isosurface);
  }

<<<<<<< HEAD
  if (isos->is_dist_or_part == 0) {
=======
  // if (isos->entry_is_part==0) { // Distributed entry
  //   if (isos->entry_mesh_type<0) {
  //     PDM_error(__FILE__, __LINE__, 0, "Isosurface entry_is_part = %d incoherent with isos->entry_mesh_type = %d < 0.\n", isos->entry_is_part, isos->entry_mesh_type);
  //   } else if (isos->entry_mesh_type==1) { // Dist mesh alamano

  //   } else if (isos->entry_mesh_type==2) { // Dist mesh

  //   } else if (isos->entry_mesh_type==3) { // Dist mesh nodal

  //   } else {
  //     PDM_error(__FILE__, __LINE__, 0, "Isosurface isos->entry_mesh_type = %d is invalid for distributed entry.\n", isos->entry_mesh_type);
  //   }
  // } else if (isos->entry_is_part==1) { // Partitioned entry
  //   if (isos->entry_mesh_type>0) {
  //     PDM_error(__FILE__, __LINE__, 0, "Isosurface entry_is_part = %d incoherent with isos->entry_mesh_type = %d > 0.\n", isos->entry_is_part, isos->entry_mesh_type);
  //   }
  //   else if (isos->entry_mesh_type == -1 ||
  //            isos->entry_mesh_type == -2) {
  //     PDM_isosurface_ngon_algo(isos,
  //                              id_isosurface);
  //   }

  //   else if (isos->entry_mesh_type==-3) { // Part mesh nodal

  //     if (debug == 1) {
  //       int mesh_dim = PDM_part_mesh_nodal_mesh_dimension_get(isos->pmesh_nodal);
  //       if (mesh_dim>1) {
  //         PDM_part_mesh_nodal_dump_vtk(isos->pmesh_nodal,
  //                                      PDM_GEOMETRY_KIND_SURFACIC,
  //                                      "pmn_surfacic_entry_mesh");
  //       }
  //       if (mesh_dim>2) {
  //         PDM_part_mesh_nodal_dump_vtk(isos->pmesh_nodal,
  //                                      PDM_GEOMETRY_KIND_VOLUMIC,
  //                                      "pmn_volumic_entry_mesh");
  //       }
  //     }

  //     /*
  //      * Compute field once for all to avoid multiple if in code
  //      * and if user function is costful, would be costful once
  //      */
  //     PDM_isosurface_marching_algo(isos,
  //                                  id_isosurface);

  //   } else {
  //     PDM_error(__FILE__, __LINE__, 0, "Isosurface isos->entry_mesh_type = %d is invalid for partitioned entry.\n", isos->entry_mesh_type);
  //   }
  // } else {
  //   PDM_error(__FILE__, __LINE__, 0, "Isosurface entry_is_part = %d is invalid.\n", isos->entry_is_part);
  // }

  if (isos->entry_is_part == 0) {
>>>>>>> cfb5a15b
    /* Block-distribute the isosurface */
    _part_to_dist(isos, id_isosurface);
  }
  else {
    // Partitioned
    if (isos->extract_kind != PDM_EXTRACT_PART_KIND_LOCAL) {
      for (int i_entity = 0; i_entity < PDM_MESH_ENTITY_MAX; i_entity++) {
        _build_ptp(isos,
                   id_isosurface,
                   i_entity);
      }
    }
  }

  // > Free mesh extraction arrays for nodal
  if (_is_nodal(isos)) {
    _free_nodal_extract_parts(isos);
  }

  isos->is_computed[id_isosurface] = PDM_TRUE;
}


static
void
_assert_isovalues_not_to_close
(
  PDM_isosurface_t *isos,
  int               id_isosurface,
  int               n_isovalues,
  double           *isovalues
)
{
  // > Check that difference between isovalues>ISOSURFACE_EPS
  for (int i_iso=0; i_iso<n_isovalues; ++i_iso) {
    for (int j_iso=i_iso+1; j_iso<n_isovalues; ++j_iso) {
      if (PDM_ABS(isovalues[i_iso]-isovalues[j_iso])<=isos->ISOSURFACE_EPS) {
        PDM_error(__FILE__, __LINE__, 0, "PDM_isosurface_t: isovalue %d = %f too close from isovalue %d = %f (%.2e<=%.2e) for isosurface with id %d.\n",
                                                        i_iso, isovalues[i_iso],
                                                        j_iso, isovalues[j_iso],
                                                        PDM_ABS(isovalues[i_iso]-isovalues[j_iso]), isos->ISOSURFACE_EPS,
                                                        id_isosurface);
      }
    }
  }
}

/*=============================================================================
 * Public function prototypes
 *============================================================================*/


void
_check_entry_mesh_coherence
(
 PDM_isosurface_t *isos,
 int               entry_mesh_type
)
{
  if (isos->entry_mesh_type==0) {
    isos->entry_mesh_type=entry_mesh_type;
  }
  else if (isos->entry_mesh_type!=entry_mesh_type) {
    PDM_error(__FILE__, __LINE__, 0, "PDM_isosurface_t:entry_mesh_type already set to %d.\n", isos->entry_mesh_type);
  }
}


PDM_isosurface_t *
PDM_isosurface_create
(
 PDM_MPI_Comm             comm,
 int                      mesh_dimension
 // PDM_Mesh_nodal_elt_t     elt_type
)
{
  PDM_isosurface_t *isos = NULL;
  PDM_malloc(isos, 1, PDM_isosurface_t);
  memset(isos, 0, sizeof(PDM_isosurface_t));

  // > Save communicator
  isos->comm = comm;

  // > Init tolerance
  isos->ISOSURFACE_EPS = 0.;

  // > Entry mesh information
  isos->entry_is_part = -1; 
  isos->entry_mesh_type =  0; 
  isos->entry_mesh_dim  =  mesh_dimension;

  // // > Isosurface mesh information
  // isos->iso_elt_type = elt_type; 
  isos->extract_kind = PDM_EXTRACT_PART_KIND_LOCAL; 
  isos->n_part = 1;

  isos->we_have_edges = -1;

  return isos;
}


void
PDM_isosurface_set_tolerance
(
  PDM_isosurface_t *isos,
  double            tolerance
)
{
  if (tolerance < 0.) {
    PDM_error(__FILE__, __LINE__, 0, "Invalid tolerance : %f (must be >= 0\n", tolerance);
  }

  isos->ISOSURFACE_EPS = tolerance;
}


void
PDM_isosurface_set_isovalues
(
  PDM_isosurface_t *isos,
  int               id_isosurface,
  int               n_isovalues,
  double           *isovalues
)
{
  PDM_ISOSURFACE_CHECK_ID(isos, id_isosurface);
  
  _assert_isovalues_not_to_close(isos, id_isosurface, n_isovalues, isovalues);

  isos->n_isovalues[id_isosurface] = n_isovalues;
  PDM_realloc(isos->isovalues[id_isosurface], isos->isovalues[id_isosurface], n_isovalues, double);
  for (int i=0; i<n_isovalues; ++i) {
    isos->isovalues[id_isosurface][i] = isovalues[i];
  }
}


int
PDM_isosurface_add
(
  PDM_isosurface_t       *isos,
  PDM_iso_surface_kind_t  kind,
  int                     n_isovalues,
  double                 *isovalues
)
{
  int id_isosurface = isos->n_isosurface;
  isos->n_isosurface++;

  PDM_realloc(isos->is_computed, isos->is_computed, isos->n_isosurface, PDM_bool_t);
  isos->is_computed[id_isosurface] = PDM_FALSE;
  
  _assert_isovalues_not_to_close(isos, id_isosurface, n_isovalues, isovalues);

  PDM_realloc(isos->kind          , isos->kind          , isos->n_isosurface, PDM_iso_surface_kind_t          );
  PDM_realloc(isos->eq_coeffs     , isos->eq_coeffs     , isos->n_isosurface, double                         *);
  PDM_realloc(isos->field_function, isos->field_function, isos->n_isosurface, PDM_isosurface_field_function_t );
  
  PDM_realloc(isos->field_function, isos->field_function, isos->n_isosurface, PDM_isosurface_field_function_t);
  
  PDM_realloc(isos->dfield, isos->dfield, isos->n_isosurface, double  *);
  PDM_realloc(isos->field , isos->field , isos->n_isosurface, double **);
  isos->field[id_isosurface] = NULL;

  PDM_realloc(isos->extract_field, isos->extract_field, isos->n_isosurface, double **);
  isos->extract_field[id_isosurface] = NULL;

  PDM_realloc(isos->n_isovalues , isos->n_isovalues , isos->n_isosurface, int     );
  PDM_realloc(isos->isovalues   , isos->isovalues   , isos->n_isosurface, double *);
  PDM_realloc(isos->use_gradient, isos->use_gradient, isos->n_isosurface, int     );

  PDM_realloc(isos->extrp, isos->extrp, isos->n_isosurface, PDM_extract_part_t *);
  isos->extrp[id_isosurface] = NULL;



  for (int i = 0; i < PDM_MESH_ENTITY_MAX; i++) {
    PDM_realloc(isos->iso_n_entity          [i], isos->iso_n_entity          [i], isos->n_isosurface, int          *);
    PDM_realloc(isos->iso_entity_gnum       [i], isos->iso_entity_gnum       [i], isos->n_isosurface, PDM_g_num_t **);
    PDM_realloc(isos->iso_entity_parent_idx [i], isos->iso_entity_parent_idx [i], isos->n_isosurface, int         **);
    PDM_realloc(isos->iso_entity_parent_lnum[i], isos->iso_entity_parent_lnum[i], isos->n_isosurface, int         **);
    PDM_realloc(isos->iso_entity_parent_gnum[i], isos->iso_entity_parent_gnum[i], isos->n_isosurface, PDM_g_num_t **);
    PDM_realloc(isos->isovalue_entity_idx   [i], isos->isovalue_entity_idx   [i], isos->n_isosurface, int         **);
    PDM_realloc(isos->compute_ptp           [i], isos->compute_ptp           [i], isos->n_isosurface, PDM_bool_t    );
    isos->iso_n_entity          [i][id_isosurface] = NULL;
    isos->iso_entity_gnum       [i][id_isosurface] = NULL;
    isos->iso_entity_parent_idx [i][id_isosurface] = NULL;
    isos->iso_entity_parent_lnum[i][id_isosurface] = NULL;
    isos->iso_entity_parent_gnum[i][id_isosurface] = NULL;
    isos->isovalue_entity_idx   [i][id_isosurface] = NULL;
    isos->compute_ptp           [i][id_isosurface] = PDM_FALSE;
  }

  // > Vertices
  PDM_realloc(isos->iso_vtx_coord        , isos->iso_vtx_coord        , isos->n_isosurface, double **);
  PDM_realloc(isos->iso_vtx_parent_weight, isos->iso_vtx_parent_weight, isos->n_isosurface, double **);
  isos->iso_vtx_coord        [id_isosurface] = NULL;
  isos->iso_vtx_parent_weight[id_isosurface] = NULL;

  // > Edges
  PDM_realloc(isos->iso_n_edge_group   , isos->iso_n_edge_group   , isos->n_isosurface, int            );
  PDM_realloc(isos->iso_edge_group_idx , isos->iso_edge_group_idx , isos->n_isosurface, int          **);
  PDM_realloc(isos->iso_edge_group_lnum, isos->iso_edge_group_lnum, isos->n_isosurface, int          **);
  PDM_realloc(isos->iso_edge_group_gnum, isos->iso_edge_group_gnum, isos->n_isosurface, PDM_g_num_t  **);
  isos->iso_n_edge_group   [id_isosurface] = 0;
  isos->iso_edge_group_idx [id_isosurface] = NULL;
  isos->iso_edge_group_lnum[id_isosurface] = NULL;
  isos->iso_edge_group_gnum[id_isosurface] = NULL;

  PDM_realloc(isos->iso_connec[PDM_CONNECTIVITY_TYPE_EDGE_VTX],
              isos->iso_connec[PDM_CONNECTIVITY_TYPE_EDGE_VTX], isos->n_isosurface, int **);
  isos->iso_connec[PDM_CONNECTIVITY_TYPE_EDGE_VTX][id_isosurface] = NULL;

  // > Faces
  if (isos->entry_mesh_dim == 3) {
    PDM_realloc(isos->iso_connec_idx[PDM_CONNECTIVITY_TYPE_FACE_VTX],
                isos->iso_connec_idx[PDM_CONNECTIVITY_TYPE_FACE_VTX], isos->n_isosurface, int **);
    PDM_realloc(isos->iso_connec    [PDM_CONNECTIVITY_TYPE_FACE_VTX],
                isos->iso_connec    [PDM_CONNECTIVITY_TYPE_FACE_VTX], isos->n_isosurface, int **);
    isos->iso_connec_idx[PDM_CONNECTIVITY_TYPE_FACE_VTX][id_isosurface] = NULL;
    isos->iso_connec    [PDM_CONNECTIVITY_TYPE_FACE_VTX][id_isosurface] = NULL;
  }

  // > Part_to_part between iso entities and entry mesh entites
  PDM_realloc(isos->iso_ptp[PDM_MESH_ENTITY_VTX ], isos->iso_ptp[PDM_MESH_ENTITY_VTX ], isos->n_isosurface, PDM_part_to_part_t *);
  PDM_realloc(isos->iso_ptp[PDM_MESH_ENTITY_EDGE], isos->iso_ptp[PDM_MESH_ENTITY_EDGE], isos->n_isosurface, PDM_part_to_part_t *);
  if (isos->entry_mesh_dim == 3) {
    PDM_realloc(isos->iso_ptp[PDM_MESH_ENTITY_FACE], isos->iso_ptp[PDM_MESH_ENTITY_FACE], isos->n_isosurface, PDM_part_to_part_t *);
  }

  // > Partitioned owners
  PDM_realloc(isos->iso_owner_vtx_coord        , isos->iso_owner_vtx_coord        , isos->n_isosurface, PDM_ownership_t  *);
  PDM_realloc(isos->iso_owner_vtx_parent_weight, isos->iso_owner_vtx_parent_weight, isos->n_isosurface, PDM_ownership_t  *);
  PDM_realloc(isos->iso_owner_edge_bnd         , isos->iso_owner_edge_bnd         , isos->n_isosurface, PDM_ownership_t  *);
  isos->iso_owner_vtx_coord        [id_isosurface] = NULL;
  isos->iso_owner_vtx_parent_weight[id_isosurface] = NULL;
  isos->iso_owner_edge_bnd         [id_isosurface] = NULL;

  for (int i_entity = 0; i_entity < PDM_MESH_ENTITY_MAX; i_entity++) {
    PDM_realloc(isos->iso_owner_gnum               [i_entity], isos->iso_owner_gnum               [i_entity], isos->n_isosurface, PDM_ownership_t *);
    PDM_realloc(isos->iso_owner_parent_lnum        [i_entity], isos->iso_owner_parent_lnum        [i_entity], isos->n_isosurface, PDM_ownership_t *);
    PDM_realloc(isos->iso_owner_parent_idx         [i_entity], isos->iso_owner_parent_idx         [i_entity], isos->n_isosurface, PDM_ownership_t *);
    PDM_realloc(isos->iso_owner_isovalue_entity_idx[i_entity], isos->iso_owner_isovalue_entity_idx[i_entity], isos->n_isosurface, PDM_ownership_t *);
    PDM_realloc(isos->iso_owner_ptp                [i_entity], isos->iso_owner_ptp                [i_entity], isos->n_isosurface, PDM_ownership_t);

    isos->iso_owner_gnum               [i_entity][id_isosurface] = NULL;
    isos->iso_owner_parent_lnum        [i_entity][id_isosurface] = NULL;
    isos->iso_owner_parent_idx         [i_entity][id_isosurface] = NULL;
    isos->iso_owner_isovalue_entity_idx[i_entity][id_isosurface] = NULL;
    isos->iso_owner_ptp                [i_entity][id_isosurface] = PDM_OWNERSHIP_BAD_VALUE;
  }

  PDM_realloc(isos->iso_owner_connec[PDM_CONNECTIVITY_TYPE_EDGE_VTX], isos->iso_owner_connec[PDM_CONNECTIVITY_TYPE_EDGE_VTX], isos->n_isosurface, PDM_ownership_t *);
  PDM_realloc(isos->iso_owner_connec[PDM_CONNECTIVITY_TYPE_FACE_VTX], isos->iso_owner_connec[PDM_CONNECTIVITY_TYPE_FACE_VTX], isos->n_isosurface, PDM_ownership_t *);
  isos->iso_owner_connec[PDM_CONNECTIVITY_TYPE_EDGE_VTX][id_isosurface] = NULL;
  isos->iso_owner_connec[PDM_CONNECTIVITY_TYPE_FACE_VTX][id_isosurface] = NULL;




  for (int i = 0; i < PDM_MESH_ENTITY_MAX; i++) {
    PDM_realloc(isos->iso_dn_entity          [i], isos->iso_dn_entity          [i], isos->n_isosurface, int           );
    PDM_realloc(isos->iso_dentity_parent_idx [i], isos->iso_dentity_parent_idx [i], isos->n_isosurface, int          *);
    PDM_realloc(isos->iso_dentity_parent_gnum[i], isos->iso_dentity_parent_gnum[i], isos->n_isosurface, PDM_g_num_t  *);
    isos->iso_dn_entity          [i][id_isosurface] = 0;
    isos->iso_dentity_parent_idx [i][id_isosurface] = NULL;
    isos->iso_dentity_parent_gnum[i][id_isosurface] = NULL;
  }

  // > Distributed iso vertices
  PDM_realloc(isos->iso_dvtx_coord        , isos->iso_dvtx_coord        , isos->n_isosurface, double       *);
  PDM_realloc(isos->iso_dvtx_parent_weight, isos->iso_dvtx_parent_weight, isos->n_isosurface, double       *);
  isos->iso_dvtx_coord        [id_isosurface] = NULL;
  isos->iso_dvtx_parent_weight[id_isosurface] = NULL;

  // > Distributed iso edges
  PDM_realloc(isos->iso_dedge_group_idx , isos->iso_dedge_group_idx , isos->n_isosurface, int          *);
  PDM_realloc(isos->iso_dedge_group_gnum, isos->iso_dedge_group_gnum, isos->n_isosurface, PDM_g_num_t  *);
  isos->iso_dedge_group_idx [id_isosurface] = NULL;
  isos->iso_dedge_group_gnum[id_isosurface] = NULL;

  PDM_realloc(isos->iso_dconnec[PDM_CONNECTIVITY_TYPE_EDGE_VTX], isos->iso_dconnec[PDM_CONNECTIVITY_TYPE_EDGE_VTX], isos->n_isosurface, PDM_g_num_t  *);
  isos->iso_dconnec[PDM_CONNECTIVITY_TYPE_EDGE_VTX][id_isosurface] = NULL;

  // > Distributed iso faces
  PDM_realloc(isos->iso_dconnec_idx[PDM_CONNECTIVITY_TYPE_FACE_VTX], isos->iso_dconnec_idx[PDM_CONNECTIVITY_TYPE_FACE_VTX], isos->n_isosurface, int          *);
  PDM_realloc(isos->iso_dconnec    [PDM_CONNECTIVITY_TYPE_FACE_VTX], isos->iso_dconnec    [PDM_CONNECTIVITY_TYPE_FACE_VTX], isos->n_isosurface, PDM_g_num_t  *);
  isos->iso_dconnec_idx[PDM_CONNECTIVITY_TYPE_FACE_VTX][id_isosurface] = NULL;
  isos->iso_dconnec    [PDM_CONNECTIVITY_TYPE_FACE_VTX][id_isosurface] = NULL;

  // > Distributed owners
  PDM_realloc(isos->iso_owner_dvtx_coord        , isos->iso_owner_dvtx_coord        , isos->n_isosurface, PDM_ownership_t);
  PDM_realloc(isos->iso_owner_dvtx_parent_weight, isos->iso_owner_dvtx_parent_weight, isos->n_isosurface, PDM_ownership_t);
  PDM_realloc(isos->iso_owner_dedge_bnd         , isos->iso_owner_dedge_bnd         , isos->n_isosurface, PDM_ownership_t);
  isos->iso_owner_dvtx_coord        [id_isosurface] = PDM_OWNERSHIP_BAD_VALUE;
  isos->iso_owner_dvtx_parent_weight[id_isosurface] = PDM_OWNERSHIP_BAD_VALUE;
  isos->iso_owner_dedge_bnd         [id_isosurface] = PDM_OWNERSHIP_BAD_VALUE;

  for (int i_entity = 0; i_entity < PDM_MESH_ENTITY_MAX; i_entity++) {
    PDM_realloc(isos->iso_owner_dparent_idx[i_entity], isos->iso_owner_dparent_idx[i_entity], isos->n_isosurface, PDM_ownership_t);
    PDM_realloc(isos->iso_owner_dparent    [i_entity], isos->iso_owner_dparent    [i_entity], isos->n_isosurface, PDM_ownership_t);
    isos->iso_owner_dparent_idx[i_entity][id_isosurface] = PDM_OWNERSHIP_BAD_VALUE;
    isos->iso_owner_dparent    [i_entity][id_isosurface] = PDM_OWNERSHIP_BAD_VALUE;
  }

  for (int i_connectivity = 0; i_connectivity < PDM_CONNECTIVITY_TYPE_MAX; i_connectivity++) {
    PDM_realloc(isos->iso_owner_dconnec[i_connectivity], isos->iso_owner_dconnec[i_connectivity], isos->n_isosurface, PDM_ownership_t);
    isos->iso_owner_dconnec[i_connectivity][id_isosurface] = PDM_OWNERSHIP_BAD_VALUE;
  }


  isos->kind       [id_isosurface] = kind;
  isos->n_isovalues[id_isosurface] = n_isovalues;
  PDM_malloc(isos->isovalues[id_isosurface], n_isovalues, double);
  for (int i=0; i<n_isovalues; ++i) {
    isos->isovalues[id_isosurface][i] = isovalues[i];
  }

  int n_coeff = _iso_surface_kind_n_coeff(kind);
  PDM_malloc(isos->eq_coeffs[id_isosurface], n_coeff, double);

  return id_isosurface;
}


void
PDM_isosurface_equation_set
(
 PDM_isosurface_t *isos,
 int               id_isosurface,
 double           *coeff,
 int               use_gradient
)
{
  PDM_ISOSURFACE_CHECK_ID(isos, id_isosurface);

  int n_coeff = _iso_surface_kind_n_coeff(isos->kind[id_isosurface]);

  for (int i_coeff=0; i_coeff<n_coeff; ++i_coeff) {
    isos->eq_coeffs[id_isosurface][i_coeff] = coeff[i_coeff];
  }

  isos->use_gradient[id_isosurface] = use_gradient;
}


void
PDM_isosurface_field_function_set
(
 PDM_isosurface_t                *isos,
 int                              id_isosurface,
 PDM_isosurface_field_function_t  func
)
{
  PDM_ISOSURFACE_CHECK_ID(isos, id_isosurface);

  if (isos->kind[id_isosurface]==PDM_ISO_SURFACE_KIND_FUNCTION) {
    isos->field_function[id_isosurface] = func;
  }
  else {
    PDM_error(__FILE__, __LINE__, 0, "Isosurface n°%d doesn't support PDM_isosurface_field_function_set method cause its kind is %d.\n", id_isosurface, isos->kind[id_isosurface]);
  }

}


void
PDM_isosurface_reset
(
 PDM_isosurface_t *isos,
 int               id_isosurface
)
{
  PDM_ISOSURFACE_CHECK_ID(isos, id_isosurface);

  if (id_isosurface==-1) { // Reset all isosurface
    for (int i = 0; i < isos->n_isosurface; i++) {
      _isosurface_reset(isos, i);
    }
  }
  else {
    _isosurface_reset(isos, id_isosurface);
  }
}


void
PDM_isosurface_compute
(
 PDM_isosurface_t *isos,
 int               id_isosurface
)
{
  if (id_isosurface==-1) { // Compute all isosurface
    for (int i = 0; i < isos->n_isosurface; i++) {
      _isosurface_compute(isos, i);
    }
  }
  else {
    PDM_ISOSURFACE_CHECK_ID(isos, id_isosurface);
    _isosurface_compute(isos, id_isosurface);
  }
}


void
PDM_isosurface_dump_times
(
 PDM_isosurface_t *isos
)
{
  PDM_UNUSED(isos);
}


void
PDM_isosurface_free
(
  PDM_isosurface_t  *isos
)
{
  if (isos->entry_is_part == 0) {
    // Block-distributed
    PDM_block_to_part_free(isos->btp_vtx);

    if (_is_nodal(isos)) {
      PDM_part_mesh_nodal_free(isos->pmesh_nodal);
    }
    else {
      PDM_free(isos->cell_face    [0]);
      PDM_free(isos->cell_face_idx[0]);
      PDM_free(isos->face_edge    [0]);
      PDM_free(isos->face_edge_idx[0]);
      PDM_free(isos->face_vtx     [0]);
      PDM_free(isos->face_vtx_idx [0]);
      PDM_free(isos->edge_vtx     [0]);
      PDM_free(isos->vtx_coord    [0]);
      PDM_free(isos->cell_gnum    [0]);
      PDM_free(isos->face_gnum    [0]);
      PDM_free(isos->edge_gnum    [0]);
      PDM_free(isos->vtx_gnum     [0]);
      if (isos->entry_mesh_dim==3) {
        PDM_free(isos->group_face_idx [0]);
        PDM_free(isos->group_face     [0]);
        PDM_free(isos->group_face_gnum[0]);
      }
    }
  }
  PDM_free(isos->n_cell);
  PDM_free(isos->n_face);
  PDM_free(isos->n_edge);
  PDM_free(isos->n_vtx);
  PDM_free(isos->cell_face);
  PDM_free(isos->cell_face_idx);
  PDM_free(isos->face_edge);
  PDM_free(isos->face_edge_idx);
  PDM_free(isos->face_vtx);
  PDM_free(isos->face_vtx_idx);
  PDM_free(isos->edge_vtx);
  PDM_free(isos->vtx_coord);
  PDM_free(isos->cell_gnum);
  PDM_free(isos->face_gnum);
  PDM_free(isos->edge_gnum);
  PDM_free(isos->vtx_gnum);
  PDM_free(isos->n_group_face);
  PDM_free(isos->group_face_idx);
  PDM_free(isos->group_face);
  PDM_free(isos->group_face_gnum);

  // > Free mesh extraction arrays for nodal
  PDM_free(isos->extract_n_vtx    );
  PDM_free(isos->extract_vtx_coord);
  PDM_free(isos->extract_vtx_gnum );
  PDM_free(isos->extract_vtx_lnum );

  PDM_free(isos->extract_n_tri      );
  PDM_free(isos->extract_tri_vtx    );
  PDM_free(isos->extract_tri_gnum   );
  PDM_free(isos->extract_tri_lnum   );
  PDM_free(isos->extract_tri_n_group);
  PDM_free(isos->extract_tri_tag    );

  PDM_free(isos->extract_n_tetra   );
  PDM_free(isos->extract_tetra_vtx );
  PDM_free(isos->extract_tetra_gnum);
  PDM_free(isos->extract_tetra_lnum);


  for (int id_iso=0; id_iso<isos->n_isosurface; ++id_iso) {
    if (isos->n_isovalues[id_iso]>0) {
      PDM_free(isos->isovalues[id_iso]);
      PDM_free(isos->eq_coeffs[id_iso]);
    }
  }

  PDM_free(isos->n_isovalues);
  PDM_free(isos->isovalues);
  PDM_free(isos->eq_coeffs);
  PDM_free(isos->use_gradient);
  PDM_free(isos->field_function);
  PDM_free(isos->dfield);
  for (int id_iso=0; id_iso<isos->n_isosurface; ++id_iso) {
    _free_field(isos, id_iso, 0);
  }
  PDM_free(isos->field);
  PDM_free(isos->kind);


  /**
   * Partitionned iso
   */
  for (int id_iso=0; id_iso<isos->n_isosurface; ++id_iso) {
    if (isos->is_computed[id_iso] == PDM_TRUE) {
      _free_iso_entity(isos, PDM_MESH_ENTITY_VTX , id_iso);
      _free_iso_entity(isos, PDM_MESH_ENTITY_EDGE, id_iso);
      _free_iso_entity(isos, PDM_MESH_ENTITY_FACE, id_iso);
      PDM_extract_part_free(isos->extrp[id_iso]);
    }
  }
  PDM_free(isos->extract_field);
  PDM_free(isos->extrp);


  for (int id_iso=0; id_iso<isos->n_isosurface; ++id_iso) {
    _free_owner(isos, id_iso);
  }
  for (int i = 0; i < PDM_MESH_ENTITY_MAX; i++) {
    PDM_free(isos->iso_n_entity          [i]);
    PDM_free(isos->iso_entity_gnum       [i]);
    PDM_free(isos->iso_entity_parent_idx [i]);
    PDM_free(isos->iso_entity_parent_lnum[i]);
    PDM_free(isos->iso_entity_parent_gnum[i]);
    PDM_free(isos->isovalue_entity_idx   [i]);
  }
  for (int i = 0; i < PDM_CONNECTIVITY_TYPE_MAX; i++) {
    PDM_free(isos->iso_connec_idx  [i]);
    PDM_free(isos->iso_connec      [i]);
    PDM_free(isos->iso_owner_connec[i]);
  }
  PDM_free(isos->iso_vtx_coord);
  PDM_free(isos->iso_vtx_parent_weight);

  PDM_free(isos->iso_n_edge_group);
  PDM_free(isos->iso_edge_group_idx);
  PDM_free(isos->iso_edge_group_lnum);
  PDM_free(isos->iso_edge_group_gnum);


  // > Part_to_part between iso entities and entry mesh entites
  for (PDM_mesh_entities_t i_entity = 0; i_entity < PDM_MESH_ENTITY_MAX; i_entity++) {

    PDM_free(isos->iso_owner_gnum               [i_entity]);
    PDM_free(isos->iso_owner_parent_lnum        [i_entity]);
    PDM_free(isos->iso_owner_parent_idx         [i_entity]);
    PDM_free(isos->iso_owner_isovalue_entity_idx[i_entity]);

    PDM_free(isos->compute_ptp  [i_entity]);
    PDM_free(isos->iso_owner_ptp[i_entity]);
    PDM_free(isos->iso_ptp      [i_entity]);
  }


  /**
   * Distributed iso
   */
  for (int i = 0; i < PDM_MESH_ENTITY_MAX; i++) {
    PDM_free(isos->iso_dn_entity          [i]);
    PDM_free(isos->iso_dentity_parent_idx [i]);
    PDM_free(isos->iso_dentity_parent_gnum[i]);
    PDM_free(isos->iso_owner_dparent_idx  [i]);
    PDM_free(isos->iso_owner_dparent      [i]);
  }
  for (int i = 0; i < PDM_CONNECTIVITY_TYPE_MAX; i++) {
    PDM_free(isos->iso_dconnec_idx  [i]);
    PDM_free(isos->iso_dconnec      [i]);
    PDM_free(isos->iso_owner_dconnec[i]);
  }

  PDM_free(isos->iso_dvtx_coord);
  PDM_free(isos->iso_dvtx_parent_weight);

  PDM_free(isos->iso_dedge_group_idx);
  PDM_free(isos->iso_dedge_group_gnum);


  PDM_free(isos->iso_owner_vtx_coord);
  PDM_free(isos->iso_owner_vtx_parent_weight);
  PDM_free(isos->iso_owner_edge_bnd);

  PDM_free(isos->iso_owner_dvtx_coord);
  PDM_free(isos->iso_owner_dvtx_parent_weight);
  PDM_free(isos->iso_owner_dedge_bnd);

  for (int id_iso=0; id_iso<isos->n_isosurface; ++id_iso) {
    PDM_free(isos->compute_ptp[id_iso]);
  }
  PDM_free(isos->compute_ptp);

  PDM_free(isos->is_computed);


  PDM_free(isos);
}


#ifdef  __cplusplus
}
#endif<|MERGE_RESOLUTION|>--- conflicted
+++ resolved
@@ -1227,13 +1227,8 @@
                                                           1.,
                                                           isos->iso_entity_gnum[PDM_MESH_ENTITY_VTX][id_iso],
                                                           NULL,
-<<<<<<< HEAD
                                                           isos->iso_n_entity[PDM_MESH_ENTITY_VTX][id_iso],
-                                                          isos->iso_n_part, // will fail if n_part>1 because of extract_part ?
-=======
-                                                          isos->iso_n_vtx[id_iso],
                                                           isos->n_part,
->>>>>>> cfb5a15b
                                                           isos->comm);
   // > Get vtx coords
   double *dvtx_coord = NULL;
@@ -1249,15 +1244,9 @@
 
   // > Get vtx parent
   int **pvtx_parent_strd = NULL;
-<<<<<<< HEAD
-  PDM_malloc(pvtx_parent_strd, isos->iso_n_part, int *);
-  for (int i_part=0; i_part<isos->iso_n_part; ++i_part) {
-    pvtx_parent_strd[i_part] = PDM_array_new_size_from_idx_int(isos->iso_entity_parent_idx[PDM_MESH_ENTITY_VTX][id_iso][i_part], isos->iso_n_entity[PDM_MESH_ENTITY_VTX][id_iso][i_part]);
-=======
   PDM_malloc(pvtx_parent_strd, isos->n_part, int *);
   for (int i_part=0; i_part<isos->n_part; ++i_part) {
-    pvtx_parent_strd[i_part] = PDM_array_new_size_from_idx_int(isos->iso_vtx_parent_idx[id_iso][i_part], isos->iso_n_vtx[id_iso][i_part]);
->>>>>>> cfb5a15b
+    pvtx_parent_strd[i_part] = PDM_array_new_size_from_idx_int(isos->iso_entity_parent_idx[PDM_MESH_ENTITY_VTX][id_iso][i_part], isos->iso_n_entity[PDM_MESH_ENTITY_VTX][id_iso][i_part]);
   }
 
   int          *dvtx_parent_strd = NULL;
@@ -1702,7 +1691,6 @@
   PDM_mesh_entities_t  entity_type
 )
 {
-<<<<<<< HEAD
   if (isos->compute_ptp[entity_type][id_iso] == PDM_FALSE) {
     return;
   }
@@ -1735,12 +1723,6 @@
         for (int i_part = 0; i_part < isos->n_part; i_part++) {
           n_parent[i_part] = PDM_part_mesh_nodal_n_vtx_get(isos->pmesh_nodal, i_part);
         }
-=======
-  if (isos->iso_owner_vtx_coord[id_iso]!=NULL) {
-    for (int i_part=0; i_part<isos->n_part; ++i_part) {
-      if (isos->iso_owner_vtx_coord[id_iso][i_part]==PDM_OWNERSHIP_KEEP) {
-        PDM_free(isos->iso_vtx_coord[id_iso][i_part]);
->>>>>>> cfb5a15b
       }
       else {
         n_parent = isos->n_vtx;
@@ -1843,7 +1825,6 @@
   int                  id_iso
 )
 {
-<<<<<<< HEAD
   if (entity_type == PDM_MESH_ENTITY_FACE && isos->entry_mesh_dim < 3) {
     return;
   }
@@ -1854,19 +1835,6 @@
     for (int i_part = 0; i_part < isos->iso_n_part; i_part++) {
       if (isos->iso_owner_vtx_coord[id_iso][i_part] == PDM_OWNERSHIP_KEEP) {
         PDM_free(isos->iso_vtx_coord[id_iso][i_part]);
-=======
-  if (isos->iso_owner_connec[id_iso]!=NULL) {
-    for (int i_part=0; i_part<isos->n_part; ++i_part) {
-      if (isos->iso_owner_connec[id_iso][i_part][PDM_CONNECTIVITY_TYPE_EDGE_VTX]==PDM_OWNERSHIP_KEEP) {
-        PDM_free(isos->iso_edge_vtx[id_iso][i_part]);
-      }
-      if (isos->iso_owner_gnum[id_iso][i_part][PDM_MESH_ENTITY_EDGE]==PDM_OWNERSHIP_KEEP) {
-        PDM_free(isos->iso_edge_gnum[id_iso][i_part]);
-      }
-      if (isos->iso_owner_parent_lnum[id_iso][i_part][PDM_MESH_ENTITY_EDGE]==PDM_OWNERSHIP_KEEP) {
-        PDM_free(isos->iso_edge_parent_idx [id_iso][i_part]);
-        PDM_free(isos->iso_edge_parent_lnum[id_iso][i_part]);
->>>>>>> cfb5a15b
       }
       if (isos->iso_owner_vtx_parent_weight[id_iso][i_part] == PDM_OWNERSHIP_KEEP) {
         PDM_free(isos->iso_vtx_parent_weight[id_iso][i_part]);
@@ -1916,7 +1884,6 @@
     }
   }
 
-<<<<<<< HEAD
   /* Faces */
   else if (entity_type == PDM_MESH_ENTITY_FACE) {
     /* Partitioned */
@@ -1924,31 +1891,6 @@
       if (isos->iso_owner_connec[PDM_CONNECTIVITY_TYPE_FACE_VTX][id_iso][i_part] == PDM_OWNERSHIP_KEEP) {
         PDM_free(isos->iso_connec_idx[PDM_CONNECTIVITY_TYPE_FACE_VTX][id_iso][i_part]);
         PDM_free(isos->iso_connec    [PDM_CONNECTIVITY_TYPE_FACE_VTX][id_iso][i_part]);
-=======
-static void
-_free_iso_face
-(
-  PDM_isosurface_t *isos,
-  int               id_iso
-)
-{
-  if (isos->iso_owner_connec[id_iso]!=NULL) {
-    for (int i_part=0; i_part<isos->n_part; ++i_part) {
-      if (isos->iso_owner_connec[id_iso][i_part][PDM_CONNECTIVITY_TYPE_FACE_VTX]==PDM_OWNERSHIP_KEEP) {
-        PDM_free(isos->iso_face_vtx_idx[id_iso][i_part]);
-        PDM_free(isos->iso_face_vtx    [id_iso][i_part]);
-      }
-      if (isos->iso_owner_gnum[id_iso][i_part][PDM_MESH_ENTITY_FACE]==PDM_OWNERSHIP_KEEP) {
-        PDM_free(isos->iso_face_gnum[id_iso][i_part]);
-      }
-      if (isos->iso_owner_parent_lnum[id_iso][i_part][PDM_MESH_ENTITY_FACE]==PDM_OWNERSHIP_KEEP) {
-        PDM_free(isos->iso_face_parent_idx [id_iso][i_part]);
-        PDM_free(isos->iso_face_parent_lnum[id_iso][i_part]);
-      }
-      if (isos->extract_kind==PDM_EXTRACT_PART_KIND_REEQUILIBRATE) {
-        PDM_free(isos->iso_face_parent_idx [id_iso][i_part]);
-        PDM_free(isos->iso_face_parent_gnum[id_iso][i_part]);
->>>>>>> cfb5a15b
       }
     }
     PDM_free(isos->iso_connec_idx[PDM_CONNECTIVITY_TYPE_FACE_VTX][id_iso]);
@@ -2072,21 +2014,12 @@
   // > Partitionned
   PDM_free(isos->iso_owner_vtx_coord        [id_iso]);
   PDM_free(isos->iso_owner_vtx_parent_weight[id_iso]);
-<<<<<<< HEAD
   PDM_free(isos->iso_owner_edge_bnd         [id_iso]);
   for (int i_entity=0; i_entity<PDM_MESH_ENTITY_MAX; ++i_entity) {
     PDM_free(isos->iso_owner_gnum               [i_entity][id_iso]);
     PDM_free(isos->iso_owner_parent_lnum        [i_entity][id_iso]);
     PDM_free(isos->iso_owner_parent_idx         [i_entity][id_iso]);
     PDM_free(isos->iso_owner_isovalue_entity_idx[i_entity][id_iso]);
-=======
-  if (isos->iso_owner_gnum[id_iso]!=NULL) {
-    for (int i_part=0; i_part<isos->n_part; ++i_part) {
-      PDM_free(isos->iso_owner_gnum       [id_iso][i_part]);
-      PDM_free(isos->iso_owner_connec     [id_iso][i_part]);
-      PDM_free(isos->iso_owner_parent_lnum[id_iso][i_part]);
-    }
->>>>>>> cfb5a15b
   }
   PDM_free(isos->iso_owner_connec[PDM_CONNECTIVITY_TYPE_EDGE_VTX][id_iso]);
   PDM_free(isos->iso_owner_connec[PDM_CONNECTIVITY_TYPE_FACE_VTX][id_iso]);
@@ -2127,28 +2060,8 @@
   _free_iso_entity(isos, PDM_MESH_ENTITY_FACE, id_isosurface);
   _free_field     (isos, id_isosurface, isos->is_dist_or_part);
   // > Distributed
-<<<<<<< HEAD
   if (isos->is_dist_or_part==0) {
     _reset_downer(isos, id_isosurface);
-=======
-  if (isos->entry_is_part==0) {
-    _free_iso_vtx (isos, id_isosurface);
-    _free_iso_edge(isos, id_isosurface);
-    _free_iso_face(isos, id_isosurface);
-    _reset_downer (isos, id_isosurface);
-    _free_field   (isos, id_isosurface, 0);
-  }
-  // > Partitioned
-  else if (isos->entry_is_part==1) {
-    _free_iso_vtx (isos, id_isosurface);
-    _free_iso_edge(isos, id_isosurface);
-    _free_iso_face(isos, id_isosurface);
-    _free_owner   (isos, id_isosurface);
-    _free_field   (isos, id_isosurface, 1);
-  }
-  else {
-    PDM_error(__FILE__, __LINE__, 0, "Isosurface entry_is_part = %d is invalid.\n", isos->entry_is_part);
->>>>>>> cfb5a15b
   }
   _free_owner(isos, id_isosurface);
 
@@ -2217,63 +2130,7 @@
                              id_isosurface);
   }
 
-<<<<<<< HEAD
-  if (isos->is_dist_or_part == 0) {
-=======
-  // if (isos->entry_is_part==0) { // Distributed entry
-  //   if (isos->entry_mesh_type<0) {
-  //     PDM_error(__FILE__, __LINE__, 0, "Isosurface entry_is_part = %d incoherent with isos->entry_mesh_type = %d < 0.\n", isos->entry_is_part, isos->entry_mesh_type);
-  //   } else if (isos->entry_mesh_type==1) { // Dist mesh alamano
-
-  //   } else if (isos->entry_mesh_type==2) { // Dist mesh
-
-  //   } else if (isos->entry_mesh_type==3) { // Dist mesh nodal
-
-  //   } else {
-  //     PDM_error(__FILE__, __LINE__, 0, "Isosurface isos->entry_mesh_type = %d is invalid for distributed entry.\n", isos->entry_mesh_type);
-  //   }
-  // } else if (isos->entry_is_part==1) { // Partitioned entry
-  //   if (isos->entry_mesh_type>0) {
-  //     PDM_error(__FILE__, __LINE__, 0, "Isosurface entry_is_part = %d incoherent with isos->entry_mesh_type = %d > 0.\n", isos->entry_is_part, isos->entry_mesh_type);
-  //   }
-  //   else if (isos->entry_mesh_type == -1 ||
-  //            isos->entry_mesh_type == -2) {
-  //     PDM_isosurface_ngon_algo(isos,
-  //                              id_isosurface);
-  //   }
-
-  //   else if (isos->entry_mesh_type==-3) { // Part mesh nodal
-
-  //     if (debug == 1) {
-  //       int mesh_dim = PDM_part_mesh_nodal_mesh_dimension_get(isos->pmesh_nodal);
-  //       if (mesh_dim>1) {
-  //         PDM_part_mesh_nodal_dump_vtk(isos->pmesh_nodal,
-  //                                      PDM_GEOMETRY_KIND_SURFACIC,
-  //                                      "pmn_surfacic_entry_mesh");
-  //       }
-  //       if (mesh_dim>2) {
-  //         PDM_part_mesh_nodal_dump_vtk(isos->pmesh_nodal,
-  //                                      PDM_GEOMETRY_KIND_VOLUMIC,
-  //                                      "pmn_volumic_entry_mesh");
-  //       }
-  //     }
-
-  //     /*
-  //      * Compute field once for all to avoid multiple if in code
-  //      * and if user function is costful, would be costful once
-  //      */
-  //     PDM_isosurface_marching_algo(isos,
-  //                                  id_isosurface);
-
-  //   } else {
-  //     PDM_error(__FILE__, __LINE__, 0, "Isosurface isos->entry_mesh_type = %d is invalid for partitioned entry.\n", isos->entry_mesh_type);
-  //   }
-  // } else {
-  //   PDM_error(__FILE__, __LINE__, 0, "Isosurface entry_is_part = %d is invalid.\n", isos->entry_is_part);
-  // }
-
   if (isos->entry_is_part == 0) {
->>>>>>> cfb5a15b
     /* Block-distribute the isosurface */
     _part_to_dist(isos, id_isosurface);
   }
