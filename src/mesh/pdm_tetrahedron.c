/*============================================================================
 * Functions about high order meshes
 *============================================================================*/

/*
  This file is part of the "Finite Volume Mesh" library, intended to provide
  finite volume mesh and associated fields I/O and manipulation services.

  Copyright (C) 2018       ONERA

  This library is free software; you can redistribute it and/or
  modify it under the terms of the GNU Lesser General Public
  License as published by the Free Software Foundation; either
  version 2.1 of the License, or (at your option) any later version.

  This library is distributed in the hope that it will be useful,
  but WITHOUT ANY WARRANTY; without even the implied warranty of
  MERCHANTABILITY or FITNESS FOR A PARTICULAR PURPOSE.  See the GNU
  Lesser General Public License for more details.

  You should have received a copy of the GNU Lesser General Public
  License along with this library; if not, write to the Free Software
  Foundation, Inc., 51 Franklin St, Fifth Floor, Boston, MA  02110-1301  USA
*/

/*----------------------------------------------------------------------------*/

/*----------------------------------------------------------------------------
 * Standard C library headers
 *----------------------------------------------------------------------------*/

#include <assert.h>
#include <math.h>
#include <float.h>
#include <stdio.h>
#include <stdlib.h>
#include <string.h>

/*----------------------------------------------------------------------------
 * PDM library headers
 *----------------------------------------------------------------------------*/

#include "pdm.h"
#include "pdm_priv.h"
#include "pdm_error.h"
#include "pdm_printf.h"

/*----------------------------------------------------------------------------
 *  Local headers
 *----------------------------------------------------------------------------*/

#include "pdm_triangle.h"
#include "pdm_geom_elem.h"

/*----------------------------------------------------------------------------
 *  Header for the current file
 *----------------------------------------------------------------------------*/

#include "pdm_tetrahedron.h"

/*----------------------------------------------------------------------------*/

#ifdef __cplusplus
extern "C" {
#if 0
} /* Fake brace to force Emacs auto-indentation back to column 0 */
#endif
#endif /* __cplusplus */

/*============================================================================
 * Local macro definitions
 *============================================================================*/

/*============================================================================
 * Type definitions
 *============================================================================*/

/*============================================================================
 * Static global variables
 *============================================================================*/

/*============================================================================
 * Private function definitions
 *============================================================================*/

/*============================================================================
 * Public function definitions
 *============================================================================*/

/**
 * \brief Evaluates the position in a tetrahedron
 *
 * \param [in]  x                         Point coordinates to evaluate position
 * \param [in]  vtx_coord                 Tetrahedron vertices coordinates
 * \param [out] closest_point             Closest Point in Tetrahedron or NULL
 * \param [out] closest_point_dist2       Square of the distance
 * \param [out] closest_point_weights     Vertices weights or NULL
 *
 * \return      -1 if the tetrahedron is degenerate, 0 else
 *
 */
<<<<<<< HEAD

int  PDM_tetrahedron_evaluate_position
=======
#if 0
int PDM_tetrahedron_evaluate_position
>>>>>>> b7920711
(
 const double  x[3],
 const double  vtx_coord[12],
 double        closest_point[3],
 double       *closest_point_dist2,
 double        closest_point_weights[4]
 )
{
  double vtx_tria[9];
  double p0p1[3], p0p2[3], p0p3[3], p1p2[3], p1p3[3], p2p3[3];
  double norm2_p0p1, norm2_p0p2, norm2_p0p3, norm2_p1p2, norm2_p1p3, norm2_p2p3;
  double xp0[3], xp1[3], xp2[3], xp3[3];
  double u, v, w;
  double vol6, ivol6;
  double weights_tria[3];

  const double *pt0 = vtx_coord;
  const double *pt1 = vtx_coord + 3;
  const double *pt2 = vtx_coord + 6;
  const double *pt3 = vtx_coord + 9;


  for (int i = 0; i < 3; i++) {
    p0p1[i] = pt1[i] - pt0[i];
    p0p2[i] = pt2[i] - pt0[i];
    p0p3[i] = pt3[i] - pt0[i];

    p1p2[i] = pt2[i] - pt1[i];
    p1p3[i] = pt3[i] - pt1[i];
    p2p3[i] = pt3[i] - pt2[i];

    xp0[i] = pt0[i] - x[i];
    xp1[i] = pt1[i] - x[i];
    xp2[i] = pt2[i] - x[i];
    xp3[i] = pt3[i] - x[i];
  }

  norm2_p0p1 = PDM_DOT_PRODUCT (p0p1, p0p1);
  norm2_p0p2 = PDM_DOT_PRODUCT (p0p2, p0p2);
  norm2_p0p3 = PDM_DOT_PRODUCT (p0p3, p0p3);
  norm2_p1p2 = PDM_DOT_PRODUCT (p1p2, p1p2);
  norm2_p1p3 = PDM_DOT_PRODUCT (p1p3, p1p3);
  norm2_p2p3 = PDM_DOT_PRODUCT (p2p3, p2p3);

PDM_GCC_SUPPRESS_WARNING_WITH_PUSH("-Wfloat-equal")
  if (norm2_p0p1 == 0.0 ||
      norm2_p0p2 == 0.0 ||
      norm2_p0p3 == 0.0 ||
      norm2_p1p2 == 0.0 ||
      norm2_p1p3 == 0.0 ||
      norm2_p2p3 == 0.0) {
    return -1;
  }

  vol6 = p0p1[0] * (p0p2[1]*p0p3[2] - p0p2[2]*p0p3[1])
    -    p0p1[1] * (p0p2[0]*p0p3[2] - p0p2[2]*p0p3[0])
    +    p0p1[2] * (p0p2[0]*p0p3[1] - p0p2[1]*p0p3[0]);

  if (vol6 == 0) {
    return -1;
  }
PDM_GCC_SUPPRESS_WARNING_POP

  ivol6 = 1. / vol6;

  u = xp0[0] * (xp2[1]*xp3[2] - xp2[2]*xp3[1])
    - xp0[1] * (xp2[0]*xp3[2] - xp2[2]*xp3[0])
    + xp0[2] * (xp2[0]*xp3[1] - xp2[1]*xp3[0]);
  u *= -ivol6;

  v = xp0[0] * (xp3[1]*xp1[2] - xp3[2]*xp1[1])
    - xp0[1] * (xp3[0]*xp1[2] - xp3[2]*xp1[0])
    + xp0[2] * (xp3[0]*xp1[1] - xp3[1]*xp1[0]);
  v *= -ivol6;

  w = xp0[0] * (xp1[1]*xp2[2] - xp1[2]*xp2[1])
    - xp0[1] * (xp1[0]*xp2[2] - xp1[2]*xp2[0])
    + xp0[2] * (xp1[0]*xp2[1] - xp1[1]*xp2[0]);
  w *= -ivol6;


  if (u + v + w <= 1 && u >= 0 && v >= 0 && w >= 0) { // point a l'interieur du tetra
    for (int i = 0; i < 3; i++) {
      closest_point[i] = x[i];
    }
    *closest_point_dist2 = 0.0;
    closest_point_weights[0] = 1 - u - v - w;
    closest_point_weights[1] = u;
    closest_point_weights[2] = v;
    closest_point_weights[3] = w;
  }

  else if (u + v + w > 1) {// la face la plus proche est [P1,P2,P3]
    vtx_tria[0] = pt1[0];
    vtx_tria[1] = pt1[1];
    vtx_tria[2] = pt1[2];

    vtx_tria[3] = pt2[0];
    vtx_tria[4] = pt2[1];
    vtx_tria[5] = pt2[2];

    vtx_tria[6] = pt3[0];
    vtx_tria[7] = pt3[1];
    vtx_tria[8] = pt3[2];

    PDM_triangle_evaluate_position (x,
                                    vtx_tria,
                                    closest_point,
                                    closest_point_dist2,
                                    weights_tria);
    double p0cp[3], p1cp[3], p2cp[3], p3cp[3];
    for (int i = 0; i < 3; i++){
      p0cp[i] = closest_point[i] - pt0[i];
      p1cp[i] = closest_point[i] - pt1[i];
      p2cp[i] = closest_point[i] - pt2[i];
      p3cp[i] = closest_point[i] - pt3[i];
    }

    u = p0cp[0] * (p2cp[1]*p3cp[2] - p2cp[2]*p3cp[1])
      - p0cp[1] * (p2cp[0]*p3cp[2] - p2cp[2]*p3cp[0])
      + p0cp[2] * (p2cp[0]*p3cp[1] - p2cp[1]*p3cp[0]);
    u *= ivol6;

    v = p0cp[0] * (p3cp[1]*p1cp[2] - p3cp[2]*p1cp[1])
      - p0cp[1] * (p3cp[0]*p1cp[2] - p3cp[2]*p1cp[0])
      + p0cp[2] * (p3cp[0]*p1cp[1] - p3cp[1]*p1cp[0]);
    v *= ivol6;

    w = p0cp[0] * (p1cp[1]*p2cp[2] - p1cp[2]*p2cp[1])
      - p0cp[1] * (p1cp[0]*p2cp[2] - p1cp[2]*p2cp[0])
      + p0cp[2] * (p1cp[0]*p2cp[1] - p1cp[1]*p2cp[0]);
    w *= ivol6;

    closest_point_weights[0] = 1 - u - v - w;
    closest_point_weights[1] = u;
    closest_point_weights[2] = v;
    closest_point_weights[3] = w;
  }

  else if (u < 0) {// la face la plus proche est [P0,P3,P2]
    vtx_tria[0] = pt0[0];
    vtx_tria[1] = pt0[1];
    vtx_tria[2] = pt0[2];

    vtx_tria[3] = pt3[0];
    vtx_tria[4] = pt3[1];
    vtx_tria[5] = pt3[2];

    vtx_tria[6] = pt2[0];
    vtx_tria[7] = pt2[1];
    vtx_tria[8] = pt2[2];

    PDM_triangle_evaluate_position (x,
                                    vtx_tria,
                                    closest_point,
                                    closest_point_dist2,
                                    weights_tria);
    double p0cp[3], p1cp[3], p2cp[3], p3cp[3];
    for (int i = 0; i < 3; i++){
      p0cp[i] = closest_point[i] - pt0[i];
      p1cp[i] = closest_point[i] - pt1[i];
      p2cp[i] = closest_point[i] - pt2[i];
      p3cp[i] = closest_point[i] - pt3[i];
    }

    u = p0cp[0] * (p2cp[1]*p3cp[2] - p2cp[2]*p3cp[1])
      - p0cp[1] * (p2cp[0]*p3cp[2] - p2cp[2]*p3cp[0])
      + p0cp[2] * (p2cp[0]*p3cp[1] - p2cp[1]*p3cp[0]);
    u *= ivol6;

    v = p0cp[0] * (p3cp[1]*p1cp[2] - p3cp[2]*p1cp[1])
      - p0cp[1] * (p3cp[0]*p1cp[2] - p3cp[2]*p1cp[0])
      + p0cp[2] * (p3cp[0]*p1cp[1] - p3cp[1]*p1cp[0]);
    v *= ivol6;

    w = p0cp[0] * (p1cp[1]*p2cp[2] - p1cp[2]*p2cp[1])
      - p0cp[1] * (p1cp[0]*p2cp[2] - p1cp[2]*p2cp[0])
      + p0cp[2] * (p1cp[0]*p2cp[1] - p1cp[1]*p2cp[0]);
    w *= ivol6;

    closest_point_weights[0] = 1 - u - v - w;
    closest_point_weights[1] = u;
    closest_point_weights[2] = v;
    closest_point_weights[3] = w;
  }

  else if (v < 0) {// la face la plus proche est [P0,P3,P1]
    vtx_tria[0] = pt0[0];
    vtx_tria[1] = pt0[1];
    vtx_tria[2] = pt0[2];

    vtx_tria[3] = pt3[0];
    vtx_tria[4] = pt3[1];
    vtx_tria[5] = pt3[2];

    vtx_tria[6] = pt1[0];
    vtx_tria[7] = pt1[1];
    vtx_tria[8] = pt1[2];

    PDM_triangle_evaluate_position (x,
                                    vtx_tria,
                                    closest_point,
                                    closest_point_dist2,
                                    weights_tria);
    double p0cp[3], p1cp[3], p2cp[3], p3cp[3];
    for (int i = 0; i < 3; i++){
      p0cp[i] = closest_point[i] - pt0[i];
      p1cp[i] = closest_point[i] - pt1[i];
      p2cp[i] = closest_point[i] - pt2[i];
      p3cp[i] = closest_point[i] - pt3[i];
    }

    u = p0cp[0] * (p2cp[1]*p3cp[2] - p2cp[2]*p3cp[1])
      - p0cp[1] * (p2cp[0]*p3cp[2] - p2cp[2]*p3cp[0])
      + p0cp[2] * (p2cp[0]*p3cp[1] - p2cp[1]*p3cp[0]);
    u *= ivol6;

    v = p0cp[0] * (p3cp[1]*p1cp[2] - p3cp[2]*p1cp[1])
      - p0cp[1] * (p3cp[0]*p1cp[2] - p3cp[2]*p1cp[0])
      + p0cp[2] * (p3cp[0]*p1cp[1] - p3cp[1]*p1cp[0]);
    v *= ivol6;

    w = p0cp[0] * (p1cp[1]*p2cp[2] - p1cp[2]*p2cp[1])
      - p0cp[1] * (p1cp[0]*p2cp[2] - p1cp[2]*p2cp[0])
      + p0cp[2] * (p1cp[0]*p2cp[1] - p1cp[1]*p2cp[0]);
    w *= ivol6;

    closest_point_weights[0] = 1 - u - v - w;
    closest_point_weights[1] = u;
    closest_point_weights[2] = v;
    closest_point_weights[3] = w;
  }

  else if (w < 0) {// la face la plus proche est [P0,P1,P2]
    vtx_tria[0] = pt0[0];
    vtx_tria[1] = pt0[1];
    vtx_tria[2] = pt0[2];

    vtx_tria[3] = pt1[0];
    vtx_tria[4] = pt1[1];
    vtx_tria[5] = pt1[2];

    vtx_tria[6] = pt2[0];
    vtx_tria[7] = pt2[1];
    vtx_tria[8] = pt2[2];

    PDM_triangle_evaluate_position (x,
                                    vtx_tria,
                                    closest_point,
                                    closest_point_dist2,
                                    weights_tria);
    double p0cp[3], p1cp[3], p2cp[3], p3cp[3];
    for (int i = 0; i < 3; i++){
      p0cp[i] = closest_point[i] - pt0[i];
      p1cp[i] = closest_point[i] - pt1[i];
      p2cp[i] = closest_point[i] - pt2[i];
      p3cp[i] = closest_point[i] - pt3[i];
    }

    u = p0cp[0] * (p2cp[1]*p3cp[2] - p2cp[2]*p3cp[1])
      - p0cp[1] * (p2cp[0]*p3cp[2] - p2cp[2]*p3cp[0])
      + p0cp[2] * (p2cp[0]*p3cp[1] - p2cp[1]*p3cp[0]);
    u *= ivol6;

    v = p0cp[0] * (p3cp[1]*p1cp[2] - p3cp[2]*p1cp[1])
      - p0cp[1] * (p3cp[0]*p1cp[2] - p3cp[2]*p1cp[0])
      + p0cp[2] * (p3cp[0]*p1cp[1] - p3cp[1]*p1cp[0]);
    v *= ivol6;

    w = p0cp[0] * (p1cp[1]*p2cp[2] - p1cp[2]*p2cp[1])
      - p0cp[1] * (p1cp[0]*p2cp[2] - p1cp[2]*p2cp[0])
      + p0cp[2] * (p1cp[0]*p2cp[1] - p1cp[1]*p2cp[0]);
    w *= ivol6;

    closest_point_weights[0] = 1 - u - v - w;
    closest_point_weights[1] = u;
    closest_point_weights[2] = v;
    closest_point_weights[3] = w;
  }

  return 0;
}
#else
int  PDM_tetrahedron_evaluate_position (const double  x[3],
                                        const double  vtx_coord[12],
                                        double        closest_point[3],
                                        double       *closest_point_dist2,
                                        double        closest_point_weights[4])
{
  double vtx_tria[9];
  double p0p1[3], p0p2[3], p0p3[3], p1p2[3], p1p3[3], p2p3[3];
  double norm2_p0p1, norm2_p0p2, norm2_p0p3, norm2_p1p2, norm2_p1p3, norm2_p2p3;
  double xp0[3], xp1[3], xp2[3], xp3[3];
  double u, v, w;
  double vol6, ivol6;
  double weights_tria[3];

  const double *pt0 = vtx_coord;
  const double *pt1 = vtx_coord + 3;
  const double *pt2 = vtx_coord + 6;
  const double *pt3 = vtx_coord + 9;


  for (int i = 0; i < 3; i++) {
    p0p1[i] = pt1[i] - pt0[i];
    p0p2[i] = pt2[i] - pt0[i];
    p0p3[i] = pt3[i] - pt0[i];

    p1p2[i] = pt2[i] - pt1[i];
    p1p3[i] = pt3[i] - pt1[i];
    p2p3[i] = pt3[i] - pt2[i];

    xp0[i] = pt0[i] - x[i];
    xp1[i] = pt1[i] - x[i];
    xp2[i] = pt2[i] - x[i];
    xp3[i] = pt3[i] - x[i];
  }

  norm2_p0p1 = PDM_DOT_PRODUCT (p0p1, p0p1);
  norm2_p0p2 = PDM_DOT_PRODUCT (p0p2, p0p2);
  norm2_p0p3 = PDM_DOT_PRODUCT (p0p3, p0p3);
  norm2_p1p2 = PDM_DOT_PRODUCT (p1p2, p1p2);
  norm2_p1p3 = PDM_DOT_PRODUCT (p1p3, p1p3);
  norm2_p2p3 = PDM_DOT_PRODUCT (p2p3, p2p3);

PDM_GCC_SUPPRESS_WARNING_WITH_PUSH("-Wfloat-equal")
  if (norm2_p0p1 == 0.0 ||
      norm2_p0p2 == 0.0 ||
      norm2_p0p3 == 0.0 ||
      norm2_p1p2 == 0.0 ||
      norm2_p1p3 == 0.0 ||
      norm2_p2p3 == 0.0) {
    return -1;
  }

  vol6 = p0p1[0] * (p0p2[1]*p0p3[2] - p0p2[2]*p0p3[1])
    -    p0p1[1] * (p0p2[0]*p0p3[2] - p0p2[2]*p0p3[0])
    +    p0p1[2] * (p0p2[0]*p0p3[1] - p0p2[1]*p0p3[0]);

  if (vol6 == 0) {
    return -1;
  }
PDM_GCC_SUPPRESS_WARNING_POP

  ivol6 = 1. / vol6;

  u = xp0[0] * (xp2[1]*xp3[2] - xp2[2]*xp3[1])
    - xp0[1] * (xp2[0]*xp3[2] - xp2[2]*xp3[0])
    + xp0[2] * (xp2[0]*xp3[1] - xp2[1]*xp3[0]);
  u *= -ivol6;

  v = xp0[0] * (xp3[1]*xp1[2] - xp3[2]*xp1[1])
    - xp0[1] * (xp3[0]*xp1[2] - xp3[2]*xp1[0])
    + xp0[2] * (xp3[0]*xp1[1] - xp3[1]*xp1[0]);
  v *= -ivol6;

  w = xp0[0] * (xp1[1]*xp2[2] - xp1[2]*xp2[1])
    - xp0[1] * (xp1[0]*xp2[2] - xp1[2]*xp2[0])
    + xp0[2] * (xp1[0]*xp2[1] - xp1[1]*xp2[0]);
  w *= -ivol6;


  if (u + v + w <= 1 && u >= 0 && v >= 0 && w >= 0) { // point a l'interieur du tetra
    for (int i = 0; i < 3; i++) {
      closest_point[i] = x[i];
    }
    *closest_point_dist2 = 0.0;
    closest_point_weights[0] = 1 - u - v - w;
    closest_point_weights[1] = u;
    closest_point_weights[2] = v;
    closest_point_weights[3] = w;
  }

  else if (u + v + w > 1) {// la face la plus proche est [P1,P2,P3]
    vtx_tria[0] = pt1[0];
    vtx_tria[1] = pt1[1];
    vtx_tria[2] = pt1[2];

    vtx_tria[3] = pt2[0];
    vtx_tria[4] = pt2[1];
    vtx_tria[5] = pt2[2];

    vtx_tria[6] = pt3[0];
    vtx_tria[7] = pt3[1];
    vtx_tria[8] = pt3[2];

    PDM_triangle_evaluate_position (x,
                                    vtx_tria,
                                    closest_point,
                                    closest_point_dist2,
                                    weights_tria);
    double p0cp[3], p1cp[3], p2cp[3], p3cp[3];
    for (int i = 0; i < 3; i++){
      p0cp[i] = closest_point[i] - pt0[i];
      p1cp[i] = closest_point[i] - pt1[i];
      p2cp[i] = closest_point[i] - pt2[i];
      p3cp[i] = closest_point[i] - pt3[i];
    }

    u = p0cp[0] * (p2cp[1]*p3cp[2] - p2cp[2]*p3cp[1])
      - p0cp[1] * (p2cp[0]*p3cp[2] - p2cp[2]*p3cp[0])
      + p0cp[2] * (p2cp[0]*p3cp[1] - p2cp[1]*p3cp[0]);
    u *= ivol6;

    v = p0cp[0] * (p3cp[1]*p1cp[2] - p3cp[2]*p1cp[1])
      - p0cp[1] * (p3cp[0]*p1cp[2] - p3cp[2]*p1cp[0])
      + p0cp[2] * (p3cp[0]*p1cp[1] - p3cp[1]*p1cp[0]);
    v *= ivol6;

    w = p0cp[0] * (p1cp[1]*p2cp[2] - p1cp[2]*p2cp[1])
      - p0cp[1] * (p1cp[0]*p2cp[2] - p1cp[2]*p2cp[0])
      + p0cp[2] * (p1cp[0]*p2cp[1] - p1cp[1]*p2cp[0]);
    w *= ivol6;

    closest_point_weights[0] = 1 - u - v - w;
    closest_point_weights[1] = u;
    closest_point_weights[2] = v;
    closest_point_weights[3] = w;
  }

  else if (u < 0) {// la face la plus proche est [P0,P3,P2]
    vtx_tria[0] = pt0[0];
    vtx_tria[1] = pt0[1];
    vtx_tria[2] = pt0[2];

    vtx_tria[3] = pt3[0];
    vtx_tria[4] = pt3[1];
    vtx_tria[5] = pt3[2];

    vtx_tria[6] = pt2[0];
    vtx_tria[7] = pt2[1];
    vtx_tria[8] = pt2[2];

    PDM_triangle_evaluate_position (x,
                                    vtx_tria,
                                    closest_point,
                                    closest_point_dist2,
                                    weights_tria);
    double p0cp[3], p1cp[3], p2cp[3], p3cp[3];
    for (int i = 0; i < 3; i++){
      p0cp[i] = closest_point[i] - pt0[i];
      p1cp[i] = closest_point[i] - pt1[i];
      p2cp[i] = closest_point[i] - pt2[i];
      p3cp[i] = closest_point[i] - pt3[i];
    }

    u = p0cp[0] * (p2cp[1]*p3cp[2] - p2cp[2]*p3cp[1])
      - p0cp[1] * (p2cp[0]*p3cp[2] - p2cp[2]*p3cp[0])
      + p0cp[2] * (p2cp[0]*p3cp[1] - p2cp[1]*p3cp[0]);
    u *= ivol6;

    v = p0cp[0] * (p3cp[1]*p1cp[2] - p3cp[2]*p1cp[1])
      - p0cp[1] * (p3cp[0]*p1cp[2] - p3cp[2]*p1cp[0])
      + p0cp[2] * (p3cp[0]*p1cp[1] - p3cp[1]*p1cp[0]);
    v *= ivol6;

    w = p0cp[0] * (p1cp[1]*p2cp[2] - p1cp[2]*p2cp[1])
      - p0cp[1] * (p1cp[0]*p2cp[2] - p1cp[2]*p2cp[0])
      + p0cp[2] * (p1cp[0]*p2cp[1] - p1cp[1]*p2cp[0]);
    w *= ivol6;

    closest_point_weights[0] = 1 - u - v - w;
    closest_point_weights[1] = u;
    closest_point_weights[2] = v;
    closest_point_weights[3] = w;
  }

  else if (v < 0) {// la face la plus proche est [P0,P3,P1]
    vtx_tria[0] = pt0[0];
    vtx_tria[1] = pt0[1];
    vtx_tria[2] = pt0[2];

    vtx_tria[3] = pt3[0];
    vtx_tria[4] = pt3[1];
    vtx_tria[5] = pt3[2];

    vtx_tria[6] = pt1[0];
    vtx_tria[7] = pt1[1];
    vtx_tria[8] = pt1[2];

    PDM_triangle_evaluate_position (x,
                                    vtx_tria,
                                    closest_point,
                                    closest_point_dist2,
                                    weights_tria);
    double p0cp[3], p1cp[3], p2cp[3], p3cp[3];
    for (int i = 0; i < 3; i++){
      p0cp[i] = closest_point[i] - pt0[i];
      p1cp[i] = closest_point[i] - pt1[i];
      p2cp[i] = closest_point[i] - pt2[i];
      p3cp[i] = closest_point[i] - pt3[i];
    }

    u = p0cp[0] * (p2cp[1]*p3cp[2] - p2cp[2]*p3cp[1])
      - p0cp[1] * (p2cp[0]*p3cp[2] - p2cp[2]*p3cp[0])
      + p0cp[2] * (p2cp[0]*p3cp[1] - p2cp[1]*p3cp[0]);
    u *= ivol6;

    v = p0cp[0] * (p3cp[1]*p1cp[2] - p3cp[2]*p1cp[1])
      - p0cp[1] * (p3cp[0]*p1cp[2] - p3cp[2]*p1cp[0])
      + p0cp[2] * (p3cp[0]*p1cp[1] - p3cp[1]*p1cp[0]);
    v *= ivol6;

    w = p0cp[0] * (p1cp[1]*p2cp[2] - p1cp[2]*p2cp[1])
      - p0cp[1] * (p1cp[0]*p2cp[2] - p1cp[2]*p2cp[0])
      + p0cp[2] * (p1cp[0]*p2cp[1] - p1cp[1]*p2cp[0]);
    w *= ivol6;

    closest_point_weights[0] = 1 - u - v - w;
    closest_point_weights[1] = u;
    closest_point_weights[2] = v;
    closest_point_weights[3] = w;
  }

  else if (w < 0) {// la face la plus proche est [P0,P1,P2]
    vtx_tria[0] = pt0[0];
    vtx_tria[1] = pt0[1];
    vtx_tria[2] = pt0[2];

    vtx_tria[3] = pt1[0];
    vtx_tria[4] = pt1[1];
    vtx_tria[5] = pt1[2];

    vtx_tria[6] = pt2[0];
    vtx_tria[7] = pt2[1];
    vtx_tria[8] = pt2[2];

    PDM_triangle_evaluate_position (x,
                                    vtx_tria,
                                    closest_point,
                                    closest_point_dist2,
                                    weights_tria);
    double p0cp[3], p1cp[3], p2cp[3], p3cp[3];
    for (int i = 0; i < 3; i++){
      p0cp[i] = closest_point[i] - pt0[i];
      p1cp[i] = closest_point[i] - pt1[i];
      p2cp[i] = closest_point[i] - pt2[i];
      p3cp[i] = closest_point[i] - pt3[i];
    }

    u = p0cp[0] * (p2cp[1]*p3cp[2] - p2cp[2]*p3cp[1])
      - p0cp[1] * (p2cp[0]*p3cp[2] - p2cp[2]*p3cp[0])
      + p0cp[2] * (p2cp[0]*p3cp[1] - p2cp[1]*p3cp[0]);
    u *= ivol6;

    v = p0cp[0] * (p3cp[1]*p1cp[2] - p3cp[2]*p1cp[1])
      - p0cp[1] * (p3cp[0]*p1cp[2] - p3cp[2]*p1cp[0])
      + p0cp[2] * (p3cp[0]*p1cp[1] - p3cp[1]*p1cp[0]);
    v *= ivol6;

    w = p0cp[0] * (p1cp[1]*p2cp[2] - p1cp[2]*p2cp[1])
      - p0cp[1] * (p1cp[0]*p2cp[2] - p1cp[2]*p2cp[0])
      + p0cp[2] * (p1cp[0]*p2cp[1] - p1cp[1]*p2cp[0]);
    w *= ivol6;

    closest_point_weights[0] = 1 - u - v - w;
    closest_point_weights[1] = u;
    closest_point_weights[2] = v;
    closest_point_weights[3] = w;
  }

  return 0;
}
#endif

#ifdef __cplusplus
}
#endif /* __cplusplus */<|MERGE_RESOLUTION|>--- conflicted
+++ resolved
@@ -99,296 +99,7 @@
  * \return      -1 if the tetrahedron is degenerate, 0 else
  *
  */
-<<<<<<< HEAD
-
-int  PDM_tetrahedron_evaluate_position
-=======
-#if 0
-int PDM_tetrahedron_evaluate_position
->>>>>>> b7920711
-(
- const double  x[3],
- const double  vtx_coord[12],
- double        closest_point[3],
- double       *closest_point_dist2,
- double        closest_point_weights[4]
- )
-{
-  double vtx_tria[9];
-  double p0p1[3], p0p2[3], p0p3[3], p1p2[3], p1p3[3], p2p3[3];
-  double norm2_p0p1, norm2_p0p2, norm2_p0p3, norm2_p1p2, norm2_p1p3, norm2_p2p3;
-  double xp0[3], xp1[3], xp2[3], xp3[3];
-  double u, v, w;
-  double vol6, ivol6;
-  double weights_tria[3];
-
-  const double *pt0 = vtx_coord;
-  const double *pt1 = vtx_coord + 3;
-  const double *pt2 = vtx_coord + 6;
-  const double *pt3 = vtx_coord + 9;
-
-
-  for (int i = 0; i < 3; i++) {
-    p0p1[i] = pt1[i] - pt0[i];
-    p0p2[i] = pt2[i] - pt0[i];
-    p0p3[i] = pt3[i] - pt0[i];
-
-    p1p2[i] = pt2[i] - pt1[i];
-    p1p3[i] = pt3[i] - pt1[i];
-    p2p3[i] = pt3[i] - pt2[i];
-
-    xp0[i] = pt0[i] - x[i];
-    xp1[i] = pt1[i] - x[i];
-    xp2[i] = pt2[i] - x[i];
-    xp3[i] = pt3[i] - x[i];
-  }
-
-  norm2_p0p1 = PDM_DOT_PRODUCT (p0p1, p0p1);
-  norm2_p0p2 = PDM_DOT_PRODUCT (p0p2, p0p2);
-  norm2_p0p3 = PDM_DOT_PRODUCT (p0p3, p0p3);
-  norm2_p1p2 = PDM_DOT_PRODUCT (p1p2, p1p2);
-  norm2_p1p3 = PDM_DOT_PRODUCT (p1p3, p1p3);
-  norm2_p2p3 = PDM_DOT_PRODUCT (p2p3, p2p3);
-
-PDM_GCC_SUPPRESS_WARNING_WITH_PUSH("-Wfloat-equal")
-  if (norm2_p0p1 == 0.0 ||
-      norm2_p0p2 == 0.0 ||
-      norm2_p0p3 == 0.0 ||
-      norm2_p1p2 == 0.0 ||
-      norm2_p1p3 == 0.0 ||
-      norm2_p2p3 == 0.0) {
-    return -1;
-  }
-
-  vol6 = p0p1[0] * (p0p2[1]*p0p3[2] - p0p2[2]*p0p3[1])
-    -    p0p1[1] * (p0p2[0]*p0p3[2] - p0p2[2]*p0p3[0])
-    +    p0p1[2] * (p0p2[0]*p0p3[1] - p0p2[1]*p0p3[0]);
-
-  if (vol6 == 0) {
-    return -1;
-  }
-PDM_GCC_SUPPRESS_WARNING_POP
-
-  ivol6 = 1. / vol6;
-
-  u = xp0[0] * (xp2[1]*xp3[2] - xp2[2]*xp3[1])
-    - xp0[1] * (xp2[0]*xp3[2] - xp2[2]*xp3[0])
-    + xp0[2] * (xp2[0]*xp3[1] - xp2[1]*xp3[0]);
-  u *= -ivol6;
-
-  v = xp0[0] * (xp3[1]*xp1[2] - xp3[2]*xp1[1])
-    - xp0[1] * (xp3[0]*xp1[2] - xp3[2]*xp1[0])
-    + xp0[2] * (xp3[0]*xp1[1] - xp3[1]*xp1[0]);
-  v *= -ivol6;
-
-  w = xp0[0] * (xp1[1]*xp2[2] - xp1[2]*xp2[1])
-    - xp0[1] * (xp1[0]*xp2[2] - xp1[2]*xp2[0])
-    + xp0[2] * (xp1[0]*xp2[1] - xp1[1]*xp2[0]);
-  w *= -ivol6;
-
-
-  if (u + v + w <= 1 && u >= 0 && v >= 0 && w >= 0) { // point a l'interieur du tetra
-    for (int i = 0; i < 3; i++) {
-      closest_point[i] = x[i];
-    }
-    *closest_point_dist2 = 0.0;
-    closest_point_weights[0] = 1 - u - v - w;
-    closest_point_weights[1] = u;
-    closest_point_weights[2] = v;
-    closest_point_weights[3] = w;
-  }
-
-  else if (u + v + w > 1) {// la face la plus proche est [P1,P2,P3]
-    vtx_tria[0] = pt1[0];
-    vtx_tria[1] = pt1[1];
-    vtx_tria[2] = pt1[2];
-
-    vtx_tria[3] = pt2[0];
-    vtx_tria[4] = pt2[1];
-    vtx_tria[5] = pt2[2];
-
-    vtx_tria[6] = pt3[0];
-    vtx_tria[7] = pt3[1];
-    vtx_tria[8] = pt3[2];
-
-    PDM_triangle_evaluate_position (x,
-                                    vtx_tria,
-                                    closest_point,
-                                    closest_point_dist2,
-                                    weights_tria);
-    double p0cp[3], p1cp[3], p2cp[3], p3cp[3];
-    for (int i = 0; i < 3; i++){
-      p0cp[i] = closest_point[i] - pt0[i];
-      p1cp[i] = closest_point[i] - pt1[i];
-      p2cp[i] = closest_point[i] - pt2[i];
-      p3cp[i] = closest_point[i] - pt3[i];
-    }
-
-    u = p0cp[0] * (p2cp[1]*p3cp[2] - p2cp[2]*p3cp[1])
-      - p0cp[1] * (p2cp[0]*p3cp[2] - p2cp[2]*p3cp[0])
-      + p0cp[2] * (p2cp[0]*p3cp[1] - p2cp[1]*p3cp[0]);
-    u *= ivol6;
-
-    v = p0cp[0] * (p3cp[1]*p1cp[2] - p3cp[2]*p1cp[1])
-      - p0cp[1] * (p3cp[0]*p1cp[2] - p3cp[2]*p1cp[0])
-      + p0cp[2] * (p3cp[0]*p1cp[1] - p3cp[1]*p1cp[0]);
-    v *= ivol6;
-
-    w = p0cp[0] * (p1cp[1]*p2cp[2] - p1cp[2]*p2cp[1])
-      - p0cp[1] * (p1cp[0]*p2cp[2] - p1cp[2]*p2cp[0])
-      + p0cp[2] * (p1cp[0]*p2cp[1] - p1cp[1]*p2cp[0]);
-    w *= ivol6;
-
-    closest_point_weights[0] = 1 - u - v - w;
-    closest_point_weights[1] = u;
-    closest_point_weights[2] = v;
-    closest_point_weights[3] = w;
-  }
-
-  else if (u < 0) {// la face la plus proche est [P0,P3,P2]
-    vtx_tria[0] = pt0[0];
-    vtx_tria[1] = pt0[1];
-    vtx_tria[2] = pt0[2];
-
-    vtx_tria[3] = pt3[0];
-    vtx_tria[4] = pt3[1];
-    vtx_tria[5] = pt3[2];
-
-    vtx_tria[6] = pt2[0];
-    vtx_tria[7] = pt2[1];
-    vtx_tria[8] = pt2[2];
-
-    PDM_triangle_evaluate_position (x,
-                                    vtx_tria,
-                                    closest_point,
-                                    closest_point_dist2,
-                                    weights_tria);
-    double p0cp[3], p1cp[3], p2cp[3], p3cp[3];
-    for (int i = 0; i < 3; i++){
-      p0cp[i] = closest_point[i] - pt0[i];
-      p1cp[i] = closest_point[i] - pt1[i];
-      p2cp[i] = closest_point[i] - pt2[i];
-      p3cp[i] = closest_point[i] - pt3[i];
-    }
-
-    u = p0cp[0] * (p2cp[1]*p3cp[2] - p2cp[2]*p3cp[1])
-      - p0cp[1] * (p2cp[0]*p3cp[2] - p2cp[2]*p3cp[0])
-      + p0cp[2] * (p2cp[0]*p3cp[1] - p2cp[1]*p3cp[0]);
-    u *= ivol6;
-
-    v = p0cp[0] * (p3cp[1]*p1cp[2] - p3cp[2]*p1cp[1])
-      - p0cp[1] * (p3cp[0]*p1cp[2] - p3cp[2]*p1cp[0])
-      + p0cp[2] * (p3cp[0]*p1cp[1] - p3cp[1]*p1cp[0]);
-    v *= ivol6;
-
-    w = p0cp[0] * (p1cp[1]*p2cp[2] - p1cp[2]*p2cp[1])
-      - p0cp[1] * (p1cp[0]*p2cp[2] - p1cp[2]*p2cp[0])
-      + p0cp[2] * (p1cp[0]*p2cp[1] - p1cp[1]*p2cp[0]);
-    w *= ivol6;
-
-    closest_point_weights[0] = 1 - u - v - w;
-    closest_point_weights[1] = u;
-    closest_point_weights[2] = v;
-    closest_point_weights[3] = w;
-  }
-
-  else if (v < 0) {// la face la plus proche est [P0,P3,P1]
-    vtx_tria[0] = pt0[0];
-    vtx_tria[1] = pt0[1];
-    vtx_tria[2] = pt0[2];
-
-    vtx_tria[3] = pt3[0];
-    vtx_tria[4] = pt3[1];
-    vtx_tria[5] = pt3[2];
-
-    vtx_tria[6] = pt1[0];
-    vtx_tria[7] = pt1[1];
-    vtx_tria[8] = pt1[2];
-
-    PDM_triangle_evaluate_position (x,
-                                    vtx_tria,
-                                    closest_point,
-                                    closest_point_dist2,
-                                    weights_tria);
-    double p0cp[3], p1cp[3], p2cp[3], p3cp[3];
-    for (int i = 0; i < 3; i++){
-      p0cp[i] = closest_point[i] - pt0[i];
-      p1cp[i] = closest_point[i] - pt1[i];
-      p2cp[i] = closest_point[i] - pt2[i];
-      p3cp[i] = closest_point[i] - pt3[i];
-    }
-
-    u = p0cp[0] * (p2cp[1]*p3cp[2] - p2cp[2]*p3cp[1])
-      - p0cp[1] * (p2cp[0]*p3cp[2] - p2cp[2]*p3cp[0])
-      + p0cp[2] * (p2cp[0]*p3cp[1] - p2cp[1]*p3cp[0]);
-    u *= ivol6;
-
-    v = p0cp[0] * (p3cp[1]*p1cp[2] - p3cp[2]*p1cp[1])
-      - p0cp[1] * (p3cp[0]*p1cp[2] - p3cp[2]*p1cp[0])
-      + p0cp[2] * (p3cp[0]*p1cp[1] - p3cp[1]*p1cp[0]);
-    v *= ivol6;
-
-    w = p0cp[0] * (p1cp[1]*p2cp[2] - p1cp[2]*p2cp[1])
-      - p0cp[1] * (p1cp[0]*p2cp[2] - p1cp[2]*p2cp[0])
-      + p0cp[2] * (p1cp[0]*p2cp[1] - p1cp[1]*p2cp[0]);
-    w *= ivol6;
-
-    closest_point_weights[0] = 1 - u - v - w;
-    closest_point_weights[1] = u;
-    closest_point_weights[2] = v;
-    closest_point_weights[3] = w;
-  }
-
-  else if (w < 0) {// la face la plus proche est [P0,P1,P2]
-    vtx_tria[0] = pt0[0];
-    vtx_tria[1] = pt0[1];
-    vtx_tria[2] = pt0[2];
-
-    vtx_tria[3] = pt1[0];
-    vtx_tria[4] = pt1[1];
-    vtx_tria[5] = pt1[2];
-
-    vtx_tria[6] = pt2[0];
-    vtx_tria[7] = pt2[1];
-    vtx_tria[8] = pt2[2];
-
-    PDM_triangle_evaluate_position (x,
-                                    vtx_tria,
-                                    closest_point,
-                                    closest_point_dist2,
-                                    weights_tria);
-    double p0cp[3], p1cp[3], p2cp[3], p3cp[3];
-    for (int i = 0; i < 3; i++){
-      p0cp[i] = closest_point[i] - pt0[i];
-      p1cp[i] = closest_point[i] - pt1[i];
-      p2cp[i] = closest_point[i] - pt2[i];
-      p3cp[i] = closest_point[i] - pt3[i];
-    }
-
-    u = p0cp[0] * (p2cp[1]*p3cp[2] - p2cp[2]*p3cp[1])
-      - p0cp[1] * (p2cp[0]*p3cp[2] - p2cp[2]*p3cp[0])
-      + p0cp[2] * (p2cp[0]*p3cp[1] - p2cp[1]*p3cp[0]);
-    u *= ivol6;
-
-    v = p0cp[0] * (p3cp[1]*p1cp[2] - p3cp[2]*p1cp[1])
-      - p0cp[1] * (p3cp[0]*p1cp[2] - p3cp[2]*p1cp[0])
-      + p0cp[2] * (p3cp[0]*p1cp[1] - p3cp[1]*p1cp[0]);
-    v *= ivol6;
-
-    w = p0cp[0] * (p1cp[1]*p2cp[2] - p1cp[2]*p2cp[1])
-      - p0cp[1] * (p1cp[0]*p2cp[2] - p1cp[2]*p2cp[0])
-      + p0cp[2] * (p1cp[0]*p2cp[1] - p1cp[1]*p2cp[0]);
-    w *= ivol6;
-
-    closest_point_weights[0] = 1 - u - v - w;
-    closest_point_weights[1] = u;
-    closest_point_weights[2] = v;
-    closest_point_weights[3] = w;
-  }
-
-  return 0;
-}
-#else
+
 int  PDM_tetrahedron_evaluate_position (const double  x[3],
                                         const double  vtx_coord[12],
                                         double        closest_point[3],
@@ -669,7 +380,6 @@
 
   return 0;
 }
-#endif
 
 #ifdef __cplusplus
 }
