--- conflicted
+++ resolved
@@ -371,15 +371,9 @@
 
   int i_rank;
   PDM_MPI_Comm_rank (cls->comm, &i_rank);
-<<<<<<< HEAD
 
   const int depth_max = 31;
   const int points_in_leaf_max = cls->n_closest;
-=======
-  
-  const int depth_max = 31;//?
-  const int points_in_leaf_max = 1;//2*cls->n_closest;//?
->>>>>>> a22f9a52
   const int build_leaf_neighbours = 1;
 
 
