
/*----------------------------------------------------------------------------
 *  System headers
 *----------------------------------------------------------------------------*/

#include <math.h>
#include <stdlib.h>
#include <stdio.h>
#include <string.h>
#include <assert.h>

/*----------------------------------------------------------------------------
 *  Local headers
 *----------------------------------------------------------------------------*/

#include "pdm.h"
#include "pdm_priv.h"
#include "pdm_mpi.h"
#include "pdm_dmesh_nodal.h"
#include "pdm_dmesh_nodal_priv.h"
#include "pdm_dmesh_nodal_elmts.h"
#include "pdm_part_to_block.h"
#include "pdm_printf.h"
#include "pdm_logging.h"
#include "pdm_error.h"
#include "pdm_quick_sort.h"
#include "pdm_geom_elem.h"
#include "pdm_dmesh_nodal_elements_utils.h"
#include "pdm_para_graph_dual.h"
#include "pdm_block_to_part.h"
#include "pdm_dconnectivity_transform.h"
#include "pdm_partitioning_algorithm.h"
#include "pdm_partitioning_nodal_algorithm.h"
#include "pdm_vtk.h"
#include "pdm_ho_ordering.h"
#include "pdm_array.h"
#include "pdm_distrib.h"
#include "pdm_dmesh_nodal_to_dmesh.h"
#include "pdm_gnum.h"
#include "pdm_unique.h"

#ifdef __cplusplus
extern "C" {
#if 0
} /* Fake brace to force back Emacs auto-indentation back to column 0 */
#endif
#endif /* __cplusplus */

/*============================================================================
 * Fortran function header
 *============================================================================*/

/*============================================================================
 * Local macro definitions
 *============================================================================*/

/*============================================================================
 * Type definitions
 *============================================================================*/

/*----------------------------------------------------------------------------
 * Maximum number of sections depending of section type
 *----------------------------------------------------------------------------*/

/*============================================================================
 * Global variable
 *============================================================================*/

/*============================================================================
 * Private function definitions
 *============================================================================*/

/**
 *
 * \brief Free vtx structure
 *
 * \param[inout]  vtx    Vertices
 *
 * \return        NULL
 *
 */

static
PDM_DMesh_nodal_vtx_t *
_vtx_free
(
 PDM_DMesh_nodal_vtx_t *vtx
)
{
  if (vtx != NULL) {
    if (vtx->distrib != NULL) {
      PDM_free(vtx->distrib);
      vtx->distrib = NULL;
    }

    if(vtx->owner_coords == PDM_OWNERSHIP_KEEP) {
      if(vtx->_coords != NULL) {
        PDM_free(vtx->_coords);
        vtx->_coords = NULL;
      }
    }

    if(vtx->owner_parent == PDM_OWNERSHIP_KEEP) {
      if(vtx->dvtx_parent_g_num != NULL) {
        PDM_free(vtx->dvtx_parent_g_num);
        vtx->dvtx_parent_g_num = NULL;
      }
    }

    if(vtx->owner_tag == PDM_OWNERSHIP_KEEP) {
      if(vtx->dvtx_tag != NULL) {
        PDM_free(vtx->dvtx_tag);
        vtx->dvtx_tag = NULL;
      }
    }

    PDM_free(vtx);
  }
  return NULL;
}

static
PDM_dmesh_nodal_elmts_t*
_get_from_geometry_kind
(
 PDM_dmesh_nodal_t   *dmesh_nodal,
 PDM_geometry_kind_t  geom_kind
)
{
  PDM_dmesh_nodal_elmts_t* dmne = NULL;
  if(geom_kind == PDM_GEOMETRY_KIND_VOLUMIC){
    assert(dmesh_nodal->mesh_dimension == 3);
    dmne = dmesh_nodal->volumic;
  } else if( geom_kind == PDM_GEOMETRY_KIND_SURFACIC){
    assert(dmesh_nodal->mesh_dimension >= 2);
    dmne = dmesh_nodal->surfacic;
  } else if( geom_kind == PDM_GEOMETRY_KIND_RIDGE){
    assert(dmesh_nodal->mesh_dimension >= 1);
    dmne = dmesh_nodal->ridge;
  } else if( geom_kind == PDM_GEOMETRY_KIND_CORNER){
    dmne = dmesh_nodal->corner;
  } else {
    PDM_error(__FILE__, __LINE__, 0, "Bad geom_kind in _get_from_geometry_kind \n");
  }
  return dmne;
}

/**
 *
 * \brief Initialize a mesh
 *
 * \param [inout]  mesh        Mesh
 * \param [in]     n_part      Number of partitions
 */

static void
_mesh_init
(
      PDM_dmesh_nodal_t  *dmesh_nodal,
const PDM_MPI_Comm        comm,
      int                 mesh_dimension,
      PDM_g_num_t         n_vtx,
      PDM_g_num_t         n_cell,
      PDM_g_num_t         n_face,
      PDM_g_num_t         n_edge
)
{
  int n_rank;
  int i_rank;

  PDM_MPI_Comm_size (comm, &n_rank);
  PDM_MPI_Comm_rank (comm, &i_rank);

  dmesh_nodal->comm                     = comm;
  dmesh_nodal->n_rank                   = n_rank;
  dmesh_nodal->i_rank                   = i_rank;

  dmesh_nodal->mesh_dimension           = mesh_dimension;
  dmesh_nodal->n_cell_abs               = n_cell;
  dmesh_nodal->n_face_abs               = n_face;
  dmesh_nodal->n_edge_abs               = n_edge;
  dmesh_nodal->n_vtx_abs                = n_vtx;

  PDM_malloc(dmesh_nodal->vtx, 1, PDM_DMesh_nodal_vtx_t );
  dmesh_nodal->vtx->_coords             = NULL;
  dmesh_nodal->vtx->distrib             = NULL;
  dmesh_nodal->vtx->n_vtx               = 0;
  dmesh_nodal->vtx->dvtx_tag            = NULL;
  dmesh_nodal->vtx->dvtx_parent_g_num   = NULL;

  dmesh_nodal->vtx->owner_coords     = PDM_OWNERSHIP_BAD_VALUE;
  dmesh_nodal->vtx->owner_tag        = PDM_OWNERSHIP_BAD_VALUE;
  dmesh_nodal->vtx->owner_parent     = PDM_OWNERSHIP_BAD_VALUE;

  dmesh_nodal->volumic  = PDM_DMesh_nodal_elmts_create(dmesh_nodal->comm, 3, dmesh_nodal->n_cell_abs);
  dmesh_nodal->surfacic = PDM_DMesh_nodal_elmts_create(dmesh_nodal->comm, 2, dmesh_nodal->n_face_abs);
  dmesh_nodal->ridge    = PDM_DMesh_nodal_elmts_create(dmesh_nodal->comm, 1, dmesh_nodal->n_edge_abs);
  dmesh_nodal->corner   = PDM_DMesh_nodal_elmts_create(dmesh_nodal->comm, 0, dmesh_nodal->n_vtx_abs );

}

/*=============================================================================
 * Public function definitions
 *============================================================================*/

/**
 * \brief Create a Mesh nodal structure
 *
 * \param [in]   n_part   Number of partition on the current process
 * \param [in]   comm     MPI communicator
 *
 * \return       New mesh nodal handle
 *
 */

PDM_dmesh_nodal_t*
PDM_DMesh_nodal_create
(
const PDM_MPI_Comm comm,
      int          mesh_dimension,
      PDM_g_num_t  n_vtx,
      PDM_g_num_t  n_cell,
      PDM_g_num_t  n_face,
      PDM_g_num_t  n_edge
)
{
  PDM_dmesh_nodal_t *mesh;
  PDM_malloc(mesh, 1, PDM_dmesh_nodal_t);

  _mesh_init (mesh, comm, mesh_dimension, n_vtx, n_cell, n_face, n_edge);

  mesh->is_computed_g_extents = PDM_FALSE;

  return mesh;
}


/**
 * \brief Free a nodal mesh structure
 *
 * \param [in]  idx      Nodal mesh handle
 * \param [in]  partial  if partial is equal to 0, all data are removed.
 *                       Otherwise, results are kept.
 *
 * \return      NULL
 *
 */

void
PDM_DMesh_nodal_free
(
 PDM_dmesh_nodal_t *dmesh_nodal
)
{

  if (dmesh_nodal != NULL) {

    _vtx_free(dmesh_nodal->vtx);

    if(dmesh_nodal->volumic != NULL){
      PDM_DMesh_nodal_elmts_free(dmesh_nodal->volumic);
    }
    if(dmesh_nodal->surfacic != NULL){
      PDM_DMesh_nodal_elmts_free(dmesh_nodal->surfacic);
    }
    if(dmesh_nodal->ridge != NULL){
      PDM_DMesh_nodal_elmts_free(dmesh_nodal->ridge);
    }
    if(dmesh_nodal->corner != NULL){
      PDM_DMesh_nodal_elmts_free(dmesh_nodal->corner);
    }

    PDM_free(dmesh_nodal);
  }
}


void
PDM_DMesh_nodal_coord_set
(
       PDM_dmesh_nodal_t *dmesh_nodal,
 const int                n_vtx,
       PDM_real_t        *coords,
       PDM_ownership_t    owner
)
{

  if (dmesh_nodal == NULL) {
    PDM_error (__FILE__, __LINE__, 0, "Bad mesh nodal identifier\n");
  }

  PDM_DMesh_nodal_vtx_t *vtx = dmesh_nodal->vtx;

  if (vtx->_coords != NULL) {
    PDM_error(__FILE__, __LINE__, 0, "Vertices are already defined\n");
  }

  /* Mapping memoire */

  vtx->n_vtx        = n_vtx;
  vtx->_coords      = coords;
  vtx->owner_coords = owner;

  PDM_malloc(vtx->distrib, dmesh_nodal->n_rank + 1, PDM_g_num_t);

  PDM_g_num_t _n_vtx = n_vtx;
  PDM_MPI_Allgather((void *) &_n_vtx,
                    1,
                    PDM__PDM_MPI_G_NUM,
                    (void *) (&vtx->distrib[1]),
                    1,
                    PDM__PDM_MPI_G_NUM,
                    dmesh_nodal->comm);

  vtx->distrib[0] = 0;
  for (int i = 1; i < dmesh_nodal->n_rank + 1; i++) {
    vtx->distrib[i] +=  vtx->distrib[i-1];
  }
}


void
PDM_DMesh_nodal_vtx_tag_set
(
 PDM_dmesh_nodal_t *dmesh_nodal,
 int               *dvtx_tag,
 PDM_ownership_t    owner
)
{
  if (dmesh_nodal == NULL) {
    PDM_error (__FILE__, __LINE__, 0, "Bad mesh nodal identifier\n");
  }

  PDM_DMesh_nodal_vtx_t *vtx = dmesh_nodal->vtx;

  if (vtx->dvtx_tag != NULL) {
    PDM_error(__FILE__, __LINE__, 0, "dvtx_tag are already defined\n");
  }
  vtx->owner_tag   = owner;

  vtx->dvtx_tag = dvtx_tag;
}

void
PDM_DMesh_nodal_vtx_parent_gnum_set
(
 PDM_dmesh_nodal_t *dmesh_nodal,
 PDM_g_num_t       *dvtx_parent_g_num,
 PDM_ownership_t    owner
)
{
  if (dmesh_nodal == NULL) {
    PDM_error (__FILE__, __LINE__, 0, "Bad mesh nodal identifier\n");
  }

  PDM_DMesh_nodal_vtx_t *vtx = dmesh_nodal->vtx;

  if (vtx->dvtx_parent_g_num != NULL) {
    PDM_error(__FILE__, __LINE__, 0, "dvtx_tag are already defined\n");
  }

  vtx->owner_parent   = owner;

  vtx->dvtx_parent_g_num = dvtx_parent_g_num;
}



void
PDM_DMesh_nodal_section_g_dims_get
(
  PDM_dmesh_nodal_t *dmesh_nodal,
  PDM_g_num_t       *n_cell_abs,
  PDM_g_num_t       *n_face_abs,
  PDM_g_num_t       *n_edge_abs,
  PDM_g_num_t       *n_vtx_abs
)
{
  *n_cell_abs = dmesh_nodal->n_cell_abs;
  *n_face_abs = dmesh_nodal->n_face_abs;
  *n_edge_abs = dmesh_nodal->n_edge_abs;
  *n_vtx_abs  = dmesh_nodal->n_vtx_abs;
}

/**
 * \brief  Return number of vertices
 *
 * \param [in]  hdl       Distributed nodal mesh handle
 *
 * \return  Number of vertices
 *
 */

int
PDM_DMesh_nodal_n_vtx_get
(
  PDM_dmesh_nodal_t *dmesh_nodal
)
{

  if (dmesh_nodal == NULL) {
    PDM_error (__FILE__, __LINE__, 0, "Bad mesh nodal identifier\n");
  }

  PDM_DMesh_nodal_vtx_t *vtx = dmesh_nodal->vtx;

  return vtx->n_vtx;
}


double *
PDM_DMesh_nodal_coord_get
(
  PDM_dmesh_nodal_t  *dmesh_nodal,
  PDM_ownership_t     owner
)
{

  if (dmesh_nodal == NULL) {
    PDM_error (__FILE__, __LINE__, 0, "Bad mesh nodal identifier\n");
  }

  PDM_DMesh_nodal_vtx_t *vtx = dmesh_nodal->vtx;
  if (owner!=PDM_OWNERSHIP_BAD_VALUE) {
    vtx->owner = owner;
  }

  return vtx->_coords;
}

/**
 * \brief  Return coordinates of vertices
 *
 * \param [in]  hdl       Distributed nodal mesh handle
 *
 * \return  Coordinates of vertices
 *
 */

double *
PDM_DMesh_nodal_vtx_get
(
<<<<<<< HEAD
  PDM_dmesh_nodal_t  *dmesh_nodal
=======
 PDM_dmesh_nodal_t  *dmesh_nodal,
 PDM_ownership_t     owner
>>>>>>> 4b1f25d7
)
{
  printf("PDM_DMesh_nodal_vtx_get is now deprecated, use PDM_DMesh_nodal_coord_get instead.\n");

<<<<<<< HEAD
  return PDM_DMesh_nodal_coord_get(dmesh_nodal, PDM_OWNERSHIP_KEEP);
=======
  if (dmesh_nodal == NULL) {
    PDM_error (__FILE__, __LINE__, 0, "Bad mesh nodal identifier\n");
  }

  PDM_DMesh_nodal_vtx_t *vtx = dmesh_nodal->vtx;

  if(owner != PDM_OWNERSHIP_BAD_VALUE) {
    vtx->owner_coords = owner;
  }

  return vtx->_coords;
>>>>>>> 4b1f25d7
}

/**
 * \brief  Return tag of vertices
 *
 * \param [in]  hdl       Distributed nodal mesh handle
 *
 * \return  Coordinates of vertices
 *
 */

int*
PDM_DMesh_nodal_vtx_tag_get
(
 PDM_dmesh_nodal_t  *dmesh_nodal,
 PDM_ownership_t     owner
)
{

  if (dmesh_nodal == NULL) {
    PDM_error (__FILE__, __LINE__, 0, "Bad mesh nodal identifier\n");
  }

  PDM_DMesh_nodal_vtx_t *vtx = dmesh_nodal->vtx;

  if(owner != PDM_OWNERSHIP_BAD_VALUE) {
    vtx->owner_tag = owner;
  }

  return vtx->dvtx_tag;
}


/**
 * \brief  Return coordinates of vertices
 *
 * \param [in]  hdl       Distributed nodal mesh handle
 *
 * \return  Coordinates of vertices
 *
 */

PDM_g_num_t *
PDM_DMesh_nodal_vtx_parent_gnum_get
(
PDM_dmesh_nodal_t  *dmesh_nodal,
 PDM_ownership_t    owner
)
{

  if (dmesh_nodal == NULL) {
    PDM_error (__FILE__, __LINE__, 0, "Bad mesh nodal identifier\n");
  }

  PDM_DMesh_nodal_vtx_t *vtx = dmesh_nodal->vtx;

  if(owner != PDM_OWNERSHIP_BAD_VALUE) {
    vtx->owner_parent = owner;
  }

  return vtx->dvtx_parent_g_num;
}

/**
 * \brief  Return number of sections
 *
 * \param [in]  hdl            Nodal mesh handle
 *
 * \return  Number of sections
 *
 */

int
PDM_DMesh_nodal_n_section_get
(
 PDM_dmesh_nodal_t   *dmesh_nodal,
 PDM_geometry_kind_t  geom_kind
)
{
  if (dmesh_nodal == NULL) {
    PDM_error (__FILE__, __LINE__, 0, "Bad mesh nodal identifier\n");
  }
  PDM_dmesh_nodal_elmts_t* dmne = _get_from_geometry_kind(dmesh_nodal, geom_kind);
  if(dmne){
    return dmne->n_section;
  } else {
    return 0;
  }
}

/**
 * \brief  Return sections identifier
 *
 * \param [in]  hdl            Distributed nodal mesh handle
 *
 * \return  Blocks identifier
 *
 */
int *
PDM_DMesh_nodal_sections_id_get
(
 PDM_dmesh_nodal_t   *dmesh_nodal,
 PDM_geometry_kind_t  geom_kind
)
{
  if (dmesh_nodal == NULL) {
    PDM_error (__FILE__, __LINE__, 0, "Bad mesh nodal identifier\n");
  }
  PDM_dmesh_nodal_elmts_t* dmne = _get_from_geometry_kind(dmesh_nodal, geom_kind);
  return dmne->sections_id;
}

/**
 * \brief  Return type of element of section
 *
 * \param [in]  hdl        Distributed nodal mesh handle
 * \param [in]  id_section   Block identifier
 *
 * \return  Type of section
 *
 */
PDM_Mesh_nodal_elt_t
PDM_DMesh_nodal_section_elt_type_get
(
        PDM_dmesh_nodal_t   *dmesh_nodal,
        PDM_geometry_kind_t  geom_kind,
  const int                  id_section
)
{
  PDM_dmesh_nodal_elmts_t* dmne = _get_from_geometry_kind(dmesh_nodal, geom_kind);
  if (id_section <= PDM_BLOCK_ID_BLOCK_POLY2D) { // std
    int _id_section = id_section - PDM_BLOCK_ID_BLOCK_STD;
    return dmne->sections_std[_id_section]->t_elt;
  }
  assert(0); // only useful for std elements
  return (PDM_Mesh_nodal_elt_t) -1;
}

PDM_Mesh_nodal_elt_t
PDM_DMesh_nodal_section_type_get
(
      PDM_dmesh_nodal_t   *dmesh_nodal,
      PDM_geometry_kind_t  geom_kind,
const int                  id_section
)
{
  if (dmesh_nodal == NULL) {
    PDM_error (__FILE__, __LINE__, 0, "Bad mesh nodal identifier\n");
  }
  PDM_dmesh_nodal_elmts_t* dmne = _get_from_geometry_kind(dmesh_nodal, geom_kind);

  PDM_Mesh_nodal_elt_t t_elt = PDM_MESH_NODAL_POLY_3D;

  if (id_section < PDM_BLOCK_ID_BLOCK_POLY2D) {

    t_elt = PDM_MESH_NODAL_POLY_3D;
    int _id_section = id_section - PDM_BLOCK_ID_BLOCK_STD;
    PDM_DMesh_nodal_section_std_t *section = dmne->sections_std[_id_section];

    if (section == NULL) {
      PDM_error (__FILE__, __LINE__, 0, "Bad section identifier\n");
    }

    t_elt = section->t_elt;
  }

  else if (id_section < PDM_BLOCK_ID_BLOCK_POLY3D) {

    t_elt = PDM_MESH_NODAL_POLY_2D;

  }

  else {

    t_elt = PDM_MESH_NODAL_POLY_3D;

  }

  return t_elt;
}

/**
 * \brief  Return distri of section
 *
 * \param [in] dmesh_nodal
 * \param [in] id_section   Block identifier
 *
 * \return  distri
 *
 */
PDM_g_num_t*
PDM_DMesh_nodal_section_distri_std_get
(
        PDM_dmesh_nodal_t   *dmesh_nodal,
        PDM_geometry_kind_t  geom_kind,
  const int                  id_section
)
{
  PDM_dmesh_nodal_elmts_t* dmne = _get_from_geometry_kind(dmesh_nodal, geom_kind);
  if (id_section <= PDM_BLOCK_ID_BLOCK_POLY2D) { // std
    int _id_section = id_section - PDM_BLOCK_ID_BLOCK_STD;
    return dmne->sections_std[_id_section]->distrib;
  }
  assert(0); // only useful for std elements
  return NULL;
}

int
PDM_DMesh_nodal_section_add
(
      PDM_dmesh_nodal_t    *dmesh_nodal,
      PDM_geometry_kind_t   geom_kind,
const PDM_Mesh_nodal_elt_t  t_elt
)
{
  if( _get_from_geometry_kind(dmesh_nodal, geom_kind) == NULL) {
    if(geom_kind == PDM_GEOMETRY_KIND_VOLUMIC) {
      dmesh_nodal->volumic = PDM_DMesh_nodal_elmts_create(dmesh_nodal->comm, 3, dmesh_nodal->n_cell_abs);
    } else if( geom_kind == PDM_GEOMETRY_KIND_SURFACIC) {
      dmesh_nodal->surfacic = PDM_DMesh_nodal_elmts_create(dmesh_nodal->comm, 2, dmesh_nodal->n_face_abs);
    } else if( geom_kind == PDM_GEOMETRY_KIND_RIDGE) {
      dmesh_nodal->ridge = PDM_DMesh_nodal_elmts_create(dmesh_nodal->comm, 1, dmesh_nodal->n_edge_abs);
    } else if( geom_kind == PDM_GEOMETRY_KIND_CORNER) {
      dmesh_nodal->corner = PDM_DMesh_nodal_elmts_create(dmesh_nodal->comm, 0, dmesh_nodal->n_vtx_abs);
    }
  }

  PDM_dmesh_nodal_elmts_t* dmne = _get_from_geometry_kind(dmesh_nodal, geom_kind);
  assert(dmne != NULL);
  return PDM_DMesh_nodal_elmts_section_add(dmne, t_elt);
}

void
PDM_DMesh_nodal_section_std_set
(
      PDM_dmesh_nodal_t   *dmesh_nodal,
      PDM_geometry_kind_t  geom_kind,
const int                  id_section,
const int                  n_elt,
      PDM_g_num_t         *connec,
      PDM_ownership_t      owner
)
{
  PDM_dmesh_nodal_elmts_t* dmne = _get_from_geometry_kind(dmesh_nodal, geom_kind);
  assert(dmne != NULL);
  PDM_DMesh_nodal_elmts_section_std_set(dmne, id_section, n_elt, connec, owner);
}

void
PDM_DMesh_nodal_section_group_elmt_set
(
      PDM_dmesh_nodal_t   *dmesh_nodal,
      PDM_geometry_kind_t  geom_kind,
const int                  n_group_elmt,
      int                 *dgroup_elmt_idx,
      PDM_g_num_t         *dgroup_elmt,
      PDM_ownership_t      owner
)
{
  PDM_dmesh_nodal_elmts_t* dmne = _get_from_geometry_kind(dmesh_nodal, geom_kind);
  assert(dmne != NULL);
  PDM_DMesh_nodal_elmts_group_set(dmne, n_group_elmt, dgroup_elmt_idx, dgroup_elmt, owner);
}

void
PDM_DMesh_nodal_section_group_elmt_get
(
 PDM_dmesh_nodal_t   *dmesh_nodal,
 PDM_geometry_kind_t  geom_kind,
 int                 *n_group_elmt,
 int                 **dgroup_elmt_idx,
 PDM_g_num_t         **dgroup_elmt,
 PDM_ownership_t       owner
)
{
  PDM_dmesh_nodal_elmts_t* dmne = _get_from_geometry_kind(dmesh_nodal, geom_kind);
  assert(dmne != NULL);
  // *n_group_elmt    = dmne->n_group_elmt;
  // *dgroup_elmt_idx = dmne->dgroup_elmt_idx;
  // *dgroup_elmt     = dmne->dgroup_elmt;
  PDM_DMesh_nodal_elmts_group_get(dmne,
                                  n_group_elmt,
                                  dgroup_elmt_idx,
                                  dgroup_elmt,
                                  owner);
}

/**
 * \brief Return standard section description
 * \param [in]  hdl            Distributed nodal mesh handle
 * \param [in]  id_section       Block identifier
 *
 * \return  connect           Connectivity
 *
 */

PDM_g_num_t *
PDM_DMesh_nodal_section_std_get
(
      PDM_dmesh_nodal_t   *dmesh_nodal,
      PDM_geometry_kind_t  geom_kind,
const int                  id_section,
      PDM_ownership_t      owner
)
{
  PDM_dmesh_nodal_elmts_t* dmne = _get_from_geometry_kind(dmesh_nodal, geom_kind);
  assert(dmne != NULL);
  return PDM_DMesh_nodal_elmts_section_std_get(dmne, id_section, owner);
}

PDM_g_num_t *
PDM_DMesh_nodal_section_std_ho_get
(
      PDM_dmesh_nodal_t   *dmesh_nodal,
      PDM_geometry_kind_t  geom_kind,
const int                  id_section,
      int                 *order,
const char               **ho_ordering,
      PDM_ownership_t      owner
)
{
  PDM_dmesh_nodal_elmts_t* dmne = _get_from_geometry_kind(dmesh_nodal, geom_kind);
  assert(dmne != NULL);

  PDM_g_num_t *delt_vtx = PDM_DMesh_nodal_elmts_section_std_ho_get(dmne, id_section, order, ho_ordering, owner);

  return delt_vtx;
}


PDM_g_num_t *
PDM_DMesh_nodal_elmts_section_std_ho_get
(
      PDM_dmesh_nodal_elmts_t  *dmn_elts,
const int                       id_section,
      int                      *order,
const char                    **ho_ordering,
      PDM_ownership_t           owner
)
{
  if (dmn_elts == NULL) {
    PDM_error (__FILE__, __LINE__, 0, "Bad mesh nodal identifier\n");
  }

  int _id_section = id_section - PDM_BLOCK_ID_BLOCK_STD;

  PDM_DMesh_nodal_section_std_t *section = dmn_elts->sections_std[_id_section];

  *order       = dmn_elts->sections_std[_id_section]->order;
  *ho_ordering = dmn_elts->sections_std[_id_section]->ho_ordering;

  if (section == NULL) {
    PDM_error (__FILE__, __LINE__, 0, "Bad standard section identifier\n");
  }

  if(owner != PDM_OWNERSHIP_BAD_VALUE) {
    section->owner = owner;
  }

  return section->_connec;
}

/**
 * \brief Get number of section elements
 *
 * \param [in]  hdl            Distributed nodal mesh handle
 * \param [in]  id_section       Block identifier
 *
 * \return      Number of elements
 *
 */

int
PDM_DMesh_nodal_section_n_elt_get
(
      PDM_dmesh_nodal_t   *dmesh_nodal,
      PDM_geometry_kind_t  geom_kind,
const int                  id_section
)
{
  PDM_dmesh_nodal_elmts_t* dmne = _get_from_geometry_kind(dmesh_nodal, geom_kind);
  return PDM_DMesh_nodal_elmts_section_n_elt_get(dmne, id_section);
}


/**
 * \brief Get number of section elements
 *
 * \param [in]  hdl            Distributed nodal mesh handle
 * \param [in]  id_section       Block identifier
 *
 * \return      Number of elements
 *
 */

int
PDM_DMesh_nodal_elmts_section_n_elt_get
(
      PDM_dmesh_nodal_elmts_t *dmn_elts,
const int                      id_section
)
{
  int _id_section;

  if (id_section >= PDM_BLOCK_ID_BLOCK_POLY3D) {

    _id_section = id_section - PDM_BLOCK_ID_BLOCK_POLY3D;

    PDM_DMesh_nodal_section_poly3d_t *section = dmn_elts->sections_poly3d[_id_section];

    if (section == NULL) {
      PDM_error (__FILE__, __LINE__, 0, "Bad standard section identifier\n");
    }

    return section->n_elt;
  }

  else if (id_section >= PDM_BLOCK_ID_BLOCK_POLY2D) {

    _id_section = id_section - PDM_BLOCK_ID_BLOCK_POLY2D;

    PDM_DMesh_nodal_section_poly2d_t *section = dmn_elts->sections_poly2d[_id_section];

    if (section == NULL) {
      PDM_error (__FILE__, __LINE__, 0, "Bad polygon section identifier\n");
    }

    return section->n_elt;
  }

  else {

    _id_section = id_section - PDM_BLOCK_ID_BLOCK_STD;

    PDM_DMesh_nodal_section_std_t *section = dmn_elts->sections_std[_id_section];

    if (section == NULL) {
      PDM_error (__FILE__, __LINE__, 0, "Bad polyhedron section identifier\n");
    }

    return section->n_elt;
  }

}


/**
 * \brief Define a polygon section
 *
 * \param [in]  hdl            Distributed nodal mesh handle
 * \param [in]  id_section       Block identifier
 * \param [in]  n_elt          Number of elements
 * \param [in]  connect_idx    Connectivity index (size = \ref n_elt + 1)
 * \param [in]  connect        Connectivity (size = \ref connect_idx[\ref n_elt])
 *
 */

void
PDM_DMesh_nodal_section_poly2d_set
(
      PDM_dmesh_nodal_t   *dmesh_nodal,
      PDM_geometry_kind_t  geom_kind,
const int                  id_section,
const PDM_l_num_t          n_elt,
      PDM_l_num_t         *connec_idx,
      PDM_g_num_t         *connec,
      PDM_ownership_t      owner
)
{
  PDM_dmesh_nodal_elmts_t* dmne = _get_from_geometry_kind(dmesh_nodal, geom_kind);
  assert(dmne != NULL);
  PDM_DMesh_nodal_elmts_section_poly2d_set(dmne, id_section, n_elt, connec_idx, connec, owner);
}


/**
 * \brief Return a polygon section description
 *
 * \param [in]  hdl            Distributed nodal mesh handle
 * \param [in]  id_section       Block identifier
 * \param [out] connect_idx    Connectivity index (size = \ref n_elt + 1)
 * \param [out] connect        Connectivity (size = \ref connect_idx[\ref n_elt])
 *
 */

void
PDM_DMesh_nodal_section_poly2d_get
(
      PDM_dmesh_nodal_t   *dmesh_nodal,
      PDM_geometry_kind_t  geom_kind,
const int                  id_section,
      PDM_l_num_t        **connec_idx,
      PDM_g_num_t        **connec,
      PDM_ownership_t      owner
)
{
  PDM_dmesh_nodal_elmts_t* dmne = _get_from_geometry_kind(dmesh_nodal, geom_kind);
  assert(dmne != NULL);
  PDM_DMesh_nodal_elmts_section_poly2d_get(dmne, id_section, connec_idx, connec, owner);
}


/**
 * \brief Define a polyhedra section
 *
 * \param [in]  hdl            Distributed nodal mesh handle
 * \param [in]  id_section       Block identifier
 * \param [in]  n_elt          Number of polyhedra
 * \param [in]  n_face         Number of faces used to describe polyhedra
 * \param [in]  facvtx_idx     Index of face vertex connectivity
 * \param [in]  facvtx         Face vertex connectivity
 * \param [in]  cellfac_idx    Index of cell face connectivity
 * \param [in]  cellfac        Cell face connectivity
 *
 */

void
PDM_DMesh_nodal_section_poly3d_set
(
      PDM_dmesh_nodal_t   *dmesh_nodal,
      PDM_geometry_kind_t  geom_kind,
const int                  id_section,
const PDM_l_num_t          n_elt,
const PDM_l_num_t          n_face,
      PDM_l_num_t         *facvtx_idx,
      PDM_g_num_t         *facvtx,
      PDM_l_num_t         *cellfac_idx,
      PDM_g_num_t         *cellfac,
      PDM_ownership_t      owner
)
{
  if (dmesh_nodal == NULL) {
    PDM_error (__FILE__, __LINE__, 0, "Bad mesh nodal identifier\n");
  }
  PDM_dmesh_nodal_elmts_t* dmne = _get_from_geometry_kind(dmesh_nodal, geom_kind);
  PDM_DMesh_nodal_elmts_section_poly3d_set(dmne, id_section, n_elt, n_face, facvtx_idx, facvtx, cellfac_idx, cellfac, owner);
}


/**
 * \brief Define a polyhedra section
 *
 * \param [in]  hdl            Distributed nodal mesh handle
 * \param [in]  id_section       Block identifier
 * \param [out]  n_face         Number of faces used to describe polyhedra
 * \param [out]  facvtx_idx     Index of face vertex connectivity
 * \param [out]  facvtx         Face vertex connectivity
 * \param [out]  cellfac_idx    Index of cell face connectivity
 * \param [out]  cellfac        Cell face connectivity
 *
 */

void
PDM_DMesh_nodal_section_poly3d_get
(
      PDM_dmesh_nodal_t    *dmesh_nodal,
      PDM_geometry_kind_t   geom_kind,
const int                   id_section,
      PDM_l_num_t          *n_face,
      PDM_l_num_t         **facvtx_idx,
      PDM_g_num_t         **facvtx,
      PDM_l_num_t         **cellfac_idx,
      PDM_g_num_t         **cellfac,
      PDM_ownership_t       owner
)
{
  if (dmesh_nodal == NULL) {
    PDM_error (__FILE__, __LINE__, 0, "Bad mesh nodal identifier\n");
  }
  PDM_dmesh_nodal_elmts_t* dmne = _get_from_geometry_kind(dmesh_nodal, geom_kind);
  PDM_DMesh_nodal_elmts_section_poly3d_get(dmne, id_section, n_face, facvtx_idx, facvtx, cellfac_idx, cellfac, owner);
}


/**
 * \brief  Return total number of elements of a distributed mesh
 *
 * \param [in]  hdl       Distributed nodal mesh handle
 *
 * \return  Return number elements of a partition
 *
 */

PDM_g_num_t
PDM_dmesh_nodal_total_n_elmt_get
(
 PDM_dmesh_nodal_t   *dmesh_nodal,
 PDM_geometry_kind_t  geom_kind
)
{
  if (dmesh_nodal == NULL) {
    PDM_error (__FILE__, __LINE__, 0, "Bad mesh nodal identifier\n");
  }
  PDM_dmesh_nodal_elmts_t* dmne = _get_from_geometry_kind(dmesh_nodal, geom_kind);
  return PDM_DMesh_nodal_elmts_total_n_elmt_get(dmne);
}

/**
 * \brief  Return vtx distribution of a distributed mesh
 *
 * \param [in]  dmesh_nodal
 *
 * \return  Return vtx distribution
 *
 */
PDM_g_num_t*
PDM_dmesh_nodal_vtx_distrib_get
(
  PDM_dmesh_nodal_t  *dmesh_nodal
)
{
  PDM_dmesh_nodal_t* mesh = (PDM_dmesh_nodal_t *) dmesh_nodal;
  return mesh->vtx->distrib;
}

/**
 * \brief  Return vtx distribution of a distributed mesh
 *
 * \param [in]  dmesh_nodal
 *
 * \return  Return vtx distribution
 *
 */
PDM_g_num_t*
PDM_dmesh_nodal_vtx_distrib_copy_get
(
  PDM_dmesh_nodal_t  *dmesh_nodal
)
{
  PDM_dmesh_nodal_t* mesh = (PDM_dmesh_nodal_t *) dmesh_nodal;

  PDM_g_num_t *distrib;
  PDM_malloc(distrib, dmesh_nodal->n_rank + 1, PDM_g_num_t);
  for(int i = 0; i < dmesh_nodal->n_rank + 1; ++i) {
    distrib[i] = mesh->vtx->distrib[i];
  }

  return distrib;
}



PDM_g_num_t
PDM_dmesh_nodal_total_n_vtx_get
(
PDM_dmesh_nodal_t  *dmesh_nodal
)
{
  if (dmesh_nodal == NULL) {
    PDM_error (__FILE__, __LINE__, 0, "Bad mesh nodal identifier\n");
  }

  PDM_DMesh_nodal_vtx_t *vtx = dmesh_nodal->vtx;

  return vtx->distrib[dmesh_nodal->n_rank];
}

/**
 *
 * \brief Setup global distribution of all elements register in current structure
 *
 * \param [inout]  mesh
 *
 * \return         Null
 *
 */
void
PDM_dmesh_nodal_generate_distribution
(
 PDM_dmesh_nodal_t  *dmesh_nodal
)
{
  if(dmesh_nodal->volumic != NULL) {
     PDM_dmesh_nodal_elmts_generate_distribution(dmesh_nodal->volumic );
  }
  if(dmesh_nodal->surfacic != NULL){
     PDM_dmesh_nodal_elmts_generate_distribution(dmesh_nodal->surfacic);
  }
  if(dmesh_nodal->ridge != NULL){
     PDM_dmesh_nodal_elmts_generate_distribution(dmesh_nodal->ridge);
  }
  if(dmesh_nodal->corner != NULL){
     PDM_dmesh_nodal_elmts_generate_distribution(dmesh_nodal->corner);
  }
}

/**
 * \brief  Compute elt->elt connectivity
 *
 * \param [out]  dual_graph_idx
 * \param [out]  dual_graph
 * \param [in]   dim Distributed nodal mesh handle
 *
 */
void
PDM_dmesh_nodal_dual_graph
(
  PDM_g_num_t   *vtx_dist,
  PDM_g_num_t   *elt_dist,
  int           *delt_vtx_idx,
  PDM_g_num_t   *delt_vtx,
  PDM_g_num_t  **delt_elt_idx,
  PDM_g_num_t  **delt_elt,
  PDM_MPI_Comm   comm
)
{
  int i_rank;
  int n_rank;
  PDM_MPI_Comm_rank(comm, &i_rank);
  PDM_MPI_Comm_size(comm, &n_rank);

  // 0. transpose
  int* dvtx_elt_idx;
  PDM_g_num_t* dvtx_elt;

  PDM_dconnectivity_transpose(comm,
                              elt_dist, vtx_dist,
                              delt_vtx_idx,delt_vtx,
                              0, // not signed
                              &dvtx_elt_idx,&dvtx_elt);

  // 1. dual
  PDM_deduce_combine_connectivity_dual(comm,
                                       elt_dist, vtx_dist,
                                       delt_vtx_idx,delt_vtx,
                                       dvtx_elt_idx,dvtx_elt,
                                       0, // not signed
                                       delt_elt_idx,
                                       delt_elt);

}

/**
 * \brief  Return vertices distribution
 *
 * \param [in]  hdl  Distributed nodal mesh handle
 *
 * \return  A array of size \ref n_ranks + 1
 *
 */

const PDM_g_num_t *
PDM_DMesh_nodal_distrib_vtx_get
(
PDM_dmesh_nodal_t  *dmesh_nodal
)
{
  if (dmesh_nodal == NULL) {
    PDM_error (__FILE__, __LINE__, 0, "Bad mesh nodal identifier\n");
  }

  PDM_DMesh_nodal_vtx_t *vtx = dmesh_nodal->vtx;

  return vtx->distrib;
}

/**
 * \brief  Return section distribution
 *
 * \param [in]  hdl        Distributed nodal mesh handle
 * \param [in]  id_section   Block identifier
 *
 * \return  A array of size \ref n_ranks + 1
 *
 */

const PDM_g_num_t *
PDM_DMesh_nodal_distrib_section_get
(
      PDM_dmesh_nodal_t   *dmesh_nodal,
      PDM_geometry_kind_t  geom_kind,
const int                  id_section
)
{
  if (dmesh_nodal == NULL) {
    PDM_error (__FILE__, __LINE__, 0, "Bad mesh nodal identifier\n");
  }
  PDM_dmesh_nodal_elmts_t* dmne = _get_from_geometry_kind(dmesh_nodal, geom_kind);
  return PDM_DMesh_nodal_elmts_distrib_section_get(dmne, id_section);
}

void
PDM_dmesh_nodal_transfer_to_new_dmesh_nodal
(
 PDM_dmesh_nodal_t   *dmn_in,
 PDM_dmesh_nodal_t   *dmn_out,
 PDM_geometry_kind_t  geom_kind,
 PDM_g_num_t         *dparent_vtx_distrib,
 PDM_g_num_t         *blk_parent_to_new_vtx_gnum
)
{
  PDM_dmesh_nodal_elmts_t* dmne_in = _get_from_geometry_kind(dmn_in, geom_kind);

  /* For all section we update connectivity */
  int n_section = dmne_in->n_section;
  for(int i = 0; i < n_section; ++i) {

    int id_section = dmne_in->sections_id[i];
    int                   n_elt     = PDM_DMesh_nodal_elmts_section_n_elt_get(dmne_in, id_section);
    PDM_g_num_t          *delmt_vtx = PDM_DMesh_nodal_elmts_section_std_get  (dmne_in, id_section, PDM_OWNERSHIP_BAD_VALUE);
    PDM_Mesh_nodal_elt_t  t_elt     = PDM_DMesh_nodal_elmts_section_type_get (dmne_in, id_section);
    int n_vtx_per_elmt              = PDM_Mesh_nodal_n_vtx_elt_get           (t_elt    , 1);

    int n_connect = n_vtx_per_elmt * n_elt;

    PDM_block_to_part_t *btp_update_elmts_vtx = PDM_block_to_part_create (dparent_vtx_distrib,
                                                   (const PDM_g_num_t **) &delmt_vtx,
                                                                          &n_connect,
                                                                          1,
                                                                          dmn_in->comm);

    int stride_one = 1;
    PDM_g_num_t **tmp_delmt_vtx_new = NULL;
    PDM_block_to_part_exch (btp_update_elmts_vtx,
                             sizeof(PDM_g_num_t),
                             PDM_STRIDE_CST_INTERLACED,
                             &stride_one,
                    (void *) blk_parent_to_new_vtx_gnum,
                             NULL,
                  (void ***) &tmp_delmt_vtx_new);
    PDM_g_num_t *delmt_vtx_new = tmp_delmt_vtx_new[0];
    PDM_free(tmp_delmt_vtx_new);

    int id_section_post = PDM_DMesh_nodal_section_add(dmn_out,
                                                      geom_kind,
                                                      t_elt);

    PDM_DMesh_nodal_section_std_set(dmn_out,
                                    geom_kind,
                                    id_section_post,
                                    n_elt,
                                    delmt_vtx_new,
                                    PDM_OWNERSHIP_KEEP);

    PDM_block_to_part_free(btp_update_elmts_vtx);
  }
}



void
PDM_dmesh_nodal_transfer_to_new_dmesh_nodal_gen
(
 PDM_dmesh_nodal_t   *dmn_in,
 PDM_dmesh_nodal_t   *dmn_out,
 PDM_geometry_kind_t  geom_kind,
 PDM_g_num_t         *dparent_vtx_distrib,
 int                 *blk_parent_to_new_vtx_gnum_idx,
 PDM_g_num_t         *blk_parent_to_new_vtx_gnum
)
{
  int i_rank;
  int n_rank;
  PDM_MPI_Comm_rank(dmn_in->comm, &i_rank);
  PDM_MPI_Comm_size(dmn_in->comm, &n_rank);
  PDM_dmesh_nodal_elmts_t* dmne_in = _get_from_geometry_kind(dmn_in, geom_kind);

  /* For all section we update connectivity */
  int n_section = dmne_in->n_section;
  for(int i_section = 0; i_section < n_section; ++i_section) {

    int id_section = dmne_in->sections_id[i_section];
    int                   n_elt     = PDM_DMesh_nodal_elmts_section_n_elt_get(dmne_in, id_section);
    PDM_g_num_t          *delmt_vtx = PDM_DMesh_nodal_elmts_section_std_get  (dmne_in, id_section, PDM_OWNERSHIP_BAD_VALUE);
    PDM_Mesh_nodal_elt_t  t_elt     = PDM_DMesh_nodal_elmts_section_type_get (dmne_in, id_section);
    int n_vtx_per_elmt              = PDM_Mesh_nodal_n_vtx_elt_get           (t_elt    , 1);

    int n_connect = n_vtx_per_elmt * n_elt;

    PDM_block_to_part_t *btp_update_elmts_vtx = PDM_block_to_part_create (dparent_vtx_distrib,
                                                   (const PDM_g_num_t **) &delmt_vtx,
                                                                          &n_connect,
                                                                          1,
                                                                          dmn_in->comm);

    int dn_vtx_old = dparent_vtx_distrib[i_rank+1] - dparent_vtx_distrib[i_rank];
    int *dvtx_old_to_n = NULL;
    PDM_malloc(dvtx_old_to_n, dn_vtx_old, int);
    for(int i = 0; i < dn_vtx_old; ++i) {
      dvtx_old_to_n[i] = blk_parent_to_new_vtx_gnum_idx[i+1] - blk_parent_to_new_vtx_gnum_idx[i];
    }

    // int stride_one = 1;
    int         **tmp_delmt_vtx_new_n = NULL;
    PDM_g_num_t **tmp_delmt_vtx_new = NULL;
    PDM_block_to_part_exch (btp_update_elmts_vtx,
                             sizeof(PDM_g_num_t),
                             PDM_STRIDE_VAR_INTERLACED,
                             dvtx_old_to_n,
                    (void *) blk_parent_to_new_vtx_gnum,
                             &tmp_delmt_vtx_new_n,
                  (void ***) &tmp_delmt_vtx_new);
    PDM_g_num_t *delmt_vtx_new = tmp_delmt_vtx_new[0];
    PDM_free(tmp_delmt_vtx_new);
    PDM_free(tmp_delmt_vtx_new_n[0]);
    PDM_free(tmp_delmt_vtx_new_n);
    PDM_free(dvtx_old_to_n);

    int id_section_post = PDM_DMesh_nodal_section_add(dmn_out,
                                                      geom_kind,
                                                      t_elt);

    PDM_DMesh_nodal_section_std_set(dmn_out,
                                    geom_kind,
                                    id_section_post,
                                    n_elt,
                                    delmt_vtx_new,
                                    PDM_OWNERSHIP_KEEP);

    PDM_block_to_part_free(btp_update_elmts_vtx);
  }
}




void
PDM_dmesh_nodal_dump_vtk
(
        PDM_dmesh_nodal_t   *dmn,
        PDM_geometry_kind_t  geom_kind,
  const char                *filename_patter
)
{
  PDM_dmesh_nodal_dump_vtk_with_field(dmn, geom_kind, filename_patter,
                                      0, NULL, NULL,
                                      0, NULL, NULL);
}




void
PDM_dmesh_nodal_dump_vtk_with_field
(
        PDM_dmesh_nodal_t   *dmn,
        PDM_geometry_kind_t  geom_kind,
  const char                *filename_patter,
  const int                  n_fld_vtx,
  const char                *fld_name_vtx[],
  const double              *fld_vtx[],
  const int                  n_fld_elmt,
  const char                *fld_name_elmt[],
  const double              *fld_elmt[]
)
{
  int i_rank;
  int n_rank;
  PDM_MPI_Comm_rank(dmn->comm, &i_rank);
  PDM_MPI_Comm_size(dmn->comm, &n_rank);

  _pdm_dmesh_nodal_elts_t *dmne = _get_from_geometry_kind(dmn, geom_kind);
  if (dmne == NULL) {
    printf("Warning : PDM_dmesh_nodal_dump_vtk_with_field : NULL dmne\n");
    return;
  }


  int  n_section   = PDM_DMesh_nodal_n_section_get  (dmn, geom_kind);
  int *sections_id = PDM_DMesh_nodal_sections_id_get(dmn, geom_kind);

  int cat_n_elt = 0;
  int s_connec  = 0;
  for (int i_section = 0; i_section < n_section; i_section++) {
    int id_section = sections_id[i_section];
    int                  n_elt = PDM_DMesh_nodal_section_n_elt_get(dmn, geom_kind, id_section);
    PDM_Mesh_nodal_elt_t t_elt = PDM_DMesh_nodal_section_type_get (dmn, geom_kind, id_section);

    cat_n_elt += n_elt;

    PDM_g_num_t *dconnec     = NULL;
    int         *dconnec_idx = NULL;
    if (t_elt == PDM_MESH_NODAL_POLY_2D) {
      PDM_DMesh_nodal_section_poly2d_get(dmn,
                                         geom_kind,
                                         id_section,
<<<<<<< HEAD
                                        &dconnec_idx,
                                        &dconnec);
      s_connec += dconnec_idx[n_elt];
    }
    else if (t_elt == PDM_MESH_NODAL_POLY_3D) {
      PDM_error(__FILE__, __LINE__, 0, "PDM_dmesh_nodal_dump_vtk_with_field : POLY_3D are not supported\n");
    }
    else {
      int order;
      const char *ho_ordering  = NULL;
      dconnec     = PDM_DMesh_nodal_section_std_ho_get (dmn, geom_kind, id_section, &order, &ho_ordering);
      int stride  = PDM_Mesh_nodal_n_vtx_elt_get(t_elt, order);
      s_connec += n_elt * stride;
=======
                                         &dconnec_idx,
                                         &dconnec,
                                         PDM_OWNERSHIP_BAD_VALUE);
    } else {
      assert(t_elt != PDM_MESH_NODAL_POLY_3D);
      dconnec     = PDM_DMesh_nodal_section_std_ho_get (dmn, geom_kind, id_section, &order, &ho_ordering, PDM_OWNERSHIP_BAD_VALUE);
      int strid   = PDM_Mesh_nodal_n_vtx_elt_get(t_elt, order);
      dconnec_idx = PDM_array_new_idx_from_const_stride_int(strid, n_elt);
>>>>>>> 4b1f25d7
    }
  }

  PDM_Mesh_nodal_elt_t *cat_elt_type     = NULL;
  double               *cat_elt_section  = NULL;
  PDM_g_num_t          *cat_elt_ln_to_gn = NULL;
  int                  *cat_connec_idx   = NULL;
  PDM_g_num_t          *vtx_ln_to_gn     = NULL;
  PDM_malloc(cat_elt_type,     cat_n_elt,   PDM_Mesh_nodal_elt_t);
  PDM_malloc(cat_elt_section,  cat_n_elt,   double              );
  PDM_malloc(cat_elt_ln_to_gn, cat_n_elt,   PDM_g_num_t         );
  PDM_malloc(cat_connec_idx,   cat_n_elt+1, int                 );
  PDM_malloc(vtx_ln_to_gn,     s_connec,    PDM_g_num_t         );

<<<<<<< HEAD
  cat_connec_idx[0] = 0;
=======
    PDM_g_num_t *pvtx_ln_to_gn;
    int         *pcell_vtx_idx;
    int         *pcell_vtx;
    int          pn_vtx;
    PDM_part_dconnectivity_to_pconnectivity_sort_single_part(dmn->comm,
                                                             delmt_distribution,
                                                             dconnec_idx,
                                                             dconnec,
                                                             n_elt,
                                    (const PDM_g_num_t *)    delmt_ln_to_gn,
                                                            &pn_vtx,
                                                            &pvtx_ln_to_gn,
                                                            &pcell_vtx_idx,
                                                            &pcell_vtx);

    /*
     * Coordinates
     */
    PDM_g_num_t *vtx_distrib = PDM_dmesh_nodal_vtx_distrib_get(dmn);
    double      *dvtx_coord  = PDM_DMesh_nodal_vtx_get(dmn, PDM_OWNERSHIP_BAD_VALUE);
    // int          dn_vtx   = PDM_DMesh_nodal_n_vtx_get(dln->dmesh_nodal_in);
    // assert(dn_vtx == (vtx_distrib[i_rank+1]-vtx_distrib[i_rank]));
    double** tmp_pvtx_coord = NULL;
    PDM_part_dcoordinates_to_pcoordinates(dmn->comm,
                                          1,
                                          vtx_distrib,
                                          dvtx_coord,
                                          &pn_vtx,
                   (const PDM_g_num_t **) &pvtx_ln_to_gn,
                                          &tmp_pvtx_coord);
>>>>>>> 4b1f25d7

  PDM_g_num_t shift = 0;
  int idx = 0;
  for (int i_section = 0; i_section < n_section; i_section++) {
    int id_section = sections_id[i_section];

    const PDM_g_num_t    *distrib = PDM_DMesh_nodal_distrib_section_get(dmn, geom_kind, id_section);
    int                   n_elt   = PDM_DMesh_nodal_section_n_elt_get  (dmn, geom_kind, id_section);
    PDM_Mesh_nodal_elt_t  t_elt   = PDM_DMesh_nodal_section_type_get   (dmn, geom_kind, id_section);

    PDM_g_num_t *dconnec     = NULL;
    int         *dconnec_idx = NULL;

    if (t_elt == PDM_MESH_NODAL_POLY_2D) {
      PDM_DMesh_nodal_section_poly2d_get(dmn,
                                         geom_kind,
                                         id_section,
                                        &dconnec_idx,
                                        &dconnec);
      for (int i = 0; i < n_elt; i++) {
        cat_connec_idx[idx+i+1] = cat_connec_idx[idx+i];
        for (int j = dconnec_idx[i]; j < dconnec_idx[i+1]; j++) {
          vtx_ln_to_gn[cat_connec_idx[idx+i+1]++] = dconnec[j];
        }
      }
    }
    else if (t_elt == PDM_MESH_NODAL_POLY_3D) {
      PDM_error(__FILE__, __LINE__, 0, "PDM_dmesh_nodal_dump_vtk_with_field : POLY_3D are not supported\n");
    }
    else {
      int order;
      const char *ho_ordering  = NULL;

      dconnec    = PDM_DMesh_nodal_section_std_ho_get (dmn, geom_kind, id_section, &order, &ho_ordering);
      int stride = PDM_Mesh_nodal_n_vtx_elt_get(t_elt, order);

      for (int i = 0; i < n_elt; i++) {
        cat_connec_idx[idx+i+1] = cat_connec_idx[idx+i];
        for (int j = 0; j < stride; j++) {
          vtx_ln_to_gn[cat_connec_idx[idx+i+1]++] = dconnec[stride*i+j];
        }
      }
    }

    for (int i = 0; i < n_elt; i++) {
      cat_elt_ln_to_gn[idx+i] = distrib[i_rank] + i + 1 + shift;
      cat_elt_type    [idx+i] = t_elt;
      cat_elt_section [idx+i] = (double) i_section;
    }

    shift += distrib[n_rank];
    idx   += n_elt;

  } // End loop on sections

  // Create partition of vertices
  int *cat_connec = NULL;
  PDM_malloc(cat_connec, s_connec, int);

  int n_vtx = PDM_inplace_unique_long2(vtx_ln_to_gn, cat_connec, 0, s_connec-1);
  PDM_realloc(vtx_ln_to_gn, vtx_ln_to_gn, n_vtx, PDM_g_num_t);

  for (int i = 0; i < s_connec; i++) {
    cat_connec[i]++; // 1-based local IDs
  }

  /*
   * Coordinates
   */
  PDM_g_num_t *distrib_vtx = PDM_dmesh_nodal_vtx_distrib_get(dmn);
  double      *dvtx_coord  = PDM_DMesh_nodal_coord_get(dmn, PDM_OWNERSHIP_BAD_VALUE);

  PDM_block_to_part_t *btp = PDM_block_to_part_create((const PDM_g_num_t  *)  distrib_vtx,
                                                      (const PDM_g_num_t **) &vtx_ln_to_gn,
                                                                             &n_vtx,
                                                                              1,
                                                                              dmn->comm);

  int stride_one = 1;
  double **pvtx_coord = NULL;
  PDM_block_to_part_exch(btp,
                         sizeof(double) * 3,
                         PDM_STRIDE_CST_INTERLACED,
                        &stride_one,
             (void   *)  dvtx_coord,
                         NULL,
             (void ***) &pvtx_coord);

  /*
   * Vertex fields
   */
  const double *pfield_vtx[n_fld_vtx];
  for (int i_fld = 0; i_fld < n_fld_vtx; i_fld++) {
    double **pfield_vtx_tmp = NULL;
    PDM_block_to_part_exch(btp,
                           sizeof(double),
                           PDM_STRIDE_CST_INTERLACED,
                          &stride_one,
               (void   *)  fld_vtx[i_fld],
                           NULL,
               (void ***) &pfield_vtx_tmp);
    pfield_vtx[i_fld] = pfield_vtx_tmp[0];
    PDM_free(pfield_vtx_tmp);
  }
  PDM_block_to_part_free(btp);


  /*
   * Element fields
   */
  int _n_fld_elmt = n_fld_elmt;
  const char   *_fld_name_elmt[n_fld_elmt+2];
  const double *_fld_elmt     [n_fld_elmt+2];
  for (int i_fld = 0; i_fld < n_fld_elmt; i_fld++) {
    _fld_name_elmt[i_fld] = fld_name_elmt[i_fld];
    _fld_elmt     [i_fld] = fld_elmt     [i_fld];
  }

  // Section
  _fld_name_elmt[_n_fld_elmt] = "i_section";
  _fld_elmt     [_n_fld_elmt] = cat_elt_section;
  _n_fld_elmt++;

  // Groups
  double *cat_elt_group = NULL;
  if (dmne->n_group_elmt > 0) {
    int n_elt1 = dmne->dgroup_elmt_idx[dmne->n_group_elmt];
    int *part1_to_part2_idx = PDM_array_new_idx_from_const_stride_int(1, n_elt1);

    PDM_part_to_part_t *ptp = PDM_part_to_part_create((const PDM_g_num_t **) &dmne->dgroup_elmt,
                                                      (const int          *) &n_elt1,
                                                                              1,
                                                      (const PDM_g_num_t **) &cat_elt_ln_to_gn,
                                                      (const int          *) &cat_n_elt,
                                                                              1,
                                                      (const int         **) &part1_to_part2_idx,
                                                      (const PDM_g_num_t **) &dmne->dgroup_elmt,
                                                                              dmn->comm);
    PDM_free(part1_to_part2_idx);

    int *part1_group = NULL;
    PDM_malloc(part1_group, n_elt1, int);
    for (int i_group = 0; i_group < dmne->n_group_elmt; i_group++) {
      for (int i = dmne->dgroup_elmt_idx[i_group]; i < dmne->dgroup_elmt_idx[i_group+1]; i++) {
        part1_group[i] = i_group+1;
      }
    }

    int request = -1;
    int **part2_group = NULL;
    PDM_part_to_part_iexch(ptp,
                           PDM_MPI_COMM_KIND_P2P,
                           PDM_STRIDE_CST_INTERLACED,
                           PDM_PART_TO_PART_DATA_DEF_ORDER_PART1,
                           1,
                           sizeof(int),
                           NULL,
         (const void  **) &part1_group,
                           NULL,
         (      void ***) &part2_group,
                          &request);

    PDM_part_to_part_iexch_wait(ptp, request);
    PDM_free(part1_group);

    cat_elt_group = PDM_array_zeros_double(cat_n_elt);

    int  n_ref2 = 0;
    int *ref2   = NULL;
    PDM_part_to_part_ref_lnum2_single_part_get(ptp, 0, &n_ref2, &ref2);

    int         *part2_to_part1_idx = NULL;
    PDM_g_num_t *part2_to_part1     = NULL;
    PDM_part_to_part_gnum1_come_from_single_part_get(ptp, 0, &part2_to_part1_idx, &part2_to_part1);

    for (int i_ref = 0; i_ref < n_ref2; i_ref++) {
      int i_elt = ref2[i_ref]-1;
      if (part2_to_part1_idx[i_ref+1] > part2_to_part1_idx[i_ref]+1) {
        printf("Warning : PDM_dmesh_nodal_dump_vtk_with_field : elt "PDM_FMT_G_NUM" (type %d) is in more than one group (%d)\n",
               cat_elt_ln_to_gn[i_elt],
               cat_elt_type[i_elt],
               part2_to_part1_idx[i_ref+1] - part2_to_part1_idx[i_ref]);
      }
      cat_elt_group[i_elt] = part2_group[0][part2_to_part1_idx[i_ref]];
    }
    PDM_free(part2_group[0]);
    PDM_free(part2_group);

    PDM_part_to_part_free(ptp);


    _fld_name_elmt[_n_fld_elmt] = "group";
    _fld_elmt     [_n_fld_elmt] = cat_elt_group;
    _n_fld_elmt++;
  }


  /*
   *  Dump
   */
  char filename[999];
  sprintf(filename, "%s_%d.vtk", filename_patter, i_rank);
  PDM_vtk_write_unstructured_grid(filename,
                                  n_vtx,
                                  pvtx_coord[0],
                                  vtx_ln_to_gn,
                                  cat_n_elt,
                                  cat_elt_type,
                                  cat_connec_idx,
                                  cat_connec,
                                  cat_elt_ln_to_gn,
                                  _n_fld_elmt,
                                  _fld_name_elmt,
                                  _fld_elmt,
                                  n_fld_vtx,
                                  fld_name_vtx,
                                  pfield_vtx);
  for (int i_fld = 0; i_fld < n_fld_vtx; i_fld++) {
    PDM_free(pfield_vtx[i_fld]);
  }
  PDM_free(cat_elt_group);
  PDM_free(cat_elt_type);
  PDM_free(cat_elt_section);
  PDM_free(cat_elt_ln_to_gn);
  PDM_free(cat_connec_idx);
  PDM_free(cat_connec);
  PDM_free(vtx_ln_to_gn);
  PDM_free(pvtx_coord[0]);
  PDM_free(pvtx_coord);
}


void
PDM_dmesh_nodal_reorder
(
 PDM_dmesh_nodal_t *dmesh_nodal,
 const char        *ordering_name
 )
{
  PDM_geometry_kind_t start = PDM_GEOMETRY_KIND_MAX;
  if (dmesh_nodal->mesh_dimension == 2) {
    start = PDM_GEOMETRY_KIND_SURFACIC;
  } else if (dmesh_nodal->mesh_dimension == 3) {
    start = PDM_GEOMETRY_KIND_VOLUMIC;
  }

  PDM_dmesh_nodal_elmts_t *dmne = NULL;

  for (PDM_geometry_kind_t geom_kind = start; geom_kind < PDM_GEOMETRY_KIND_MAX; geom_kind++) {

    if (geom_kind == PDM_GEOMETRY_KIND_RIDGE) {
      dmne = dmesh_nodal->ridge;
    } else if (geom_kind == PDM_GEOMETRY_KIND_SURFACIC) {
      dmne = dmesh_nodal->surfacic;
    } else if (geom_kind == PDM_GEOMETRY_KIND_VOLUMIC) {
      dmne = dmesh_nodal->volumic;
    }

    int *sections_id = PDM_DMesh_nodal_sections_id_get(dmesh_nodal, geom_kind);
    int n_section    = PDM_DMesh_nodal_n_section_get  (dmesh_nodal, geom_kind);

    for (int isection = 0; isection < n_section; isection++) {

      PDM_DMesh_nodal_elmts_section_std_ho_reorder(dmne,
                                                   sections_id[isection],
                                                   ordering_name);
    }
  }

}



PDM_part_mesh_nodal_elmts_t*
PDM_dmesh_nodal_to_part_mesh_nodal_elmts
(
 PDM_dmesh_nodal_t            *dmn,
 PDM_geometry_kind_t           geom_kind,
 int                           n_part,
 int                          *pn_vtx,
 PDM_g_num_t                 **vtx_ln_to_gn,
 int                          *pn_elmt,
 PDM_g_num_t                 **elmt_ln_to_gn,
 PDM_g_num_t                 **pparent_entitity_ln_to_gn
)
{
  PDM_dmesh_nodal_elmts_t* dmne = _get_from_geometry_kind(dmn, geom_kind);
  return PDM_dmesh_nodal_elmts_to_part_mesh_nodal_elmts(dmne, n_part, pn_vtx, vtx_ln_to_gn, pn_elmt, NULL, elmt_ln_to_gn, pparent_entitity_ln_to_gn);
}

const double *
PDM_dmesh_nodal_global_extents_get
(
 PDM_dmesh_nodal_t         *dmn
)
{
  if (dmn->is_computed_g_extents == PDM_FALSE) {
    //TO DO Bastien: if high-order, compute extents using Bézier control points

    double l_min[3] = { HUGE_VAL};
    double l_max[3] = {-HUGE_VAL};

    for (int i = 0; i < dmn->vtx->n_vtx; i++) {
      for (int j = 0; j < 3; j++) {
        double x = dmn->vtx->_coords[3*i + j];
        l_min[j] = PDM_MIN(l_min[j], x);
        l_max[j] = PDM_MAX(l_max[j], x);
      }
    }

    PDM_MPI_Allreduce(l_min, dmn->g_extents,   3, PDM_MPI_DOUBLE, PDM_MPI_MIN, dmn->comm);
    PDM_MPI_Allreduce(l_max, dmn->g_extents+3, 3, PDM_MPI_DOUBLE, PDM_MPI_MAX, dmn->comm);

    dmn->is_computed_g_extents = PDM_TRUE;
  }

  return dmn->g_extents;
}


int
PDM_dmesh_nodal_have_ho
(
 PDM_dmesh_nodal_t         *dmesh_nodal
)
{
  int have_ho_volumic  = 0;
  int have_ho_surfacic = 0;
  int have_ho_ridge    = 0;
  int have_ho_corner   = 0;
  if(dmesh_nodal->volumic  != NULL) {
    have_ho_volumic = PDM_dmesh_nodal_elmts_have_ho(dmesh_nodal->volumic);
  }
  if(dmesh_nodal->surfacic != NULL) {
    have_ho_surfacic = PDM_dmesh_nodal_elmts_have_ho(dmesh_nodal->surfacic);
  }
  if(dmesh_nodal->ridge    != NULL) {
    have_ho_ridge = PDM_dmesh_nodal_elmts_have_ho(dmesh_nodal->ridge);
  }
  if(dmesh_nodal->corner   != NULL) {
    have_ho_corner = PDM_dmesh_nodal_elmts_have_ho(dmesh_nodal->corner);
  }

  return have_ho_volumic || have_ho_surfacic || have_ho_ridge || have_ho_corner;
}

void
PDM_dmesh_nodal_find_topological_ridge
(
 PDM_dmesh_nodal_t         *dmesh_nodal
)
{

  // log_trace("PDM_dmesh_nodal_find_topological_ridge start ... \n");

  assert(dmesh_nodal->surfacic != NULL);

  // PDM_dmesh_nodal_elmts_t *dmne = dmesh_nodal->surfacic;

  PDM_dmesh_nodal_to_dmesh_t* dmn_to_dm = PDM_dmesh_nodal_to_dmesh_create(1,
                                                                          dmesh_nodal->comm,
                                                                          PDM_OWNERSHIP_KEEP);

  PDM_dmesh_nodal_to_dmesh_add_dmesh_nodal(dmn_to_dm, 0, dmesh_nodal);

  PDM_dmesh_nodal_to_dmesh_compute(dmn_to_dm,
                                   PDM_DMESH_NODAL_TO_DMESH_TRANSFORM_TO_EDGE,
                                   PDM_DMESH_NODAL_TO_DMESH_TRANSLATE_GROUP_TO_EDGE);

  PDM_dmesh_t* dmesh = NULL;
  PDM_dmesh_nodal_to_dmesh_get_dmesh(dmn_to_dm, 0, &dmesh);

  int         *dface_edge_idx = NULL;
  PDM_g_num_t *dface_edge     = NULL;
  int dn_face = PDM_dmesh_connectivity_get(dmesh,
                                           PDM_CONNECTIVITY_TYPE_FACE_EDGE,
                                           &dface_edge,
                                           &dface_edge_idx,
                                           PDM_OWNERSHIP_KEEP);
  PDM_UNUSED(dn_face);

  // PDM_log_trace_connectivity_long(dface_edge_idx, dface_edge, dn_face, "dface_edge ::");

  int         *dedge_face_idx = NULL;
  PDM_g_num_t *dedge_face     = NULL;
  int dn_edge = PDM_dmesh_connectivity_get(dmesh,
                                           PDM_CONNECTIVITY_TYPE_EDGE_FACE,
                                           &dedge_face,
                                           &dedge_face_idx,
                                           PDM_OWNERSHIP_KEEP);

  // PDM_log_trace_array_long(dedge_face, 2 * dn_edge, "dedge_face ::");


  /* Selection on border*/
  int          n_group_face    = 0;
  int         *dgroup_face_idx = NULL;
  PDM_g_num_t *dgroup_face     = NULL;
  PDM_DMesh_nodal_section_group_elmt_get(dmesh_nodal,
                                         PDM_GEOMETRY_KIND_SURFACIC,
                                         &n_group_face,
                                         &dgroup_face_idx,
                                         &dgroup_face,
                                         PDM_OWNERSHIP_BAD_VALUE);

  // PDM_log_trace_connectivity_long(dgroup_face_idx, dgroup_face, n_group_face, "dgroup_face ::");


  PDM_g_num_t* distrib_face = NULL;
  PDM_dmesh_distrib_get(dmesh, PDM_MESH_ENTITY_FACE, &distrib_face);
  // PDM_log_trace_array_long(distrib_face, dmesh_nodal->n_rank+1, "distrib_face ::");

  /*
   * Create part_to_block to merge all group data
   */
  PDM_part_to_block_t* ptb = PDM_part_to_block_create_from_distrib(PDM_PART_TO_BLOCK_DISTRIB_ALL_PROC,
                                                                   PDM_PART_TO_BLOCK_POST_CLEANUP,
                                                                   1.,
                                                                   &dgroup_face,
                                                                   distrib_face,
                                                                   &dgroup_face_idx[n_group_face],
                                                                   1,
                                                                   dmesh_nodal->comm);

  int *pface_group;
  PDM_malloc(pface_group, dgroup_face_idx[n_group_face], int);
  for(int i_group = 0; i_group < n_group_face; ++i_group) {
    for(int idx_face = dgroup_face_idx[i_group]; idx_face < dgroup_face_idx[i_group+1]; ++idx_face) {
      pface_group[idx_face] = (i_group+1);
    }
  }

  int *dface_group   = NULL;
  PDM_part_to_block_exch(ptb,
                         sizeof(int),
                         PDM_STRIDE_CST_INTERLACED,
                         1,
                         NULL,
             (void **)  &pface_group,
                         NULL,
             (void **)  &dface_group);


  // PDM_log_trace_array_int(dface_group, dn_face, "dface_group ::");

  PDM_part_to_block_free(ptb);

  int dn_edge_twice = 2 * dn_edge;
  PDM_block_to_part_t *btp = PDM_block_to_part_create(distrib_face,
                            (const PDM_g_num_t **)    &dedge_face,
                                                      &dn_edge_twice,
                                                      1,
                                                      dmesh_nodal->comm);

  int **dedge_face_group_tmp = NULL;
  int stride_one = 1;
  PDM_block_to_part_exch(btp,
                         sizeof(int),
                         PDM_STRIDE_CST_INTERLACED,
                         &stride_one,
                         dface_group,
                         NULL,
             (void ***) &dedge_face_group_tmp);
  int *dedge_face_group = dedge_face_group_tmp[0];
  PDM_free(dedge_face_group_tmp);
  PDM_block_to_part_free(btp);

  // PDM_log_trace_array_int(dedge_face_group, dn_edge_twice, "dedge_face_group ::");

  /*
   * Prepare gnum
   */
  PDM_gen_gnum_t* gen_gnum = PDM_gnum_create(3,
                                             1,
                                             PDM_TRUE,
                                             1e-4,
                                             dmesh_nodal->comm,
                                             PDM_OWNERSHIP_USER);


  int          dn_ridge     = 0;
  PDM_g_num_t *edge_doublet = NULL;
  PDM_g_num_t *edge_group   = NULL;
  int         *pridge_edge  = NULL;
  PDM_malloc(edge_doublet, dn_edge_twice, PDM_g_num_t);
  PDM_malloc(pridge_edge , dn_edge      , int        );

  int idx_write = 0;
  for(int i = 0; i < dn_edge; ++i) {

    int igroup1 = dedge_face_group[2*i  ];
    int igroup2 = dedge_face_group[2*i+1];

    if(igroup1 != igroup2) {
      edge_doublet[2*idx_write  ] = PDM_MIN(igroup1, igroup2);
      edge_doublet[2*idx_write+1] = PDM_MAX(igroup1, igroup2);

      pridge_edge[dn_ridge++] = i;
      idx_write++;
    }
  }

  PDM_gnum_set_from_parents(gen_gnum, 0, dn_ridge, edge_doublet);
  PDM_gnum_set_parents_nuplet(gen_gnum, 2);

  PDM_gnum_compute(gen_gnum);
  edge_group = PDM_gnum_get(gen_gnum, 0);

  if(0 == 1) {
    PDM_log_trace_array_long(edge_group, dn_ridge, "edge_group ::");
  }

  int _n_group_ridge = 0;
  for(int i = 0; i < dn_ridge; ++i) {
    _n_group_ridge = PDM_MAX(_n_group_ridge, edge_group[i]);
  }
  int n_group_ridge = 0;
  PDM_MPI_Allreduce(&_n_group_ridge, &n_group_ridge, 1, PDM_MPI_INT, PDM_MPI_MAX, dmesh_nodal->comm);


  /*
   * Hook edge
   */
  int         *dedge_vtx_idx = NULL;
  PDM_g_num_t *dedge_vtx     = NULL;
  PDM_dmesh_connectivity_get(dmesh,
                             PDM_CONNECTIVITY_TYPE_EDGE_VTX,
                             &dedge_vtx,
                             &dedge_vtx_idx,
                             PDM_OWNERSHIP_KEEP);
  // assert(dedge_vtx_idx == NULL);
  // PDM_log_trace_array_long(dedge_vtx, 2 * dn_edge, "dedge_vtx ::");

  PDM_g_num_t *dridge_vtx = NULL;
  PDM_malloc(dridge_vtx, 2 * dn_ridge, PDM_g_num_t);
  for(int i = 0; i < dn_ridge; ++i) {
    int i_edge = pridge_edge[i];
    dridge_vtx[2*i  ] = dedge_vtx[2*i_edge  ];
    dridge_vtx[2*i+1] = dedge_vtx[2*i_edge+1];
  }
  // PDM_log_trace_array_long(dridge_vtx, 2 * dn_ridge, "dridge_vtx ::");

  /*
   * Re-création des groupes
   */
  int *dgroup_edge_n = NULL;
  PDM_malloc(dgroup_edge_n, n_group_ridge, int);

  for(int i = 0; i < n_group_ridge; ++i) {
    dgroup_edge_n[i] = 0;
  }

  for(int i = 0; i < dn_ridge; ++i) {
    dgroup_edge_n[edge_group[i]-1]++;
  }

  if(1 == 0) {
    PDM_log_trace_array_int(dgroup_edge_n, n_group_ridge, "dgroup_edge_n ::");
  }

  int *dgroup_edge_idx = NULL;
  PDM_malloc(dgroup_edge_idx, n_group_ridge+1, int);
  dgroup_edge_idx[0] = 0;
  for(int i = 0; i < n_group_ridge; ++i) {
    dgroup_edge_idx[i+1] = dgroup_edge_idx[i] + dgroup_edge_n[i];
    dgroup_edge_n[i] = 0;
  }

  PDM_g_num_t *dgroup_edge = NULL;
  PDM_malloc(dgroup_edge, dgroup_edge_idx[n_group_ridge], PDM_g_num_t);

  PDM_g_num_t* distrib_ridge = PDM_compute_entity_distribution(dmesh_nodal->comm, dn_ridge);

  int i_rank;
  PDM_MPI_Comm_rank(dmesh_nodal->comm, &i_rank);


  for(int i = 0; i < dn_ridge; ++i) {
    int i_group = edge_group[i]-1;
    int idx = dgroup_edge_idx[i_group] + dgroup_edge_n[i_group]++;
    dgroup_edge[idx] = distrib_ridge[i_rank] + i + 1;
  }

  if(0 == 1) {
    PDM_log_trace_array_int(dgroup_edge_idx, n_group_ridge+1, "dgroup_edge_idx ::");
    PDM_log_trace_connectivity_long(dgroup_edge_idx, dgroup_edge, n_group_ridge, "dgroup_edge :: ");
  }

  /*
   * Set in dmesh_nodal
   */
  int id_section_bar = PDM_DMesh_nodal_elmts_section_ho_add(dmesh_nodal->ridge,
                                                            PDM_MESH_NODAL_BAR2,
                                                            1,
                                                            NULL);

  PDM_DMesh_nodal_elmts_section_std_set(dmesh_nodal->ridge,
                                        id_section_bar,
                                        dn_ridge,
                                        dridge_vtx,
                                        PDM_OWNERSHIP_KEEP);


  PDM_DMesh_nodal_elmts_group_set(dmesh_nodal->ridge,
                                  n_group_ridge,
                                  dgroup_edge_idx,
                                  dgroup_edge,
                                  PDM_OWNERSHIP_KEEP);



  /*
   *  Sortie vtk
   */
  if(1 == 0) {

    double* dvtx_coord = PDM_DMesh_nodal_vtx_get(dmesh_nodal, PDM_OWNERSHIP_BAD_VALUE);
    const PDM_g_num_t* vtx_distrib = PDM_DMesh_nodal_distrib_vtx_get(dmesh_nodal);

    PDM_g_num_t *pridge_ln_to_gn = NULL;
    int         *dridge_vtx_idx  = NULL;
    PDM_malloc(pridge_ln_to_gn, dn_ridge  , PDM_g_num_t);
    PDM_malloc(dridge_vtx_idx , dn_ridge+1, int        );

    for(int i = 0; i < dn_ridge; ++i) {
      pridge_ln_to_gn[i] = distrib_ridge[i_rank] + i + 1;
    }

    for(int i = 0; i < dn_ridge+1; ++i) {
      dridge_vtx_idx[i] = 2*i;
    }

    int pn_vtx = 0;
    PDM_g_num_t *pvtx_ln_to_gn  = NULL;
    int         *pridge_vtx_idx = NULL;
    int         *pridge_vtx     = NULL;
    PDM_part_dconnectivity_to_pconnectivity_sort_single_part(dmesh_nodal->comm,
                                                             distrib_ridge,
                                                             dridge_vtx_idx,
                                                             dridge_vtx,
                                                             dn_ridge,
                                                             pridge_ln_to_gn,
                                                            &pn_vtx,
                                                            &pvtx_ln_to_gn,
                                                            &pridge_vtx_idx,
                                                            &pridge_vtx);

    double** tmp_pvtx_coord = NULL;
    PDM_part_dcoordinates_to_pcoordinates(dmesh_nodal->comm,
                                          1,
                                          vtx_distrib,
                                          dvtx_coord,
                                          &pn_vtx,
                   (const PDM_g_num_t **) &pvtx_ln_to_gn,
                                          &tmp_pvtx_coord);
    double *pvtx_coord = tmp_pvtx_coord[0];
    PDM_free(tmp_pvtx_coord);

    const char *field_name[] = {0 };
    const int  *field[1] = {NULL};

    char filename[999];
    sprintf(filename, "out_edge_vtx_%2.2d.vtk", i_rank);
    PDM_vtk_write_std_elements(filename,
                               pn_vtx,
                               pvtx_coord,
                               pvtx_ln_to_gn,
                               PDM_MESH_NODAL_BAR2,
                               dn_ridge,
                               pridge_vtx,
                               pridge_ln_to_gn,
                               0,
                               field_name,
                               field);



    PDM_free(pvtx_coord);
    PDM_free(pridge_vtx);
    PDM_free(pridge_vtx_idx);
    PDM_free(pvtx_ln_to_gn);
    PDM_free(pridge_ln_to_gn);
    PDM_free(dridge_vtx_idx);

  }

  // Hold by dmesh_nodal
  //PDM_free(dgroup_edge_idx);
  //PDM_free(dgroup_edge);
  //PDM_free(dridge_vtx);

  PDM_free(distrib_ridge);
  PDM_free(dgroup_edge_n);

  PDM_free(edge_doublet);
  PDM_free(edge_group  );
  PDM_free(pridge_edge );

  PDM_gnum_free(gen_gnum);

  PDM_free(pface_group);
  PDM_free(dface_group);
  PDM_free(dedge_face_group);

  PDM_dmesh_nodal_to_dmesh_free(dmn_to_dm);

}

void
PDM_dmesh_nodal_revert_orientation
(
 PDM_dmesh_nodal_t         *dmesh_nodal,
 PDM_geometry_kind_t        geom_kind
)
{
  PDM_dmesh_nodal_elmts_t *dmne = _get_from_geometry_kind(dmesh_nodal, geom_kind);

  int n_section = dmne->n_section;

  for (int i_section = 0; i_section < n_section; i_section++) {

    int id_section = dmne->sections_id[i_section];

    PDM_Mesh_nodal_elt_t t_elt = PDM_DMesh_nodal_elmts_section_type_get(dmne, id_section);
    int n_elt                  = PDM_DMesh_nodal_elmts_section_n_elt_get(dmne, id_section);
    int n_vtx_per_elmt         = PDM_Mesh_nodal_n_vtx_elt_get(t_elt, 1);
    PDM_g_num_t       *dconnec = PDM_DMesh_nodal_elmts_section_std_get(dmne, id_section, PDM_OWNERSHIP_BAD_VALUE);

    PDM_g_num_t *tmp = NULL;
    PDM_malloc(tmp, n_vtx_per_elmt, PDM_g_num_t);

    for(int i = 0; i < n_elt; ++i) {
      for(int k = 0; k < n_vtx_per_elmt; ++k) {
        tmp[k] = dconnec[i*n_vtx_per_elmt+k];
      }
      for(int k = 0; k < n_vtx_per_elmt; ++k) {
        dconnec[i*n_vtx_per_elmt+k] = tmp[n_vtx_per_elmt-k-1];
      }
    }
    PDM_free(tmp);
  }
}


#ifdef __cplusplus
}
#endif /* __cplusplus */<|MERGE_RESOLUTION|>--- conflicted
+++ resolved
@@ -408,11 +408,20 @@
 }
 
 
+/**
+ * \brief  Return coordinates of vertices
+ *
+ * \param [in]  hdl       Distributed nodal mesh handle
+ *
+ * \return  Coordinates of vertices
+ *
+ */
+
 double *
-PDM_DMesh_nodal_coord_get
-(
-  PDM_dmesh_nodal_t  *dmesh_nodal,
-  PDM_ownership_t     owner
+PDM_DMesh_nodal_vtx_get
+(
+ PDM_dmesh_nodal_t  *dmesh_nodal,
+ PDM_ownership_t     owner
 )
 {
 
@@ -421,50 +430,12 @@
   }
 
   PDM_DMesh_nodal_vtx_t *vtx = dmesh_nodal->vtx;
-  if (owner!=PDM_OWNERSHIP_BAD_VALUE) {
-    vtx->owner = owner;
-  }
-
-  return vtx->_coords;
-}
-
-/**
- * \brief  Return coordinates of vertices
- *
- * \param [in]  hdl       Distributed nodal mesh handle
- *
- * \return  Coordinates of vertices
- *
- */
-
-double *
-PDM_DMesh_nodal_vtx_get
-(
-<<<<<<< HEAD
-  PDM_dmesh_nodal_t  *dmesh_nodal
-=======
- PDM_dmesh_nodal_t  *dmesh_nodal,
- PDM_ownership_t     owner
->>>>>>> 4b1f25d7
-)
-{
-  printf("PDM_DMesh_nodal_vtx_get is now deprecated, use PDM_DMesh_nodal_coord_get instead.\n");
-
-<<<<<<< HEAD
-  return PDM_DMesh_nodal_coord_get(dmesh_nodal, PDM_OWNERSHIP_KEEP);
-=======
-  if (dmesh_nodal == NULL) {
-    PDM_error (__FILE__, __LINE__, 0, "Bad mesh nodal identifier\n");
-  }
-
-  PDM_DMesh_nodal_vtx_t *vtx = dmesh_nodal->vtx;
 
   if(owner != PDM_OWNERSHIP_BAD_VALUE) {
     vtx->owner_coords = owner;
   }
 
   return vtx->_coords;
->>>>>>> 4b1f25d7
 }
 
 /**
@@ -1441,10 +1412,9 @@
       PDM_DMesh_nodal_section_poly2d_get(dmn,
                                          geom_kind,
                                          id_section,
-<<<<<<< HEAD
                                         &dconnec_idx,
-                                        &dconnec);
-      s_connec += dconnec_idx[n_elt];
+                                        &dconnec,
+                                         PDM_OWNERSHIP_BAD_VALUE);
     }
     else if (t_elt == PDM_MESH_NODAL_POLY_3D) {
       PDM_error(__FILE__, __LINE__, 0, "PDM_dmesh_nodal_dump_vtk_with_field : POLY_3D are not supported\n");
@@ -1452,20 +1422,11 @@
     else {
       int order;
       const char *ho_ordering  = NULL;
-      dconnec     = PDM_DMesh_nodal_section_std_ho_get (dmn, geom_kind, id_section, &order, &ho_ordering);
+      dconnec     = PDM_DMesh_nodal_section_std_ho_get (dmn, geom_kind, id_section, &order, &ho_ordering, PDM_OWNERSHIP_BAD_VALUE);
       int stride  = PDM_Mesh_nodal_n_vtx_elt_get(t_elt, order);
       s_connec += n_elt * stride;
-=======
-                                         &dconnec_idx,
-                                         &dconnec,
-                                         PDM_OWNERSHIP_BAD_VALUE);
-    } else {
-      assert(t_elt != PDM_MESH_NODAL_POLY_3D);
-      dconnec     = PDM_DMesh_nodal_section_std_ho_get (dmn, geom_kind, id_section, &order, &ho_ordering, PDM_OWNERSHIP_BAD_VALUE);
-      int strid   = PDM_Mesh_nodal_n_vtx_elt_get(t_elt, order);
-      dconnec_idx = PDM_array_new_idx_from_const_stride_int(strid, n_elt);
->>>>>>> 4b1f25d7
-    }
+    }
+
   }
 
   PDM_Mesh_nodal_elt_t *cat_elt_type     = NULL;
@@ -1479,40 +1440,7 @@
   PDM_malloc(cat_connec_idx,   cat_n_elt+1, int                 );
   PDM_malloc(vtx_ln_to_gn,     s_connec,    PDM_g_num_t         );
 
-<<<<<<< HEAD
   cat_connec_idx[0] = 0;
-=======
-    PDM_g_num_t *pvtx_ln_to_gn;
-    int         *pcell_vtx_idx;
-    int         *pcell_vtx;
-    int          pn_vtx;
-    PDM_part_dconnectivity_to_pconnectivity_sort_single_part(dmn->comm,
-                                                             delmt_distribution,
-                                                             dconnec_idx,
-                                                             dconnec,
-                                                             n_elt,
-                                    (const PDM_g_num_t *)    delmt_ln_to_gn,
-                                                            &pn_vtx,
-                                                            &pvtx_ln_to_gn,
-                                                            &pcell_vtx_idx,
-                                                            &pcell_vtx);
-
-    /*
-     * Coordinates
-     */
-    PDM_g_num_t *vtx_distrib = PDM_dmesh_nodal_vtx_distrib_get(dmn);
-    double      *dvtx_coord  = PDM_DMesh_nodal_vtx_get(dmn, PDM_OWNERSHIP_BAD_VALUE);
-    // int          dn_vtx   = PDM_DMesh_nodal_n_vtx_get(dln->dmesh_nodal_in);
-    // assert(dn_vtx == (vtx_distrib[i_rank+1]-vtx_distrib[i_rank]));
-    double** tmp_pvtx_coord = NULL;
-    PDM_part_dcoordinates_to_pcoordinates(dmn->comm,
-                                          1,
-                                          vtx_distrib,
-                                          dvtx_coord,
-                                          &pn_vtx,
-                   (const PDM_g_num_t **) &pvtx_ln_to_gn,
-                                          &tmp_pvtx_coord);
->>>>>>> 4b1f25d7
 
   PDM_g_num_t shift = 0;
   int idx = 0;
@@ -1531,7 +1459,8 @@
                                          geom_kind,
                                          id_section,
                                         &dconnec_idx,
-                                        &dconnec);
+                                        &dconnec,
+                                        PDM_OWNERSHIP_BAD_VALUE);
       for (int i = 0; i < n_elt; i++) {
         cat_connec_idx[idx+i+1] = cat_connec_idx[idx+i];
         for (int j = dconnec_idx[i]; j < dconnec_idx[i+1]; j++) {
@@ -1543,10 +1472,10 @@
       PDM_error(__FILE__, __LINE__, 0, "PDM_dmesh_nodal_dump_vtk_with_field : POLY_3D are not supported\n");
     }
     else {
-      int order;
+      int order = -1;
       const char *ho_ordering  = NULL;
 
-      dconnec    = PDM_DMesh_nodal_section_std_ho_get (dmn, geom_kind, id_section, &order, &ho_ordering);
+      dconnec    = PDM_DMesh_nodal_section_std_ho_get (dmn, geom_kind, id_section, &order, &ho_ordering, PDM_OWNERSHIP_BAD_VALUE);
       int stride = PDM_Mesh_nodal_n_vtx_elt_get(t_elt, order);
 
       for (int i = 0; i < n_elt; i++) {
@@ -1583,7 +1512,7 @@
    * Coordinates
    */
   PDM_g_num_t *distrib_vtx = PDM_dmesh_nodal_vtx_distrib_get(dmn);
-  double      *dvtx_coord  = PDM_DMesh_nodal_coord_get(dmn, PDM_OWNERSHIP_BAD_VALUE);
+  double      *dvtx_coord  = PDM_DMesh_nodal_vtx_get(dmn, PDM_OWNERSHIP_BAD_VALUE);
 
   PDM_block_to_part_t *btp = PDM_block_to_part_create((const PDM_g_num_t  *)  distrib_vtx,
                                                       (const PDM_g_num_t **) &vtx_ln_to_gn,
