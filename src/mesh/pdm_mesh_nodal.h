--- conflicted
+++ resolved
@@ -920,8 +920,6 @@
 const PDM_ownership_t  ownership
 );
 
-<<<<<<< HEAD
-=======
 /**
  * \brief  Add some standard 3D cells from cell vertex conectivity.
  *
@@ -953,7 +951,6 @@
 const PDM_ownership_t  ownership
 );
 
->>>>>>> 5f7cad5d
 /**
  * \brief  Add some 2D cells from cell edge conectivity.
  *
