!-----------------------------------------------------------------------------
! This file is part of the ParaDiGM library.
!
! Copyright (C) 2023  ONERA
!
! This library is free software; you can redistribute it and/or
! modify it under the terms of the GNU Lesser General Public
! License as published by the Free Software Foundation; either
! version 3 of the License, or (at your option) any later version.
!
! This library is distributed in the hope that it will be useful,
! but WITHOUT ANY WARRANTY; without even the implied warranty of
! MERCHANTABILITY or FITNESS FOR A PARTICULAR PURPOSE.  See the GNU
! Lesser General Public License for more details.
!
! You should have received a copy of the GNU Lesser General Public
! License along with this library. If not, see <http://www.gnu.org/licenses/>.
!-----------------------------------------------------------------------------

module PDM_part_mesh_nodal

  use pdm
  use pdm_mesh_nodal
  use iso_c_binding

  implicit none

  interface PDM_part_mesh_nodal_section_n_elt_get ; module procedure &
  PDM_part_mesh_nodal_section_n_elt_get_
  end interface

  interface PDM_part_mesh_nodal_section_std_get ; module procedure &
  PDM_part_mesh_nodal_section_std_get_
  end interface

  interface PDM_part_mesh_nodal_vtx_g_num_get ; module procedure &
  PDM_part_mesh_nodal_vtx_g_num_get_
  end interface

  interface PDM_part_mesh_nodal_n_vtx_get ; module procedure &
  PDM_part_mesh_nodal_n_vtx_get_
  end interface

  interface PDM_part_mesh_nodal_section_elt_type_get ; module procedure &
  PDM_part_mesh_nodal_section_elt_type_get_
  end interface

  private :: PDM_part_mesh_nodal_section_n_elt_get_
  private :: PDM_part_mesh_nodal_section_std_get_
  private :: PDM_part_mesh_nodal_vtx_g_num_get_
  private :: PDM_part_mesh_nodal_n_vtx_get_
  private :: PDM_part_mesh_nodal_section_elt_type_get_

  interface

    !>
    !!
    !! \brief Get number of section elements
    !!
    !! \param [in]  pmn        Pointer to \ref PDM_part_mesh_nodal_t object
    !! \param [in]  i_section  Section identifier
    !! \param [in]  i_part     Partition identifier
    !!
    !! \return      Number of elements
    !!

    function PDM_part_mesh_nodal_section_n_elt_get_cf(pmn,       &
                                                      i_section, &
                                                      i_part)    &

      result(n_elt) &
      bind (c, name = 'PDM_part_mesh_nodal_section_n_elt_get')

      use iso_c_binding
      implicit none

      type (c_ptr), value   :: pmn
      integer(c_int), value :: i_section, i_part

      integer(c_int)        :: n_elt

    end function PDM_part_mesh_nodal_section_n_elt_get_cf

    !>
    !!
    !! \brief Return standard section description
    !!
    !! \param [in]  pmn                     Pointer to \ref PDM_part_mesh_nodal_t object
    !! \param [in]  i_section               Section identifier
    !! \param [in]  i_part                  Partition identifier
    !! \param [out] connec                  Connectivity
    !! \param [out] numabs                  Global numbering
    !! \param [out] parent_num              Parent numbering or NULL
    !! \param [out] parent_entity_g_num     Parent global numbering or NULL
    !!

    subroutine PDM_part_mesh_nodal_section_std_get_cf(pmn,                 &
                                                      i_section,           &
                                                      i_part,              &
                                                      connec,              &
                                                      numabs,              &
                                                      parent_num,          &
                                                      parent_entity_g_num, &
                                                      ownership)           &

      bind (c, name = 'PDM_part_mesh_nodal_section_std_get')

      use iso_c_binding
      implicit none

      type (c_ptr),   value :: pmn
      integer(c_int), value :: i_section, i_part, ownership

      type (c_ptr)          :: numabs, parent_entity_g_num
      type (c_ptr)          :: connec, parent_num

    end subroutine PDM_part_mesh_nodal_section_std_get_cf

    !>
    !!
    !! \brief  Return global ids of vertices
    !!
    !! \param [in]  pmn       Pointer to \ref PDM_part_mesh_nodal_t object
    !! \param [in]  id_part   Partition identifier
    !!
    !! \return  Golbal ids of vertices
    !!

    function PDM_part_mesh_nodal_vtx_g_num_get_cf(pmn,    &
                                                  i_part) &

      result(vtx_ln_to_gn) &
      bind (c, name = 'PDM_part_mesh_nodal_vtx_g_num_get')

      use iso_c_binding
      implicit none

      type (c_ptr),   value :: pmn
      integer(c_int), value :: i_part

      type (c_ptr)          :: vtx_ln_to_gn

    end function PDM_part_mesh_nodal_vtx_g_num_get_cf

    !>
    !!
    !! \brief  Return number of vertices
    !!
    !! \param [in]  pmn       Pointer to \ref PDM_part_mesh_nodal_t object
    !! \param [in]  id_part   Partition identifier
    !!
    !! \return  Number of vertices
    !!

    function PDM_part_mesh_nodal_n_vtx_get_cf(pmn,    &
                                              i_part) &

      result(n_vtx) &
      bind (c, name = 'PDM_part_mesh_nodal_n_vtx_get')

      use iso_c_binding
      implicit none

      type (c_ptr),   value :: pmn
      integer(c_int), value :: i_part

      integer(c_int)        :: n_vtx

    end function PDM_part_mesh_nodal_n_vtx_get_cf

    !>
    !!
    !! \brief  Return type of section
    !!
    !! \param [in]  pmn          Pointer to \ref PDM_part_mesh_nodal_t object
    !! \param [in]  i_section    Section identifier
    !!
    !! \return  Type of section
    !!

    function PDM_part_mesh_nodal_section_elt_type_get_cf(pmn,      &
                                                         i_section) &

      result(elt_t) &
      bind (c, name = 'PDM_part_mesh_nodal_section_elt_type_get')

      use iso_c_binding
      implicit none

      type (c_ptr),   value :: pmn
      integer(c_int), value :: i_section

      integer(c_int)        :: elt_t

    end function PDM_part_mesh_nodal_section_elt_type_get_cf

  end interface

  contains



    subroutine PDM_part_mesh_nodal_section_n_elt_get_(pmn,       &
                                                      i_section, &
                                                      i_part,    &
                                                      n_elt)
      ! Get number of section elements
      use iso_c_binding
      implicit none

      type(c_ptr), value   :: pmn       ! Pointer to PDM_part_mesh_nodal_t object
      integer, intent(in)  :: i_section ! Section identifier
      integer, intent(in)  :: i_part    ! Partition identifier

      integer, intent(out) :: n_elt     ! Number of elements

      n_elt = PDM_part_mesh_nodal_section_n_elt_get_cf(pmn,       &
                                                       i_section, &
                                                       i_part)

    end subroutine PDM_part_mesh_nodal_section_n_elt_get_



    subroutine PDM_part_mesh_nodal_section_std_get_(pmn,                 &
                                                    i_section,           &
                                                    i_part,              &
                                                    connec,              &
                                                    numabs,              &
                                                    parent_num,          &
                                                    parent_entity_g_num, &
                                                    ownership)
      ! Return standard section description
      use iso_c_binding
      implicit none

      type (c_ptr),   value          :: pmn                    ! Pointer to PDM_part_mesh_nodal_t object
      integer, intent(in)            :: i_section              ! Section identifier
      integer, intent(in)            :: i_part                 ! Partition identifier
      integer, intent(in)            :: ownership              ! Data ownership

      integer(pdm_l_num_s), pointer  :: connec(:)              ! Connectivity
      integer(pdm_g_num_s), pointer  :: numabs(:)              ! Global ids
      integer(pdm_l_num_s), pointer  :: parent_num(:)          ! Parent local ids or *null()*
      integer(pdm_g_num_s), pointer  :: parent_entity_g_num(:) ! Parent global ids or *null()*

      integer                        :: n_elt, elt_t, n_vtx_per_elt
      integer                        :: order = 1

<<<<<<< HEAD
      type (c_ptr)   :: c_connec
      type (c_ptr)   :: c_numabs
      type (c_ptr)   :: c_parent_entity_g_num
      type (c_ptr)   :: c_parent_num
=======
      type (c_ptr)   :: c_connec = C_NULL_PTR
      type (c_ptr)   :: c_numabs = C_NULL_PTR
      type (c_ptr)   :: c_parent_entity_g_num = C_NULL_PTR
      type (c_ptr)   :: c_parent_num = C_NULL_PTR
>>>>>>> 8995584f



      c_connec = C_NULL_PTR
      c_numabs = C_NULL_PTR
      c_parent_entity_g_num = C_NULL_PTR
      c_parent_num = C_NULL_PTR
      call PDM_part_mesh_nodal_section_std_get_cf(pmn,                   &
                                                  i_section,             &
                                                  i_part,                &
                                                  c_connec,              &
                                                  c_numabs,              &
                                                  c_parent_num,          &
                                                  c_parent_entity_g_num, &
                                                  ownership)

      n_elt = PDM_part_mesh_nodal_section_n_elt_get_cf(pmn,       &
                                                       i_section, &
                                                       i_part)

      call PDM_part_mesh_nodal_section_elt_type_get(pmn,       &
                                                    i_section, &
                                                    elt_t)

      call PDM_Mesh_nodal_n_vtx_elt_get(elt_t, &
                                        order, &
                                        n_vtx_per_elt)

      call c_f_pointer(c_connec, &
                       connec,   &
                       [n_elt * n_vtx_per_elt])

      call c_f_pointer(c_numabs, &
                       numabs,   &
                       [n_elt])

      parent_num => null()
      if ( c_associated(c_parent_num) ) then
        call c_f_pointer(c_parent_num, &
                         parent_num,   &
                         [n_elt])
      end if

      parent_entity_g_num => null()
      if ( c_associated(c_parent_entity_g_num) ) then
        call c_f_pointer(c_parent_entity_g_num, &
                         parent_entity_g_num,   &
                         [n_elt])
      end if

    end subroutine PDM_part_mesh_nodal_section_std_get_



    subroutine PDM_part_mesh_nodal_vtx_g_num_get_(pmn,          &
                                                  i_part,       &
                                                  vtx_ln_to_gn)
      ! Return global ids of vertices
      use iso_c_binding
      implicit none

      type (c_ptr),   value          :: pmn             ! Pointer to PDM_part_mesh_nodal_t object

      integer, intent(in)            :: i_part          ! Partition identifier
      integer (pdm_g_num_s), pointer :: vtx_ln_to_gn(:) ! Golbal ids of vertices (size = ``n_vtx``)

      type (c_ptr)    :: c_vtx_ln_to_gn = C_NULL_PTR
      integer         :: n_vtx


      c_vtx_ln_to_gn = PDM_part_mesh_nodal_vtx_g_num_get_cf(pmn, &
                                                            i_part)

      n_vtx = PDM_part_mesh_nodal_n_vtx_get_cf(pmn, &
                                               i_part)

      call c_f_pointer(c_vtx_ln_to_gn, &
                       vtx_ln_to_gn,   &
                       [n_vtx])

    end subroutine PDM_part_mesh_nodal_vtx_g_num_get_


    subroutine PDM_part_mesh_nodal_n_vtx_get_(pmn,    &
                                              i_part, &
                                              n_vtx)
      ! Return number of vertices
      use iso_c_binding
      implicit none

      type (c_ptr),   value :: pmn    ! Pointer to PDM_part_mesh_nodal_t object
      integer, intent(in)   :: i_part ! Partition identifier
      integer, intent(out)  :: n_vtx  ! Number of vertices

      n_vtx = PDM_part_mesh_nodal_n_vtx_get_cf(pmn, &
                                                 i_part)

    end subroutine PDM_part_mesh_nodal_n_vtx_get_


    subroutine PDM_part_mesh_nodal_section_elt_type_get_(pmn,       &
                                                         i_section, &
                                                         elt_t)
      ! Return type of section
      use iso_c_binding
      implicit none

      type (c_ptr),   value :: pmn       ! Pointer to PDM_part_mesh_nodal_t object
      integer, intent(in)   :: i_section ! Section identifier
      integer, intent(out)  :: elt_t     ! Type of section

      elt_t = PDM_part_mesh_nodal_section_elt_type_get_cf(pmn, &
                                                          i_section)

    end subroutine PDM_part_mesh_nodal_section_elt_type_get_



  subroutine PDM_part_mesh_nodal_create (mesh, mesh_dimension, n_part, f_comm)
    ! Create a PDM_part_mesh_nodal structure
    use iso_c_binding
    implicit none

    type(c_ptr)          :: mesh           ! Pointer to PDM_part_mesh_nodal object
    integer, intent(in)  :: mesh_dimension ! Mesh dimension
    integer, intent(in)  :: n_part         ! Number of partition on the current process
    integer, intent(in)  :: f_comm         ! MPI communicator

    integer(c_int)       :: c_comm

    interface
      function PDM_part_mesh_nodal_create_c (mesh_dimension, n_part, c_comm) result(mesh) bind(c, name='PDM_part_mesh_nodal_create')
        use iso_c_binding
        implicit none
        integer(c_int), value :: mesh_dimension
        integer(c_int), value :: n_part
        integer(c_int), value :: c_comm
        type(c_ptr)           :: mesh
      end function PDM_part_mesh_nodal_create_c
    end interface

    c_comm = PDM_MPI_Comm_f2c(f_comm)

    mesh = PDM_part_mesh_nodal_create_c (mesh_dimension, n_part, c_comm)

  end subroutine PDM_part_mesh_nodal_create


  subroutine PDM_part_mesh_nodal_partial_free (mesh)
    ! Free partially a PDM_part_mesh_nodal structure
    use iso_c_binding

    implicit none

    type(c_ptr), value     :: mesh ! Pointer to PDM_part_mesh_nodal object

    interface
      subroutine PDM_part_mesh_nodal_partial_free_c (mesh) &
        bind(c, name='PDM_part_mesh_nodal_partial_free')

        use iso_c_binding

        implicit none

        type(c_ptr), value     :: mesh
      end subroutine PDM_part_mesh_nodal_partial_free_c
    end interface

    call PDM_part_mesh_nodal_partial_free_c (mesh)

  end subroutine PDM_part_mesh_nodal_partial_free


  subroutine PDM_part_mesh_nodal_free (mesh)
    ! Free a PDM_part_mesh_nodal structure
    use iso_c_binding

    implicit none

    type(c_ptr), value :: mesh ! Pointer to PDM_part_mesh_nodal object

    interface
      subroutine PDM_part_mesh_nodal_free_c (mesh) &
        bind(c, name='PDM_part_mesh_nodal_free')

        use iso_c_binding

        implicit none

        type(c_ptr), value :: mesh
      end subroutine PDM_part_mesh_nodal_free_c
    end interface

    call PDM_part_mesh_nodal_free_c (mesh)

  end subroutine PDM_part_mesh_nodal_free


  subroutine PDM_part_mesh_nodal_coord_set (mesh, id_part, n_vtx, coords, numabs, owner)
    ! Define partition vertices
    use iso_c_binding

    implicit none

    type(c_ptr), value                  :: mesh        ! Pointer to PDM_part_mesh_nodal object
    integer, intent(in)                 :: id_part     ! Partition identifier
    integer, intent(in)                 :: n_vtx       ! Number of vertices
    integer, intent(in)                 :: owner       ! Data ownership
<<<<<<< HEAD
    double precision, pointer           :: coords(:,:) ! Interlaced coordinates (shape = [3, n_vtx])
    integer (pdm_g_num_s), pointer      :: numabs(:)   ! Global numbering
    type(c_ptr) :: c_coords
    type(c_ptr) :: c_numabs
=======
    double precision, pointer           :: coords(:,:) ! Interlaced coordinates (shape = [3, ``n_vtx``])
    integer (pdm_g_num_s), pointer      :: numabs(:)   ! Global ids
    type(c_ptr) :: c_coords = C_NULL_PTR
    type(c_ptr) :: c_numabs = C_NULL_PTR
>>>>>>> 8995584f

    interface
      subroutine PDM_part_mesh_nodal_coord_set_c (mesh, id_part, n_vtx, coords, numabs, owner) &
        bind(c, name='PDM_part_mesh_nodal_coord_set')

        use iso_c_binding
        use pdm

        implicit none

        type(c_ptr),                 value :: mesh
        integer (c_int), intent(in), value :: id_part
        integer (c_int), intent(in), value :: n_vtx
        integer (c_int), intent(in), value :: owner
        type (c_ptr),                value :: coords
        type (c_ptr),                value :: numabs
      end subroutine PDM_part_mesh_nodal_coord_set_c
    end interface

    c_coords = C_NULL_PTR
    if (associated(coords)) then
      c_coords = c_loc (coords)
    endif
      
    c_numabs = C_NULL_PTR
    if (associated(numabs)) then
      c_numabs = c_loc (numabs)
    endif    

    call  PDM_part_mesh_nodal_coord_set_c (mesh, id_part, n_vtx, c_coords, c_numabs, owner)

  end subroutine PDM_part_mesh_nodal_coord_set


  subroutine PDM_part_mesh_nodal_cells_cellvtx_add (mesh, id_part, n_cell, cell_vtx_idx, cell_vtx, numabs, owner)
    ! Define standard 3D cells by cell-vertex connectivity
    use iso_c_binding

    implicit none

    type(c_ptr), value                  :: mesh            ! Pointer to PDM_part_mesh_nodal object
    integer, intent(in)                 :: id_part         ! Partition identifier
    integer, intent(in)                 :: n_cell          ! Number of cells
    integer, intent(in)                 :: owner           ! Data ownership
    integer (pdm_l_num_s), pointer      :: cell_vtx_idx(:) ! Index of cell vertex connectivity (size = n_cell + 1)
    integer (pdm_l_num_s), pointer      :: cell_vtx(:)     ! Cell vertex connectivity (size = cell_vtx_idx(n_cell+1))
<<<<<<< HEAD
    integer (pdm_g_num_s), pointer      :: numabs(:)       ! Global numbering
    type(c_ptr) :: c_cell_vtx_idx
    type(c_ptr) :: c_cell_vtx
    type(c_ptr) :: c_numabs
=======
    integer (pdm_g_num_s), pointer      :: numabs(:)       ! Cell global ids
    type(c_ptr) :: c_cell_vtx_idx = C_NULL_PTR
    type(c_ptr) :: c_cell_vtx = C_NULL_PTR
    type(c_ptr) :: c_numabs = C_NULL_PTR
>>>>>>> 8995584f

    interface
      subroutine PDM_part_mesh_nodal_cells_cellvtx_add_c (mesh, id_part, n_cell, cell_vtx_idx, cell_vtx, &
        numabs, owner) bind(c, name='PDM_part_mesh_nodal_cells_cellvtx_add')

        use iso_c_binding
        use pdm

        implicit none

        type(c_ptr),                 value :: mesh
        integer (c_int), intent(in), value :: id_part
        integer (c_int), intent(in), value :: n_cell
        integer (c_int), intent(in), value :: owner
        type (c_ptr),                value :: cell_vtx_idx
        type (c_ptr),                value :: cell_vtx
        type (c_ptr),                value :: numabs
      end subroutine PDM_part_mesh_nodal_cells_cellvtx_add_c
    end interface

    c_cell_vtx_idx = C_NULL_PTR
    if (associated (cell_vtx_idx)) then
      c_cell_vtx_idx = c_loc (cell_vtx_idx)
    endif

    c_cell_vtx = C_NULL_PTR
    if (associated (cell_vtx)) then
      c_cell_vtx = c_loc (cell_vtx)
    endif

    c_numabs = C_NULL_PTR
    if (associated (numabs)) then
      c_numabs = c_loc (numabs)
    endif


    call  PDM_part_mesh_nodal_cells_cellvtx_add_c (mesh, id_part, n_cell, c_cell_vtx_idx, c_cell_vtx, &
                                                   c_numabs, owner)

  end subroutine PDM_part_mesh_nodal_cells_cellvtx_add


  subroutine PDM_part_mesh_nodal_faces_facevtx_add (mesh, id_part, n_face, face_vtx_idx, face_vtx, numabs, owner)
    ! Define faces by face-vertex connectivity
    use iso_c_binding

    implicit none

    type(c_ptr), value                  :: mesh            ! Pointer to PDM_part_mesh_nodal object
    integer, intent(in)                 :: id_part         ! Partition identifier
    integer, intent(in)                 :: n_face          ! Number of faces
    integer, intent(in)                 :: owner           ! Data ownership
    integer (pdm_l_num_s), pointer      :: face_vtx_idx(:) ! Index of face vertex connectivity
    integer (pdm_l_num_s), pointer      :: face_vtx(:)     ! Face vertex connectivity
<<<<<<< HEAD
    integer (pdm_g_num_s), pointer      :: numabs(:)       ! Global numbering
    type(c_ptr) :: c_face_vtx_idx
    type(c_ptr) :: c_face_vtx
    type(c_ptr) :: c_numabs
=======
    integer (pdm_g_num_s), pointer      :: numabs(:)       ! Face global ids
    type(c_ptr) :: c_face_vtx_idx = C_NULL_PTR
    type(c_ptr) :: c_face_vtx = C_NULL_PTR
    type(c_ptr) :: c_numabs = C_NULL_PTR
>>>>>>> 8995584f

    interface
      subroutine PDM_part_mesh_nodal_faces_facevtx_add_c (mesh, id_part, n_face, face_vtx_idx, face_vtx, &
        numabs, owner) bind(c, name='PDM_part_mesh_nodal_faces_facevtx_add')

        use iso_c_binding
        use pdm

        implicit none

        type(c_ptr),                 value :: mesh
        integer (c_int), intent(in), value :: id_part
        integer (c_int), intent(in), value :: n_face
        integer (c_int), intent(in), value :: owner
        type (c_ptr),                value :: face_vtx_idx
        type (c_ptr),                value :: face_vtx
        type (c_ptr),                value :: numabs
      end subroutine PDM_part_mesh_nodal_faces_facevtx_add_c
    end interface

    c_face_vtx_idx = C_NULL_PTR
    if (associated(face_vtx_idx)) then
      c_face_vtx_idx = c_loc (face_vtx_idx)
    endif
      
    c_face_vtx = C_NULL_PTR
    if (associated(face_vtx)) then
      c_face_vtx = c_loc (face_vtx)
    endif
      
    c_numabs = C_NULL_PTR
    if (associated(numabs)) then
      c_numabs = c_loc (numabs)
    endif
      

    call  PDM_part_mesh_nodal_faces_facevtx_add_c (mesh, id_part, n_face, c_face_vtx_idx, c_face_vtx, &
                                                   c_numabs, owner)

  end subroutine PDM_part_mesh_nodal_faces_facevtx_add


  subroutine PDM_part_mesh_nodal_face2d_faceedge_add (mesh, id_part, n_elt, n_edge, edge_vtx, &
                                                      face_edge_idx, face_edge, numabs, owner)
    ! Define 2D faces by face-edge connectivity
    use iso_c_binding

    implicit none

    type(c_ptr), value                  :: mesh             ! Pointer to PDM_part_mesh_nodal object
    integer, intent(in)                 :: id_part          ! Partition identifier
    integer, intent(in)                 :: n_elt            ! Number of polyhedra
    integer, intent(in)                 :: n_edge           ! Number of edges used to describe polyhedra
    integer, intent(in)                 :: owner            ! Data ownership
    integer (pdm_l_num_s), pointer      :: edge_vtx(:)      ! Edge vertex connectivity
    integer (pdm_l_num_s), pointer      :: face_edge_idx(:) ! Index of face edge connectivity
    integer (pdm_l_num_s), pointer      :: face_edge(:)     ! Face edge connectivity
    integer (pdm_g_num_s), pointer      :: numabs(:)        ! Global numbering
    type(c_ptr) :: c_edge_vtx
    type(c_ptr) :: c_face_edge_idx
    type(c_ptr) :: c_face_edge
    type(c_ptr) :: c_numabs

    interface
      subroutine PDM_part_mesh_nodal_face2d_faceedge_add_c (mesh, id_part, n_elt, n_edge, edge_vtx, &
                                                            face_edge_idx, face_edge, numabs, owner) &
        bind(c, name='PDM_part_mesh_nodal_face2d_faceedge_add')

        use iso_c_binding
        use pdm

        implicit none

        type(c_ptr),                 value :: mesh
        integer (c_int), intent(in), value :: id_part
        integer (c_int), intent(in), value :: n_elt
        integer (c_int), intent(in), value :: n_edge
        integer (c_int), intent(in), value :: owner
        type (c_ptr),                value :: edge_vtx
        type (c_ptr),                value :: face_edge_idx
        type (c_ptr),                value :: face_edge
        type (c_ptr),                value :: numabs
      end subroutine PDM_part_mesh_nodal_face2d_faceedge_add_c
    end interface

    c_edge_vtx = C_NULL_PTR
    if (associated(edge_vtx)) then
      c_edge_vtx = c_loc (edge_vtx)
    endif
      
    c_face_edge_idx = C_NULL_PTR
    if (associated(face_edge_idx)) then
      c_face_edge_idx = c_loc (face_edge_idx)
    endif
      
    c_face_edge = C_NULL_PTR
    if (associated(face_edge)) then
      c_face_edge = c_loc (face_edge)
    endif
      
    c_numabs = C_NULL_PTR
    if (associated(numabs)) then
      c_numabs = c_loc (numabs)
    endif
      

    call  PDM_part_mesh_nodal_face2d_faceedge_add_c (mesh, id_part, n_elt, n_edge, c_edge_vtx, &
                                                     c_face_edge_idx, c_face_edge, c_numabs, owner)

  end subroutine PDM_part_mesh_nodal_face2d_faceedge_add


  subroutine PDM_part_mesh_nodal_cell3d_cellface_add (mesh, id_part, n_elt, n_face, face_vtx_idx, face_vtx, &
                                                      face_ln_to_gn, cell_face_idx, cell_face, numabs, owner)
    ! 3D cells by cell-face connectivity
    use iso_c_binding

    implicit none

    type(c_ptr), value                  :: mesh             ! Pointer to PDM_part_mesh_nodal object
    integer, intent(in)                 :: id_part          ! Partition identifier
    integer, intent(in)                 :: n_elt            ! Number of polyhedra
    integer, intent(in)                 :: n_face           ! Number of faces used to describe polyhedra
    integer, intent(in)                 :: owner            ! Data ownership
    integer (pdm_l_num_s), pointer      :: face_vtx_idx(:)  ! Index of face vertex connectivity
    integer (pdm_l_num_s), pointer      :: face_vtx(:)      ! Face vertex connectivity
    integer (pdm_g_num_s), pointer      :: face_ln_to_gn(:) ! Global face numbering
    integer (pdm_l_num_s), pointer      :: cell_face_idx(:) ! Index of cell face connectivity
    integer (pdm_l_num_s), pointer      :: cell_face(:)     ! Cell face connectivity
    integer (pdm_g_num_s), pointer      :: numabs(:)        ! Global numbering
    type(c_ptr) :: c_face_vtx_idx
    type(c_ptr) :: c_face_vtx
    type(c_ptr) :: c_face_ln_to_gn
    type(c_ptr) :: c_cell_face_idx
    type(c_ptr) :: c_cell_face
    type(c_ptr) :: c_numabs

    interface
      subroutine PDM_part_mesh_nodal_cell3d_cellface_add_c (mesh, id_part, n_elt, n_face, face_vtx_idx, face_vtx, &
                                                            face_ln_to_gn, cell_face_idx, cell_face, numabs, owner) &
        bind(c, name='PDM_part_mesh_nodal_cell3d_cellface_add')

        use iso_c_binding
        use pdm

        implicit none

        type(c_ptr),                 value :: mesh
        integer (c_int), intent(in), value :: id_part
        integer (c_int), intent(in), value :: n_elt
        integer (c_int), intent(in), value :: n_face
        integer (c_int), intent(in), value :: owner
        type (c_ptr),                value :: face_vtx_idx
        type (c_ptr),                value :: face_vtx
        type (c_ptr),                value :: face_ln_to_gn
        type (c_ptr),                value :: cell_face_idx
        type (c_ptr),                value :: cell_face
        type (c_ptr),                value :: numabs
      end subroutine PDM_part_mesh_nodal_cell3d_cellface_add_c
    end interface

    c_face_vtx_idx = C_NULL_PTR
    if (associated(face_vtx_idx)) then
      c_face_vtx_idx = c_loc (face_vtx_idx)
    endif 
      
    c_face_vtx = C_NULL_PTR
    if (associated(face_vtx)) then
      c_face_vtx = c_loc (face_vtx)
    endif 
      
    c_face_ln_to_gn = C_NULL_PTR
    if (associated(face_ln_to_gn)) then
      c_face_ln_to_gn = c_loc (face_ln_to_gn)
    endif 
      
    c_cell_face_idx = C_NULL_PTR
    if (associated(cell_face_idx)) then
      c_cell_face_idx = c_loc (cell_face_idx)
    endif 
      
    c_cell_face = C_NULL_PTR
    if (associated(cell_face)) then
      c_cell_face = c_loc (cell_face)
    endif 
      
    c_numabs = C_NULL_PTR
    if (associated(numabs)) then
      c_numabs = c_loc (numabs)
    endif 
      

    call  PDM_part_mesh_nodal_cell3d_cellface_add_c (mesh, id_part, n_elt, n_face, c_face_vtx_idx, c_face_vtx, &
                                                     c_face_ln_to_gn, c_cell_face_idx, c_cell_face, c_numabs, owner)

  end subroutine PDM_part_mesh_nodal_cell3d_cellface_add


  subroutine PDM_part_mesh_nodal_cell_vtx_connect_get (mesh, id_part, cell_vtx_idx, cell_vtx)
    ! Get cell-vertex connectivity
    use iso_c_binding

    implicit none

    type(c_ptr), value             :: mesh            ! Pointer to PDM_part_mesh_nodal object
    integer, intent(in)            :: id_part         ! Partition identifier
    integer (pdm_l_num_s), pointer :: cell_vtx_idx(:) ! Index of cell vertex connectivity
    integer (pdm_l_num_s), pointer :: cell_vtx(:)     ! Cell vertex connectivity
    type(c_ptr)    :: c_cell_vtx_idx
    type(c_ptr)    :: c_cell_vtx
    integer(c_int) :: geom_kind
    integer(c_int) :: n_elt

    interface

      subroutine PDM_part_mesh_nodal_cell_vtx_connect_get_c (mesh, geom_kind, id_part, cell_vtx_idx, cell_vtx) &
        bind(c, name='PDM_part_mesh_nodal_cell_vtx_connect_get')

        use iso_c_binding
        use pdm

        implicit none

        type(c_ptr),                 value :: mesh
        integer (c_int), intent(in), value :: geom_kind
        integer (c_int), intent(in), value :: id_part
        type (c_ptr)                       :: cell_vtx_idx
        type (c_ptr)                       :: cell_vtx
      end subroutine

      function PDM_part_mesh_nodal_principal_geom_kind_get_c (mesh) result (geom_kind) &
        bind(c, name='PDM_part_mesh_nodal_principal_geom_kind_get')

        use iso_c_binding
        use pdm

        implicit none

        type(c_ptr),    value :: mesh
        integer (c_int)       :: geom_kind
      end function

      function PDM_part_mesh_nodal_n_elmts_get_c (mesh, geom_kind, id_part) result (n_elt) &
        bind(c, name='PDM_part_mesh_nodal_n_elmts_get')

        use iso_c_binding
        use pdm

        implicit none

        type(c_ptr),                 value :: mesh
        integer (c_int), intent(in), value :: geom_kind
        integer (c_int), intent(in), value :: id_part
        integer (c_int)                    :: n_elt
      end function

    end interface

    geom_kind = PDM_part_mesh_nodal_principal_geom_kind_get_c (mesh)
    n_elt = PDM_part_mesh_nodal_n_elmts_get_c (mesh, geom_kind, id_part)

    c_cell_vtx_idx = C_NULL_PTR
    c_cell_vtx = C_NULL_PTR
    call  PDM_part_mesh_nodal_cell_vtx_connect_get_c (mesh, geom_kind, id_part, c_cell_vtx_idx, c_cell_vtx)

    call c_f_pointer(c_cell_vtx_idx,   &
                     cell_vtx_idx,     &
                     [n_elt+1])

    call c_f_pointer(c_cell_vtx,   &
                     cell_vtx,     &
                     [cell_vtx_idx(n_elt+1)])

  end subroutine PDM_part_mesh_nodal_cell_vtx_connect_get

end module PDM_part_mesh_nodal<|MERGE_RESOLUTION|>--- conflicted
+++ resolved
@@ -247,19 +247,10 @@
       integer                        :: n_elt, elt_t, n_vtx_per_elt
       integer                        :: order = 1
 
-<<<<<<< HEAD
       type (c_ptr)   :: c_connec
       type (c_ptr)   :: c_numabs
       type (c_ptr)   :: c_parent_entity_g_num
       type (c_ptr)   :: c_parent_num
-=======
-      type (c_ptr)   :: c_connec = C_NULL_PTR
-      type (c_ptr)   :: c_numabs = C_NULL_PTR
-      type (c_ptr)   :: c_parent_entity_g_num = C_NULL_PTR
-      type (c_ptr)   :: c_parent_num = C_NULL_PTR
->>>>>>> 8995584f
-
-
 
       c_connec = C_NULL_PTR
       c_numabs = C_NULL_PTR
@@ -466,17 +457,10 @@
     integer, intent(in)                 :: id_part     ! Partition identifier
     integer, intent(in)                 :: n_vtx       ! Number of vertices
     integer, intent(in)                 :: owner       ! Data ownership
-<<<<<<< HEAD
     double precision, pointer           :: coords(:,:) ! Interlaced coordinates (shape = [3, n_vtx])
     integer (pdm_g_num_s), pointer      :: numabs(:)   ! Global numbering
     type(c_ptr) :: c_coords
     type(c_ptr) :: c_numabs
-=======
-    double precision, pointer           :: coords(:,:) ! Interlaced coordinates (shape = [3, ``n_vtx``])
-    integer (pdm_g_num_s), pointer      :: numabs(:)   ! Global ids
-    type(c_ptr) :: c_coords = C_NULL_PTR
-    type(c_ptr) :: c_numabs = C_NULL_PTR
->>>>>>> 8995584f
 
     interface
       subroutine PDM_part_mesh_nodal_coord_set_c (mesh, id_part, n_vtx, coords, numabs, owner) &
@@ -523,17 +507,10 @@
     integer, intent(in)                 :: owner           ! Data ownership
     integer (pdm_l_num_s), pointer      :: cell_vtx_idx(:) ! Index of cell vertex connectivity (size = n_cell + 1)
     integer (pdm_l_num_s), pointer      :: cell_vtx(:)     ! Cell vertex connectivity (size = cell_vtx_idx(n_cell+1))
-<<<<<<< HEAD
     integer (pdm_g_num_s), pointer      :: numabs(:)       ! Global numbering
     type(c_ptr) :: c_cell_vtx_idx
     type(c_ptr) :: c_cell_vtx
     type(c_ptr) :: c_numabs
-=======
-    integer (pdm_g_num_s), pointer      :: numabs(:)       ! Cell global ids
-    type(c_ptr) :: c_cell_vtx_idx = C_NULL_PTR
-    type(c_ptr) :: c_cell_vtx = C_NULL_PTR
-    type(c_ptr) :: c_numabs = C_NULL_PTR
->>>>>>> 8995584f
 
     interface
       subroutine PDM_part_mesh_nodal_cells_cellvtx_add_c (mesh, id_part, n_cell, cell_vtx_idx, cell_vtx, &
@@ -588,17 +565,10 @@
     integer, intent(in)                 :: owner           ! Data ownership
     integer (pdm_l_num_s), pointer      :: face_vtx_idx(:) ! Index of face vertex connectivity
     integer (pdm_l_num_s), pointer      :: face_vtx(:)     ! Face vertex connectivity
-<<<<<<< HEAD
     integer (pdm_g_num_s), pointer      :: numabs(:)       ! Global numbering
     type(c_ptr) :: c_face_vtx_idx
     type(c_ptr) :: c_face_vtx
     type(c_ptr) :: c_numabs
-=======
-    integer (pdm_g_num_s), pointer      :: numabs(:)       ! Face global ids
-    type(c_ptr) :: c_face_vtx_idx = C_NULL_PTR
-    type(c_ptr) :: c_face_vtx = C_NULL_PTR
-    type(c_ptr) :: c_numabs = C_NULL_PTR
->>>>>>> 8995584f
 
     interface
       subroutine PDM_part_mesh_nodal_faces_facevtx_add_c (mesh, id_part, n_face, face_vtx_idx, face_vtx, &
