--- conflicted
+++ resolved
@@ -592,13 +592,6 @@
                                                             &dbox_pts_g_num,
                                                             &dbox_pts_coord);
   PDM_free(closest_vtx_dist2);
-<<<<<<< HEAD
-=======
-  // if (pcloud->n_part > 1) {
-  //  PDM_free(pts_ln_to_gn);
-  //  PDM_free(pts_coord);
-  // }
->>>>>>> e278ffef
 
 
   *dn_elt             = n_extract_boxes;
