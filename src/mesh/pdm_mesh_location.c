--- conflicted
+++ resolved
@@ -1800,15 +1800,9 @@
       PDM_Mesh_nodal_elt_t t_elt = PDM_part_mesh_nodal_section_elt_type_get(ml->mesh_nodal,
                                                                             i_section);
 
-<<<<<<< HEAD
-      int *parent_num = PDM_Mesh_nodal_block_parent_num_get(ml->mesh_nodal,
-                                                            id_block,
-                                                            ipart);
-=======
       int *parent_num = PDM_part_mesh_nodal_section_parent_num_get(ml->mesh_nodal,
                                                                    i_section,
                                                                    ipart);
->>>>>>> a2f63b7a
       // log_trace("iblock %d/%d : %d elt / %d\n", iblock, n_block, n_elt_in_block, n_elt);
       // if (parent_num != NULL) {
       //   PDM_log_trace_array_int(parent_num, n_elt_in_block, "parent_num : ");
