--- conflicted
+++ resolved
@@ -183,10 +183,6 @@
  const double *pts,
  double bary[3]
 );
-
-<<<<<<< HEAD
-=======
-//--------------------
 void
 PDM_polygon_orthonormal_basis
 (
@@ -208,7 +204,6 @@
  );
 
 
->>>>>>> 410ae9ac
 /**
  * \brief Test if a point is inside a 2d polygon using the Winding Number method
  *        (see http://geomalgorithms.com/a03-_inclusion.html)
@@ -223,21 +218,14 @@
  *
  */
 
-<<<<<<< HEAD
-PDM_polygon_status_t PDM_polygon_point_in2d
-=======
+
 PDM_polygon_status_t PDM_polygon_point_in_2d
->>>>>>> 410ae9ac
 (
  const double  xy[2],
  const int     n_vtx,
  const double *vtx_xy,
-<<<<<<< HEAD
  // const double  char_length,
  double        bounds[4]
-=======
- const double  char_length,
- double       *bounds
  );
 
 /**
@@ -259,8 +247,8 @@
  const double  xyz[3],
  const int     n_vtx,
  const double *vtx_xyz,
- const double  char_length,
- double       *bounds,
+ // const double  char_length,
+ double        bounds[6],
  double        normal[3]
  );
 
@@ -273,31 +261,6 @@
  const double pts_xyz[],
  double       pts_uv[],
  double       normal[3]
->>>>>>> 410ae9ac
- );
-
-/**
- * \brief Test if a point is inside a 3d polygon using the Winding Number method
- *        (see http://geomalgorithms.com/a03-_inclusion.html)
- *
- * \param [in]  xyz           Point (x,y,z)-coordinates
- * \param [in]  n_vtx         Number of polygon vertices
- * \param [in]  vtx_xyz       Polygon vertices (x,y,z)-coordinates
- * \param [in]  char_length   Characteristic length (used to scale tolerance)
- * \param [in]  bounds        Bounds (xmin, xmax, ymin, ymax, zmin, zmax)
- *
- * \return      \ref Status inside, outside or degenerated
- *
- */
-
-PDM_polygon_status_t PDM_polygon_point_in3d
-(
- const double  xyz[3],
- const int     n_vtx,
- const double *vtx_xyz,
- // const double  char_length,
- double        bounds[6],
- double        normal[3]
  );
 
 #ifdef __cplusplus
