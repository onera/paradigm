--- conflicted
+++ resolved
@@ -4411,19 +4411,11 @@
   /*
    * Store isosurface in struct
    */
-<<<<<<< HEAD
-  isos->iso_n_part = isos->n_part;
-
   isos->iso_n_entity         [PDM_MESH_ENTITY_VTX][id_iso] = iso_n_vtx;
   isos->iso_entity_gnum      [PDM_MESH_ENTITY_VTX][id_iso] = iso_vtx_gnum;
   isos->iso_entity_parent_idx[PDM_MESH_ENTITY_VTX][id_iso] = iso_vtx_parent_idx;
   isos->isovalue_entity_idx  [PDM_MESH_ENTITY_VTX][id_iso] = isovalue_vtx_idx;
-=======
-  isos->iso_n_vtx            [id_iso] = iso_n_vtx;
-  isos->iso_vtx_coord        [id_iso] = iso_vtx_coord;
-  isos->iso_vtx_gnum         [id_iso] = iso_vtx_gnum;
-  isos->iso_vtx_parent_idx   [id_iso] = iso_vtx_parent_idx;
->>>>>>> cfb5a15b
+
   if (isos->extract_kind==PDM_EXTRACT_PART_KIND_REEQUILIBRATE) {
     isos->iso_entity_parent_gnum[PDM_MESH_ENTITY_VTX][id_iso] = iso_vtx_parent_gnum;
   }
