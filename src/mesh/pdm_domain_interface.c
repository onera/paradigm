--- conflicted
+++ resolved
@@ -2301,13 +2301,12 @@
  int                   ***interface_dom_entity2
 )
 {
-  int debug = 0;
   // log_trace("PDM_domain_interface_translate_entity1_entity2 beg \n");
   // TODO :
   //  -> reduce time by extracting dentity2_entity1_idx for only concerns interfaces
   //  -> Pour l'insant la reduction est faite en dehors (via PDM_dmesh_extract )
 
-  if(debug == 1) {
+  if(0 == 1) {
     for(int i_domain = 0; i_domain < n_domain; ++i_domain) {
       PDM_log_trace_connectivity_long(dentity2_entity1_idx[i_domain],
                                       dentity2_entity1[i_domain],dn_entity2[i_domain], "dentity2_entity1 ::" );
@@ -2358,7 +2357,7 @@
     PDM_malloc(weight               [itrf], 2 * dn_interface[itrf] ,double     );
     dn_interface_twice   [itrf] = 2*dn_interface[itrf];
 
-    if (debug == 1) {
+    if (0 == 1) {
       PDM_log_trace_array_long(interface_ids[itrf], 2 * dn_interface[itrf], "interface_ids:: ");
     }
 
@@ -2403,7 +2402,7 @@
       stride_one           [itrf][2*k+1] = 1;
     }
 
-    if (debug == 1) {
+    if (0 == 1) {
       log_trace("Interface %d\n", itrf);
       PDM_log_trace_array_long(interface_ids_shifted[itrf], 2*dn_interface[itrf], "shifted gnum    :: ");
       PDM_log_trace_array_int (send_data_dom        [itrf], 2*dn_interface[itrf], "send_data_dom   :: ");
@@ -2430,7 +2429,7 @@
   PDM_g_num_t *gnum   = PDM_part_to_block_block_gnum_get(ptb);
   // PDM_g_num_t *distri = PDM_part_to_block_distrib_index_get(ptb);
 
-  if(debug == 1) {
+  if(0 == 1) {
     PDM_log_trace_array_long(gnum, n_gnum, "gnum ::");
   }
 
@@ -2482,7 +2481,7 @@
                                          &recv_stride,
                                (void **) &recv_data_gnum);
 
-  if (debug == 1) {
+  if (0 == 1) {
     PDM_log_trace_array_long(gnum           , n_gnum       , "gnum           ::");
     PDM_log_trace_array_int (recv_stride    , n_gnum       , "recv stride    ::");
     PDM_log_trace_array_int (recv_data_dom  , n_connected_l, "recv_data_dom  ::");
@@ -2618,14 +2617,14 @@
   int *key_data_size_approx;
   PDM_malloc(key_data_size_approx, n_domain    ,int  );
 
-  if(debug == 1) {
+  if(0 == 1) {
     PDM_log_trace_array_int(dn_entity1, n_domain, "dn_entity1"    );
     PDM_log_trace_array_int(dn_entity2, n_domain, "dn_entity2"    );
   }
 
   for(int i_domain = 0; i_domain < n_domain; ++i_domain) {
 
-    if(debug == 1) {
+    if(0 == 1) {
       PDM_log_trace_array_int(part_stride     [i_domain], n_dentity2_entity1[i_domain], "part_stride"    );
       PDM_log_trace_array_int(part_stride_idx [i_domain], n_dentity2_entity1[i_domain], "part_stride_idx");
       PDM_log_trace_array_int(part_data_sens  [i_domain], part_stride_idx[i_domain][n_dentity2_entity1[i_domain]], "part_data_sens  ::");
@@ -2669,7 +2668,7 @@
         }
       }
 
-      if(debug == 1) {
+      if( 0 == 1) {
         // PDM_log_trace_array_int(work         , n_unique   , "work          :: ");
         PDM_log_trace_array_int(l_interface_n, n_interface, "l_interface_n :: ");
       }
@@ -2698,7 +2697,7 @@
     PDM_realloc(entity2_intf_no_idx[i_domain] ,entity2_intf_no_idx[i_domain] , ( n_entity2_intf[i_domain]+1 )                          ,int);
     PDM_realloc(entity2_intf_no    [i_domain] ,entity2_intf_no    [i_domain] , entity2_intf_no_idx[i_domain][n_entity2_intf[i_domain]] ,int);
 
-    if(debug == 1) {
+    if(0 == 1) {
       PDM_log_trace_array_int(entity2_lids       [i_domain], n_entity2_intf[i_domain]  , " n_entity2_intf ::");
       PDM_log_trace_array_int(entity2_intf_no_idx[i_domain], n_entity2_intf[i_domain]+1, " entity2_intf_no_idx ::");
       PDM_log_trace_array_int(entity2_intf_no    [i_domain], entity2_intf_no_idx[i_domain][n_entity2_intf[i_domain]], " n_entity2_intf ::");
@@ -2948,7 +2947,7 @@
     max_n_data_conflict = PDM_MAX(max_n_data_conflict, n_data_conflict);
   }
 
-  if(debug == 1) {
+  if(0 == 1) {
     log_trace("data_size_n = %i \n", data_size_n);
     PDM_log_trace_array_int(dkey_strid, dn_key, "dkey_strid : ");
     PDM_log_trace_array_int(dkey_data_idx, data_size_n+1, "dkey_data_idx : ");
@@ -3347,14 +3346,14 @@
     PDM_realloc(_interface_ids_entity2[i_interface] ,_interface_ids_entity2[i_interface] , 2 * _interface_dn_entity2 [i_interface] ,PDM_g_num_t);
     PDM_realloc(_interface_dom_entity2[i_interface] ,_interface_dom_entity2[i_interface] , 2 * _interface_dn_entity2 [i_interface] ,int        );
 
-    if(debug == 1) {
+    if(0 == 1) {
       PDM_log_trace_array_long(_interface_ids_entity2[i_interface], 2 * _interface_dn_entity2 [i_interface], "_interface_ids_entity2 : " );
       PDM_log_trace_array_int (_interface_dom_entity2[i_interface], 2 * _interface_dn_entity2 [i_interface], "_interface_dom_entity2 : " );
     }
 
   }
 
-  if(debug == 1) {
+  if(0 == 1) {
     PDM_log_trace_connectivity_long(dentity2_entity1_idx[0], dentity2_entity1[0], dn_entity2[0], "dentity2_entity1 :: ");
   }
 
@@ -3528,7 +3527,7 @@
     int         *_pentity2_entity1_sens     = pentity2_entity1_sens    [i_interface];
     PDM_g_num_t *_pentity2_entity1_gnum_opp = pentity2_entity1_gnum_opp[i_interface];
 
-    if(debug == 1) {
+    if(0 == 1) {
       PDM_log_trace_array_int(pentity2_entity1_idx     , _interface_dn_entity2_twice[i_interface]+1, "pentity2_entity1_idx      ::");
       PDM_log_trace_array_int(pentity2_entity1_data_idx, pn_entity2_entity1         [i_interface]+1, "pentity2_entity1_data_idx ::");
       PDM_log_trace_array_int(_pentity2_entity1_data_n , pn_entity2_entity1         [i_interface]  , "pentity2_entity1_data_n ::");
@@ -3537,7 +3536,6 @@
       int n_data = pentity2_entity1_data_idx[pn_entity2_entity1[i_interface]];
       PDM_log_trace_array_int (_pentity2_entity1_sens    , n_data, "pentity2_entity1_sens      ::");
       PDM_log_trace_array_int (_pentity2_entity1_intno   , n_data, "pentity2_entity1_intno     ::");
-      PDM_log_trace_array_long(_pentity2_entity1         , n_data, "_pentity2_entity1_gnum     ::");
       PDM_log_trace_array_long(_pentity2_entity1_gnum_opp, n_data, "_pentity2_entity1_gnum_opp ::");
     }
 
@@ -3600,7 +3598,7 @@
       // log_trace("i_data_opp = %i  | n_data_cur = %i \n", i_data_opp, n_data_cur);
       assert(i_data_opp == n_data_cur);
 
-      if(debug == 1) {
+      if(0 == 1) {
         PDM_log_trace_array_long(lentity2_entity1_cur, n_data_cur, "lentity2_entity1_cur ::");
         PDM_log_trace_array_long(lentity2_entity1_opp, n_data_opp, "lentity2_entity1_opp ::");
       }
@@ -3634,6 +3632,7 @@
           int idx_min_opp1 = 0;
           PDM_g_num_t first_gnum_cur1 = lentity2_entity1_cur[0];
           PDM_g_num_t first_gnum_opp1 = lentity2_entity1_opp[0];
+
 
           for(int p = 0; p < n_data_cur; ++p) {
             if(lentity2_entity1_cur[p] < first_gnum_cur1) {
@@ -3669,16 +3668,13 @@
         // Brute force to identify sens
         for(int p = 0; p < n_data_cur; ++p) {
           PDM_g_num_t gnum_cur = PDM_ABS (lentity2_entity1_cur[p]);
-          int         sgn_cur  = PDM_SIGN(lentity2_entity1_cur[p]);
-          // log_trace("\t gnum_cur = "PDM_FMT_G_NUM" sgn_cur = %i \n", gnum_cur, sgn_cur);
+          // int         sgn_cur  = PDM_SIGN(lentity2_entity1_cur[p]);
           for(int q = 0; q < n_data_cur; ++q) {
             PDM_g_num_t gnum_opp = PDM_ABS (lentity2_entity1_opp[q]);
             int         sgn_opp  = PDM_SIGN(lentity2_entity1_opp[q]);
-            // log_trace("\t\t gnum_opp = "PDM_FMT_G_NUM" sgn_opp = %i \n", gnum_opp, sgn_opp);
             if(gnum_cur == gnum_opp && sens == 0) {
-              sens = sgn_cur*sgn_opp;
+              sens = sgn_opp;
             }
-            // log_trace("\t\t sens %i \n", sens);
           }
         }
 
@@ -3701,7 +3697,7 @@
 
     }
 
-    if(debug == 1) {
+    if(0 == 1) {
       PDM_log_trace_array_long(linterface_ids_entity2, 2 * _interface_dn_entity2 [i_interface], "linterface_ids_entity2 ::");
       PDM_log_trace_array_int (linterface_dom_entity2, 2 * _interface_dn_entity2 [i_interface], "linterface_dom_entity2 ::");
     }
@@ -5355,11 +5351,9 @@
   PDM_bound_type_t         interface_kind,
   PDM_g_num_t             *shift_by_domain,
   PDM_part_to_block_t   ***ptb_interface_out,
-  PDM_g_num_t           ***entity_opp_gnum_out,
-  int                   ***entity_opp_sens_out
+  PDM_g_num_t           ***entity_opp_gnum_out
 )
 {
-  int debug = 0;
 
   int          *interface_dn  = NULL;
   PDM_g_num_t **interface_ids = NULL;
@@ -5372,13 +5366,6 @@
 
   int n_interface = dom_intrf->n_interface;
 
-<<<<<<< HEAD
-  PDM_g_num_t **interface_ids_shifted = (PDM_g_num_t **) malloc(n_interface * sizeof(PDM_g_num_t *));
-  PDM_g_num_t **send_data             = (PDM_g_num_t **) malloc(n_interface * sizeof(PDM_g_num_t *));
-  int         **stride_one            = (int         **) malloc(n_interface * sizeof(int         *));
-  PDM_g_num_t **entity_opp_gnum       = (PDM_g_num_t **) malloc(n_interface * sizeof(PDM_g_num_t *));
-  int         **entity_opp_sens       = (int         **) malloc(n_interface * sizeof(int         *));
-=======
   PDM_g_num_t **interface_ids_shifted;
   PDM_malloc(interface_ids_shifted,n_interface ,PDM_g_num_t *);
   PDM_g_num_t **send_data;
@@ -5387,7 +5374,6 @@
   PDM_malloc(stride_one,n_interface ,int         *);
   PDM_g_num_t **entity_opp_gnum;
   PDM_malloc(entity_opp_gnum,n_interface ,PDM_g_num_t *);
->>>>>>> 9c18bc84
 
   PDM_part_to_block_t **ptb_interface;
   PDM_malloc(ptb_interface,n_interface ,PDM_part_to_block_t *);
@@ -5397,9 +5383,6 @@
     PDM_malloc(interface_ids_shifted[itrf], 2 * interface_dn[itrf] ,PDM_g_num_t);
     PDM_malloc(send_data            [itrf], 2 * interface_dn[itrf] ,PDM_g_num_t);
     PDM_malloc(stride_one           [itrf], 2 * interface_dn[itrf] ,int        );
-
-    int    *send_sens = (int         *) malloc( 2 * interface_dn[itrf] * sizeof(int        ));
-    double *weight    = (double      *) malloc( 2 * interface_dn[itrf] * sizeof(double     ));
 
     int dom    = -1;
     int domopp = -1;
@@ -5425,10 +5408,6 @@
       send_data            [itrf][2*k+1] = sgn1 * gnum1;
       stride_one           [itrf][2*k  ] = 1;
       stride_one           [itrf][2*k+1] = 1;
-      send_sens                  [2*k  ] =  1;
-      send_sens                  [2*k+1] = -1;
-      weight                     [2*k  ] = 1.;
-      weight                     [2*k+1] = 1.;
     }
 
     int dn_interface_twice = 2 * interface_dn[itrf];
@@ -5437,11 +5416,10 @@
                                                         PDM_PART_TO_BLOCK_POST_MERGE,
                                                         1.,
                                                         &interface_ids_shifted[itrf],
-                                                        &weight,
+                                                        NULL,
                                                         &dn_interface_twice,
                                                         1,
                                                         dom_intrf->comm);
-    free(weight);
 
     int         *recv_stride = NULL;
     PDM_g_num_t *recv_data   = NULL;
@@ -5454,46 +5432,28 @@
                                                &recv_stride,
                                      (void **) &recv_data);
 
-    free(recv_stride);
-    int* recv_sens   = NULL;
-    PDM_part_to_block_exch(ptb,
-                           sizeof(int),
-                           PDM_STRIDE_VAR_INTERLACED,
-                           -1,
-                           &stride_one[itrf],
-                 (void **) &send_sens ,
-                           &recv_stride,
-                 (void **) &recv_sens);
-
     int n_gnum = PDM_part_to_block_n_elt_block_get(ptb);
 
     assert(n_gnum == n_connected_l); // ie all recv_stride == 1
 
-    if (debug == 1) {
+    if (0 == 1) {
       PDM_log_trace_array_long(PDM_part_to_block_block_gnum_get(ptb), n_gnum, "gnum");
       PDM_log_trace_array_int (recv_stride, n_gnum       , "recv_stride ::");
       PDM_log_trace_array_long(recv_data  , n_connected_l, "recv_data   ::");
-      PDM_log_trace_array_int (recv_sens  , n_connected_l, "recv_sens   ::");
-    }
-
-<<<<<<< HEAD
-    free(recv_stride);
-    free(send_data[itrf]);
-    free(send_sens);
-=======
+    }
+
     PDM_free(recv_stride);
     PDM_free(send_data[itrf]);
->>>>>>> 9c18bc84
 
     ptb_interface  [itrf] = ptb;
     entity_opp_gnum[itrf] = recv_data;
-    entity_opp_sens[itrf] = recv_sens;
+
+    // PDM_part_to_block_free(ptb);
 
   }
 
   *ptb_interface_out   = ptb_interface;
   *entity_opp_gnum_out = entity_opp_gnum;
-  *entity_opp_sens_out = entity_opp_sens;
 
 
   for (int itrf = 0; itrf < n_interface; itrf++) {
@@ -5511,174 +5471,6 @@
 
 
 
-void
-PDM_domain_interface_make_flat_view2
-(
-  PDM_domain_interface_t  *dom_intrf,
-  PDM_bound_type_t         interface_kind,
-  PDM_g_num_t             *shift_by_domain,
-  int                     *dentity2_itrf_n_blk,
-  PDM_g_num_t            **dentity2_itrf_blk_gnum,
-  int                    **dentity2_itrf_gnum_and_itrf_strid,
-  PDM_g_num_t            **dentity2_itrf_gnum_and_itrf_data,
-  int                    **dentity2_itrf_gnum_and_itrf_sens
-)
-{
-  int debug = 0;
-  log_trace("TODO : check sign and sens in PDM_domain_interface_make_flat_view2 \n");
-
-  int          *interface_dn  = NULL;
-  PDM_g_num_t **interface_ids = NULL;
-  int         **interface_dom = NULL;
-  PDM_domain_interface_get(dom_intrf,
-                           interface_kind,
-                           &interface_dn,
-                           &interface_ids,
-                           &interface_dom);
-
-  int n_interface = dom_intrf->n_interface;
-
-  int          *dn_interface_twice    = (int          *) malloc(n_interface * sizeof(int          ));
-  PDM_g_num_t **interface_ids_shifted = (PDM_g_num_t **) malloc(n_interface * sizeof(PDM_g_num_t *));
-  PDM_g_num_t **send_data             = (PDM_g_num_t **) malloc(n_interface * sizeof(PDM_g_num_t *));
-  int         **send_sens             = (int         **) malloc(n_interface * sizeof(int         *));
-  double      **weight                = (double      **) malloc(n_interface * sizeof(double      *));
-  int         **stride_one            = (int         **) malloc(n_interface * sizeof(int         *));
-
-  for (int itrf = 0; itrf < n_interface; itrf++) {
-    // stride_one           [itrf] = (int         *) malloc(2*interface_dn[itrf]*sizeof(int        ));
-    interface_ids_shifted[itrf] = (PDM_g_num_t *) malloc( 2 * interface_dn[itrf] * sizeof(PDM_g_num_t));
-    send_data            [itrf] = (PDM_g_num_t *) malloc( 4 * interface_dn[itrf] * sizeof(PDM_g_num_t));
-    stride_one           [itrf] = (int         *) malloc( 2 * interface_dn[itrf] * sizeof(int        ));
-    send_sens            [itrf] = (int         *) malloc( 2 * interface_dn[itrf] * sizeof(int        ));
-    weight               [itrf] = (double      *) malloc( 2 * interface_dn[itrf] * sizeof(double     ));
-
-    int dom    = -1;
-    int domopp = -1;
-    if(dom_intrf->multidomain_intrf == PDM_DOMAIN_INTERFACE_MULT_NO) {
-      dom    = interface_dom[itrf][0];
-      domopp = interface_dom[itrf][1];
-    }
-
-    for (int k = 0; k < interface_dn[itrf]; k++) {
-      if (dom_intrf->multidomain_intrf == PDM_DOMAIN_INTERFACE_MULT_YES) {
-        dom    = interface_dom[itrf][2*k  ];
-        domopp = interface_dom[itrf][2*k+1];
-      }
-
-      PDM_g_num_t gnum1 = PDM_ABS(interface_ids[itrf][2*k  ]) + shift_by_domain[dom   ];
-      PDM_g_num_t gnum2 = PDM_ABS(interface_ids[itrf][2*k+1]) + shift_by_domain[domopp];
-      int         sgn1  = PDM_SIGN(interface_ids[itrf][2*k  ]);
-      int         sgn2  = PDM_SIGN(interface_ids[itrf][2*k+1]);
-
-      interface_ids_shifted[itrf][2*k  ] = gnum1;
-      interface_ids_shifted[itrf][2*k+1] = gnum2;
-
-      send_data            [itrf][4*k  ] =   gnum2;
-      send_data            [itrf][4*k+1] =  (itrf+1);
-      send_data            [itrf][4*k+2] =   gnum1;
-      send_data            [itrf][4*k+3] = -(itrf+1);
-
-      stride_one           [itrf][2*k  ] = 1;
-      stride_one           [itrf][2*k+1] = 1;
-      send_sens            [itrf][2*k  ] =  sgn2;
-      send_sens            [itrf][2*k+1] =  sgn1;
-      if (sgn1==sgn2) {
-        send_sens          [itrf][2*k  ] = 1;
-        send_sens          [itrf][2*k+1] = 1;
-      }
-      else {
-        send_sens          [itrf][2*k  ] =-1;
-        send_sens          [itrf][2*k+1] =-1;
-      }
-      weight               [itrf][2*k  ] = 1.;
-      weight               [itrf][2*k+1] = 1.;
-
-      /* On veut envoyer l'info du gnum1 du couple gnum2, i_itrf et vice versa, donc on doit dedoublé */
-
-
-    }
-
-    dn_interface_twice[itrf] = 2 * interface_dn[itrf];
-
-  }
-
-
-  PDM_part_to_block_t *ptb = PDM_part_to_block_create(PDM_PART_TO_BLOCK_DISTRIB_ALL_PROC,
-                                                      PDM_PART_TO_BLOCK_POST_MERGE,
-                                                      1.,
-                                                      interface_ids_shifted,
-                                                      weight,
-                                                      dn_interface_twice,
-                                                      n_interface,
-                                                      dom_intrf->comm);
-  int         *recv_stride = NULL;
-  PDM_g_num_t *recv_data   = NULL;
-  int n_connected_l = PDM_part_to_block_exch(ptb,
-                                             2 * sizeof(PDM_g_num_t),
-                                             PDM_STRIDE_VAR_INTERLACED,
-                                             -1,
-                                             stride_one,
-                                   (void **) send_data,
-                                             &recv_stride,
-                                   (void **) &recv_data);
-
-  free(recv_stride);
-  int* recv_sens   = NULL;
-  PDM_part_to_block_exch(ptb,
-                         sizeof(int),
-                         PDM_STRIDE_VAR_INTERLACED,
-                         -1,
-                         stride_one,
-               (void **) send_sens ,
-                         &recv_stride,
-               (void **) &recv_sens);
-
-  int n_gnum = PDM_part_to_block_n_elt_block_get(ptb);
-
-  // log_trace("n_gnum = %d ; n_connected_l = %d \n",n_gnum, n_connected_l);
-  // assert(n_gnum == n_connected_l); // ie all recv_stride == 1
-
-  if (debug == 1) {
-    PDM_log_trace_array_long(PDM_part_to_block_block_gnum_get(ptb), n_gnum, "gnum");
-    PDM_log_trace_array_int (recv_stride, n_gnum       , "recv_stride ::");
-    PDM_log_trace_array_long(recv_data  , n_connected_l, "recv_data   ::");
-    PDM_log_trace_array_int (recv_sens  , n_connected_l, "recv_sens   ::");
-  }
-
-
-  PDM_g_num_t *ptb_dentity2_elt_gnum_ptp_itrf = PDM_part_to_block_block_gnum_get   (ptb);
-
-  PDM_g_num_t *_dentity2_itrf_blk_gnum = (PDM_g_num_t *) malloc(n_gnum * sizeof(PDM_g_num_t));
-  for(int i = 0; i < n_gnum; ++i) {
-    _dentity2_itrf_blk_gnum[i] = ptb_dentity2_elt_gnum_ptp_itrf[i];
-  }
-
-  PDM_part_to_block_free(ptb);
-
-
-  for (int itrf = 0; itrf < n_interface; itrf++) {
-    free(interface_ids_shifted[itrf]);
-    free(send_data            [itrf]);
-    free(stride_one           [itrf]);
-    free(send_sens            [itrf]);
-    free(weight               [itrf]);
-  }
-  free(interface_ids_shifted);
-  free(send_data);
-  free(stride_one);
-  free(send_sens);
-  free(weight);
-  free(dn_interface_twice);
-
-
-  *dentity2_itrf_n_blk               = n_gnum;
-  *dentity2_itrf_blk_gnum            = _dentity2_itrf_blk_gnum;
-  *dentity2_itrf_gnum_and_itrf_strid = recv_stride;
-  *dentity2_itrf_gnum_and_itrf_data  = recv_data;
-  *dentity2_itrf_gnum_and_itrf_sens  = recv_sens;
-
-}
 
 
 
