--- conflicted
+++ resolved
@@ -129,7 +129,8 @@
   }
   return array;
 }
-<<<<<<< HEAD
+
+
 /*
  * Allocate a new int array starting at start, incremented by step and finishing at end max
 */
@@ -139,13 +140,12 @@
   PDM_malloc(array, size, int);
   for (int i = 0; i < size; ++i) {
     array[i] = start+i*step;
-=======
+    
 int* PDM_array_new_range_with_step_int(const int size, const int step) {
   int* array = NULL;;
   PDM_malloc(array, size, int);
   for (int i = 0; i < size; ++i) {
     array[i] = i*step;
->>>>>>> 1b425e03
   }
   return array;
 }
@@ -177,29 +177,19 @@
   return idx_array;
 }
 
-<<<<<<< HEAD
-
-=======
->>>>>>> 1b425e03
+
 /*
  * Allocate a new size array (size=size) and fill it from
  * the index array (which must be of size `size+1`)
 */
 int* PDM_array_new_size_from_idx_int(const int *idx_array, const int size) {
-<<<<<<< HEAD
-  int *size_array = (int *) malloc((size) * sizeof(int));
-=======
   int *size_array = NULL;
   PDM_malloc(size_array, size, int);
->>>>>>> 1b425e03
   for (int i = 0; i < size; i++) size_array[i] = idx_array[i+1] - idx_array[i];
   return size_array;
 }
 
-<<<<<<< HEAD
-
-=======
->>>>>>> 1b425e03
+
 /* Utils functions compararing arrays */
 
 /*
