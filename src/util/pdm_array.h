/*
 * \file
 */

#ifndef __PDM_ARRAY_H__
#define __PDM_ARRAY_H__

/*----------------------------------------------------------------------------*/
#include "pdm.h"

#ifdef __cplusplus
extern "C" {
#if 0
} /* Fake brace to force back Emacs auto-indentation back to column 0 */
#endif
#endif /* __cplusplus */

/*============================================================================
 * Definition des types
 *============================================================================*/

/*============================================================================
 * Interfaces des fonctions publiques
 *============================================================================*/

/* Utils functions creating new arrays */

// Array copy
int*         PDM_array_copy_int (const int         *array, const int size);
PDM_g_num_t* PDM_array_copy_gnum(const PDM_g_num_t *array, const int size);

// Create an array and fill it with 0
<<<<<<< HEAD
int*    	 PDM_array_zeros_int   (const int size);
PDM_g_num_t* PDM_array_zeros_gnum  (const int size);
double*    	 PDM_array_zeros_double(const int size);
=======
int*    	 	PDM_array_zeros_int   (const int size);
PDM_g_num_t*    PDM_array_zeros_gnum  (const int size);
double* 		PDM_array_zeros_double(const int size);
>>>>>>> 1b425e03

// Create an array and fill it with given value
int*         PDM_array_const_int   (const int size, const int         value);
PDM_g_num_t* PDM_array_const_gnum  (const int size, const PDM_g_num_t value);
double*      PDM_array_const_double(const int size, const double      value);

// Create a range array
int* PDM_array_new_range_int(const int size);
<<<<<<< HEAD
int* PDM_array_new_arange_int(const int start, const int end, const int step);
=======
int* PDM_array_new_range_with_step_int(const int size, const int step);
>>>>>>> 1b425e03

// Create an index array from a size array
int*         PDM_array_new_idx_from_sizes_int (const int *size_array, const int size);
PDM_g_num_t* PDM_array_new_idx_from_sizes_gnum(const int *size_array, const int size);
int*         PDM_array_new_idx_from_const_stride_int(const int stride, const int size);

// Create a size array from an index array
int* PDM_array_new_size_from_idx_int(const int *idx_array, const int size);

<<<<<<< HEAD
/* Utils functions comparing arrays */

/* Utils functions for reducing arrays */
int         PDM_array_max_int (const int         *array, const int size);
int         PDM_array_min_int (const int         *array, const int size);
PDM_g_num_t PDM_array_max_gnum(const PDM_g_num_t *array, const int size);
PDM_g_num_t PDM_array_min_gnum(const PDM_g_num_t *array, const int size);

=======
/* Utils functions compararing arrays */
>>>>>>> 1b425e03

// Return 1 if the two arrays are equal, 0 otherwise
int PDM_array_are_equal_int(const int *array1, const int *array2, const int size);
int PDM_array_are_equal_gnum(const PDM_g_num_t *array1, const PDM_g_num_t *array2, const int size);

/* Utils functions modifying arrays*/

// Fill an array with the given value
void PDM_array_reset_int (int         *array, const int size, const int         value);
void PDM_array_reset_gnum(PDM_g_num_t *array, const int size, const PDM_g_num_t value);

// Compute an index array from a size array
void PDM_array_idx_from_sizes_int (const int *size_array, const int size, int         *idx_array);
void PDM_array_idx_from_sizes_gnum(const int *size_array, const int size, PDM_g_num_t *idx_array);

// Accumulate the values of an array
void PDM_array_accumulate_int (int         *array, const int size);
void PDM_array_accumulate_gnum(PDM_g_num_t *array, const int size);

/* Arrays algorithms */

// Count the number of occurences in a colored array
void PDM_array_count_per_col_int
(
 const int  n_col,
 const int  n_elem,
 const int *elem_col,
 int       *n_per_col
);
// Compute an index order to be used to read a colored array in increasing color order
void PDM_array_repart_per_col_int
(
 const int   n_col,
 const int   n_elem,
 const int *elem_col,
 int       *ordered_idx,
 int       *ordered
);

#ifdef __cplusplus
}
#endif /* __cplusplus */

#endif /* __FICHIER_SEQ_H__ */<|MERGE_RESOLUTION|>--- conflicted
+++ resolved
@@ -30,15 +30,9 @@
 PDM_g_num_t* PDM_array_copy_gnum(const PDM_g_num_t *array, const int size);
 
 // Create an array and fill it with 0
-<<<<<<< HEAD
-int*    	 PDM_array_zeros_int   (const int size);
+int*         PDM_array_zeros_int   (const int size);
 PDM_g_num_t* PDM_array_zeros_gnum  (const int size);
-double*    	 PDM_array_zeros_double(const int size);
-=======
-int*    	 	PDM_array_zeros_int   (const int size);
-PDM_g_num_t*    PDM_array_zeros_gnum  (const int size);
-double* 		PDM_array_zeros_double(const int size);
->>>>>>> 1b425e03
+double*      PDM_array_zeros_double(const int size);
 
 // Create an array and fill it with given value
 int*         PDM_array_const_int   (const int size, const int         value);
@@ -47,11 +41,8 @@
 
 // Create a range array
 int* PDM_array_new_range_int(const int size);
-<<<<<<< HEAD
 int* PDM_array_new_arange_int(const int start, const int end, const int step);
-=======
 int* PDM_array_new_range_with_step_int(const int size, const int step);
->>>>>>> 1b425e03
 
 // Create an index array from a size array
 int*         PDM_array_new_idx_from_sizes_int (const int *size_array, const int size);
@@ -61,19 +52,13 @@
 // Create a size array from an index array
 int* PDM_array_new_size_from_idx_int(const int *idx_array, const int size);
 
-<<<<<<< HEAD
-/* Utils functions comparing arrays */
-
 /* Utils functions for reducing arrays */
 int         PDM_array_max_int (const int         *array, const int size);
 int         PDM_array_min_int (const int         *array, const int size);
 PDM_g_num_t PDM_array_max_gnum(const PDM_g_num_t *array, const int size);
 PDM_g_num_t PDM_array_min_gnum(const PDM_g_num_t *array, const int size);
 
-=======
 /* Utils functions compararing arrays */
->>>>>>> 1b425e03
-
 // Return 1 if the two arrays are equal, 0 otherwise
 int PDM_array_are_equal_int(const int *array1, const int *array2, const int size);
 int PDM_array_are_equal_gnum(const PDM_g_num_t *array1, const PDM_g_num_t *array2, const int size);
